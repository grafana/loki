## Main/Unreleased

### All Changes

#### Loki

##### Enhancements

* [11633](https://github.com/grafana/loki/pull/11633) **cyriltovena**: Add profiling integrations to tracing instrumentation.
* [11571](https://github.com/grafana/loki/pull/11571) **MichelHollands**: Add a metrics.go log line for requests from querier to ingester
* [11477](https://github.com/grafana/loki/pull/11477) **MichelHollands**: support GET for /ingester/shutdown
* [11363](https://github.com/grafana/loki/pull/11363) **kavirajk**: bugfix(memcached): Make memcached batch fetch truely context aware.
* [11319](https://github.com/grafana/loki/pull/11319) **someStrangerFromTheAbyss**: Helm: Add extraContainers to the write pods.
* [11243](https://github.com/grafana/loki/pull/11243) **kavirajk**: Inflight-logging: Add extra metadata to inflight requests logging.
* [11110](https://github.com/grafana/loki/pull/11003) **MichelHollands**: Change the default of the `metrics-namespace` flag to 'loki'.
* [11086](https://github.com/grafana/loki/pull/11086) **kandrew5**: Helm: Allow topologySpreadConstraints
* [11003](https://github.com/grafana/loki/pull/11003) **MichelHollands**: Add the `metrics-namespace` flag to change the namespace of metrics currently using cortex as namespace.
* [10096](https://github.com/grafana/loki/pull/10096) **aschleck**: Storage: Allow setting a constant prefix for all created keys
* [11038](https://github.com/grafana/loki/pull/11038) **kavirajk**: Remove already deprecated `store.max-look-back-period`.
* [10906](https://github.com/grafana/loki/pull/10906) **kavirajk**: Support Loki ruler to notify WAL writes to remote storage.
* [10613](https://github.com/grafana/loki/pull/10613) **ngc4579**: Helm: allow GrafanaAgent tolerations
* [10295](https://github.com/grafana/loki/pull/10295) **changhyuni**: Storage: remove signatureversionv2 from s3.
* [10140](https://github.com/grafana/loki/pull/10140) **dannykopping**: Dynamic client-side throttling to avoid object storage rate-limits (GCS only)
* [10302](https://github.com/grafana/loki/pull/10302) **ashwanthgoli**: Removes already deprecated `-querier.engine.timeout` CLI flag and corresponding YAML setting as well as the `querier.query_timeout` YAML setting.
* [10308](https://github.com/grafana/loki/pull/10308) **bboreham** Tracing: elide small traces for Stats call.
* [10373](https://github.com/grafana/loki/pull/10373) **jeschkies** Shard `avg_over_time` range aggregations.
* [10377](https://github.com/grafana/loki/pull/10377) **shantanualsi** Remove deprecated config `-s3.sse-encryption` in favor or `-s3.sse.*` settings.
* [10378](https://github.com/grafana/loki/pull/10378) **shantanualsi** Remove deprecated `ruler.wal-cleaer.period`
* [10380](https://github.com/grafana/loki/pull/10380) **shantanualsi** Remove `experimental.ruler.enable-api` in favour of `ruler.enable-api`
* [10395](https://github.com/grafana/loki/pull/10395/) **shantanualshi** Remove deprecated `split_queries_by_interval` and `forward_headers_list` configuration options in the `query_range` section
* [10456](https://github.com/grafana/loki/pull/10456) **dannykopping** Add `loki_distributor_ingester_append_timeouts_total` metric, remove `loki_distributor_ingester_append_failures_total` metric
* [10534](https://github.com/grafana/loki/pull/10534) **chaudum** Remove configuration `use_boltdb_shipper_as_backup`
* [10620](https://github.com/grafana/loki/pull/10620) **ashwanthgoli** Enable embedded cache if no other cache is explicitly enabled.
* [10655](https://github.com/grafana/loki/pull/10655) **chaudum** Remove legacy ingester shutdown handler `/ingester/flush_shutdown`.
* [10709](https://github.com/grafana/loki/pull/10709) **chaudum**/**salvacorts** Remove `ingester.max-transfer-retries` configuration option in favor of using the WAL.
* [10736](https://github.com/grafana/loki/pull/10736) **ashwanthgoli** Deprecate write dedupe cache as this is not required by the newer single store indexes (tsdb and boltdb-shipper).
* [10693](https://github.com/grafana/loki/pull/10693) **ashwanthgoli** Embedded cache: Updates the metric prefix from `querier_cache_` to `loki_embeddedcache_` and removes duplicate metrics.
* [10840](https://github.com/grafana/loki/pull/10840) **ashwanthgoli** Removes `shared_store` and `shared_store_key_prefix` from tsdb, boltdb shipper and compactor configs and their corresponding CLI flags.
* [10793](https://github.com/grafana/loki/pull/10793) **ashwanthgoli** Config: Better configuration defaults to provide a better experience for users out of the box.
* [10785](https://github.com/grafana/loki/pull/10785) **ashwanthgoli** Config: Removes `querier.worker-parallelism` and updates default value of `querier.max-concurrent` to 4.
* [10733](https://github.com/grafana/loki/pull/10733) **shantanualsi** Add support for case-insensitive logql funtions
* [10727](https://github.com/grafana/loki/pull/10727) **sandeepsukhani** Native otlp ingestion support
* [11051](https://github.com/grafana/loki/pull/11051) Refactor to not use global logger in modules
* [10956](https://github.com/grafana/loki/pull/10956) **jeschkies** do not wrap requests but send pure Protobuf from frontend v2 via scheduler to querier when `-frontend.encoding=protobuf`.
* [10417](https://github.com/grafana/loki/pull/10417) **jeschkies** shard `quantile_over_time` range queries using probabilistic data structures.
* [11284](https://github.com/grafana/loki/pull/11284) **ashwanthgoli** Config: Adds `frontend.max-query-capacity` to tune per-tenant query capacity.
* [11539](https://github.com/grafana/loki/pull/11539) **kaviraj,ashwanthgoli** Support caching /series and /labels query results
* [11545](https://github.com/grafana/loki/pull/11545) **dannykopping** Force correct memcached timeout when fetching chunks.
* [11589](https://github.com/grafana/loki/pull/11589) **ashwanthgoli** Results Cache: Adds `query_length_served` cache stat to measure the length of the query served from cache.
* [11535](https://github.com/grafana/loki/pull/11535) **dannykopping** Query Frontend: Allow customisable splitting of queries which overlap the `query_ingester_within` window to reduce query pressure on ingesters.
* [11654](https://github.com/grafana/loki/pull/11654) **dannykopping** Cache: atomically check background cache size limit correctly.
* [11682](https://github.com/grafana/loki/pull/11682) **ashwanthgoli** Metadata cache: Adds `frontend.max-metadata-cache-freshness` to configure the time window for which metadata results are not cached. This helps avoid returning inaccurate results by not caching recent results.
* [11679](https://github.com/grafana/loki/pull/11679) **dannykopping** Cache: extending #11535 to align custom ingester query split with cache keys for correct caching of results.

##### Fixes
* [11074](https://github.com/grafana/loki/pull/11074) **hainenber** Fix panic in lambda-promtail due to mishandling of empty DROP_LABELS env var.
* [11195](https://github.com/grafana/loki/pull/11195) **canuteson** Generate tsdb_shipper storage_config even if using_boltdb_shipper is false
* [9831](https://github.com/grafana/loki/pull/9831) **sijmenhuizenga**: Fix Promtail excludepath not evaluated on newly added files.
* [11551](https://github.com/grafana/loki/pull/11551) **dannykopping** Do not reflect label names in request metrics' "route" label.
<<<<<<< HEAD
* [11563](https://github.com/grafana/loki/pull/11563) **ptqa** Fix duplicate logs from docker containers.
=======
* [11601](https://github.com/grafana/loki/pull/11601) **dannykopping** Ruler: Fixed a panic that can be caused by concurrent read-write access of tenant configs when there are a large amount of rules.
* [11606](https://github.com/grafana/loki/pull/11606) **dannykopping** Fixed regression adding newlines to HTTP error response bodies which may break client integrations.
* [11657](https://github.com/grafana/loki/pull/11657) **ashwanthgoli** Log results cache: compose empty response based on the request being served to avoid returning incorrect limit or direction.
* [11587](https://github.com/grafana/loki/pull/11587) **trevorwhitney** Fix semantics of label parsing logic of metrics and logs queries. Both only parse the first label if multiple extractions into the same label are requested.
>>>>>>> a199662f

##### Changes

* [11490](https://github.com/grafana/loki/pull/11490) **andresperezl**: Helm: Use `/ingester/shutdown` for `preStop` hook in write pods.
* [10366](https://github.com/grafana/loki/pull/10366) **shantanualsi** Upgrade thanos objstore, dskit and other modules
* [10451](https://github.com/grafana/loki/pull/10451) **shantanualsi** Upgrade thanos `objstore`
* [10814](https://github.com/grafana/loki/pull/10814) **shantanualsi,kaviraj** Upgrade prometheus to v0.47.1 and dskit
* [10959](https://github.com/grafana/loki/pull/10959) **slim-bean** introduce a backoff wait on subquery retries.
* [11121](https://github.com/grafana/loki/pull/11121) **periklis** Ensure all lifecycler cfgs ref a valid IPv6 addr and port combination
* [10650](https://github.com/grafana/loki/pull/10650) **matthewpi** Ensure the frontend uses a valid IPv6 addr and port combination
* [11665](https://github.com/grafana/loki/pull/11665) **salvacorts** Deprecate and flip `-legacy-read-mode` flag to `false` by default.

#### Promtail

* [10752](https://github.com/grafana/loki/pull/10752) **gonzalesraul**: structured_metadata: enable structured_metadata convert labels
* [11511](https://github.com/grafana/loki/pull/11511) **kavirajk**: chore(promtail): Improve default configuration that is shipped with rpm/deb packages to avoid possible high CPU utilisation if there are lots of files inside `/var/log`.

##### Enhancements

* [10416](https://github.com/grafana/loki/pull/10416) **lpugoy**: Lambda-Promtail: Add support for WAF logs in S3
* [10301](https://github.com/grafana/loki/pull/10301) **wildum**: users can now define `additional_fields` in cloudflare configuration.
* [10755](https://github.com/grafana/loki/pull/10755) **hainenber**: Lambda-Promtail: Add support for dropping labels passed via env var

##### Changes

* [10677](https://github.com/grafana/loki/pull/10677) **chaudum** Remove deprecated `stream_lag_labels` setting from both the `options` and `client` configuration sections.
* [10689](https://github.com/grafana/loki/pull/10689) **dylanguedes**: Ingester: Make jitter to be 20% of flush check period instead of 1%.
* [11420](https://github.com/grafana/loki/pull/11420) **zry98**: Show a clearer reason in "disable watchConfig" log message when server is disabled.

##### Fixes

* [10631](https://github.com/grafana/loki/pull/10631) **thampiotr**: Fix race condition in cleaning up metrics when stopping to tail files.
* [10798](https://github.com/grafana/loki/pull/10798) **hainenber**: Fix agent panicking after reloaded due to duplicate metric collector registration.
* [10848](https://github.com/grafana/loki/pull/10848) **rgroothuijsen**: Correctly parse list of drop stage sources from YAML.

#### LogCLI

#### Mixins

* [11087](https://github.com/grafana/loki/pull/11087) **JoaoBraveCoding**: Adds structured metadata panels for ingested data
* [11637](https://github.com/grafana/loki/pull/11637) **JoaoBraveCoding**: Add route to write Distributor Latency dashboard

#### Fixes

#### FluentD

#### Jsonnet

* [11312](https://github.com/grafana/loki/pull/11312) **sentoz**: Loki ksonnet: Do not generate configMap for consul if you are using memberlist

* [11020](https://github.com/grafana/loki/pull/11020) **ashwanthgoli**: Loki ksonnet: Do not generate table-manager manifests if shipper store is in-use.

* [10784](https://github.com/grafana/loki/pull/10894) **slim-bean** Update index gateway client to use a headless service.

* [10542](https://github.com/grafana/loki/pull/10542) **chaudum**: Remove legacy deployment mode for ingester (Deployment, without WAL) and instead always run them as StatefulSet.

## 2.9.2 (2023-10-16)

### All Changes

##### Security

* [10879](https://github.com/grafana/loki/pull/10879) **DylanGuedes**: Upgrade golang.org/x/net to v0.17.0 to patch CVE-2023-39325 / CVE-2023-44487
* [10871](https://github.com/grafana/loki/pull/10871) **ashwanthgoli**: Upgrade go to v1.21.3 and grpc-go to v1.56.3 to patch CVE-2023-39325 / CVE-2023-44487

## 2.9.1 (2023-09-14)

### All Changes

#### Loki

##### Security

* [10573](https://github.com/grafana/loki/pull/10573) **DylanGuedes**: Bump Docker base images to Alpine version 3.18.3 to mitigate CVE-2022-48174

##### Fixes

* [10585](https://github.com/grafana/loki/pull/10585) **ashwanthgoli** / **chaudum**: Fix bug in index object client that could result in not showing all ingested logs in query results.
* [10314](https://github.com/grafana/loki/pull/10314) **bboreham**: Fix race conditions in indexshipper.


## 2.9.0 (2023-09-06)

### All Changes

##### Security

* [10188](https://github.com/grafana/loki/pull/10188) **shantanualsi**: Bump alpine version from 3.16.5 -> 3.16.7

#### Loki

##### Enhancements

* [10101](https://github.com/grafana/loki/pull/10101) **owen-d**: Sharding optimizations and fix bug on `<aggr> by|without ()` groupings which removed the grouping while downstreaming
* [10324](https://github.com/grafana/loki/pull/10324) **ashwanthgoli**: Deprecate ingester.unordered-writes and a few unused configs(log.use-buffered, log.use-sync, frontend.forward-headers-list)
* [10322](https://github.com/grafana/loki/pull/10322) **chaudum**: Deprecate misleading setting `-ruler.evaluation-delay-duration`.
* [10295](https://github.com/grafana/loki/pull/10295) **changhyuni**: Storage: remove signatureversionv2 from s3.
* [10109](https://github.com/grafana/loki/pull/10109) **vardhaman-surana**: Ruler: add limit parameter in rulegroup
* [10187](https://github.com/grafana/loki/pull/10187) **roelarents**: Add connection-string option for Azure Blob Storage.
* [9621](https://github.com/grafana/loki/pull/9621) **DylanGuedes**: Introduce TSDB postings cache.
* [10010](https://github.com/grafana/loki/pull/10010) **rasta-rocket**: feat(promtail): retrieve BotTags field from cloudflare
* [9995](https://github.com/grafana/loki/pull/9995) **chaudum**: Add jitter to the flush interval to prevent multiple ingesters to flush at the same time.
* [9797](https://github.com/grafana/loki/pull/9797) **chaudum**: Add new `loki_index_gateway_requests_total` counter metric to observe per-tenant RPS
* [9710](https://github.com/grafana/loki/pull/9710) **chaudum**: Add shuffle sharding to index gateway
* [9573](https://github.com/grafana/loki/pull/9573) **CCOLLOT**: Lambda-Promtail: Add support for AWS CloudFront log ingestion.
* [9497](https://github.com/grafana/loki/pull/9497) **CCOLLOT**: Lambda-Promtail: Add support for AWS CloudTrail log ingestion.
* [8886](https://github.com/grafana/loki/pull/8886) **MichelHollands**: Add new logql template function `unixToTime`
* [8067](https://github.com/grafana/loki/pull/9497) **CCOLLOT**: Lambda-Promtail: Add support for AWS CloudTrail log ingestion.
* [9515](https://github.com/grafana/loki/pull/9515) **MichelHollands**: Fix String() on vector aggregation LogQL expressions that contain `without ()`.
* [8067](https://github.com/grafana/loki/pull/8067) **DylanGuedes**: Distributor: Add auto-forget unhealthy members support.
* [9175](https://github.com/grafana/loki/pull/9175) **MichelHollands**: Ingester: update the `prepare_shutdown` endpoint so it supports GET and DELETE and stores the state on disk.
* [8953](https://github.com/grafana/loki/pull/8953) **dannykopping**: Querier: block queries by hash.
* [8851](https://github.com/grafana/loki/pull/8851) **jeschkies**: Introduce limit to require a set of labels for selecting streams.
* [9016](https://github.com/grafana/loki/pull/9016) **kavirajk**: Change response type of `format_query` handler to `application/json`
* [8972](https://github.com/grafana/loki/pull/8972) **salvacorts** Index stat requests are now cached in the results cache.
* [9177](https://github.com/grafana/loki/pull/9177) **salvacorts** Index stat cache can be enabled or disabled with the new `cache_index_stats_results` flag. Disabled by default.
* [9096](https://github.com/grafana/loki/pull/9096) **salvacorts**: Compute proportional TSDB index stats for chunks that doesn't fit fully in the queried time range.
* [8939](https://github.com/grafana/loki/pull/8939) **Suruthi-G-K**: Loki: Add support for trusted profile authentication in COS client.
* [8852](https://github.com/grafana/loki/pull/8852) **wtchangdm**: Loki: Add `route_randomly` to Redis options.
* [8848](https://github.com/grafana/loki/pull/8848) **dannykopping**: Ruler: add configurable rule evaluation jitter.
* [8826](https://github.com/grafana/loki/pull/8826) **amankrsingh2000**: Loki: Add support for IBM cloud object storage as storage client.
* [8752](https://github.com/grafana/loki/pull/8752) **chaudum**: Add query fairness control across actors within a tenant to scheduler, which can be enabled by passing the `X-Loki-Actor-Path` header to the HTTP request of the query.
* [8786](https://github.com/grafana/loki/pull/8786) **DylanGuedes**: Ingester: add new /ingester/prepare_shutdown endpoint.
* [8744](https://github.com/grafana/loki/pull/8744) **dannykopping**: Ruler: remote rule evaluation.
* [8670](https://github.com/grafana/loki/pull/8670) **salvacorts** Introduce two new limits to refuse log and metric queries that would read too much data.
* [8918](https://github.com/grafana/loki/pull/8918) **salvacorts** Introduce limit to require at least a number label matchers on metric and log queries.
* [8909](https://github.com/grafana/loki/pull/8909) **salvacorts** Requests to `/loki/api/v1/index/stats` are split in 24h intervals.
* [8732](https://github.com/grafana/loki/pull/8732) **abaguas**: azure: respect retry config before cancelling the context
* [9206](https://github.com/grafana/loki/pull/9206) **dannykopping**: Ruler: log rule evaluation detail.
* [9184](https://github.com/grafana/loki/pull/9184) **periklis**: Bump dskit to introduce IPv6 support for memberlist
* [9357](https://github.com/grafana/loki/pull/9357) **Indransh**: Add HTTP API to change the log level at runtime
* [9431](https://github.com/grafana/loki/pull/9431) **dannykopping**: Add more buckets to `loki_memcache_request_duration_seconds` metric; latencies can increase if using memcached with NVMe
* [8684](https://github.com/grafana/loki/pull/8684) **oleksii-boiko-ua**: Helm: Add hpa templates for read, write and backend components.
* [9535](https://github.com/grafana/loki/pull/9535) **salvacorts** Index stats cache can be configured independently of the results cache. If it's not configured, but it's enabled, it will use the results cache configuration.
* [9626](https://github.com/grafana/loki/pull/9626) **ashwanthgoli** logfmt: add --strict flag to enable strict parsing, perform nostrict parsing by default
* [9672](https://github.com/grafana/loki/pull/9672) **zeitlinger**: Add `alignLeft` and `alignRight` line formatting functions.
* [9693](https://github.com/grafana/loki/pull/9693) **salvacorts** Add `keep` stage to LogQL.
* [7447](https://github.com/grafana/loki/pull/7447) **ashwanthgoli** compactor: multi-store support.
* [7754](https://github.com/grafana/loki/pull/7754) **ashwanthgoli** index-shipper: add support for multiple stores.
* [9813](https://github.com/grafana/loki/pull/9813) **jeschkies**: Enable Protobuf encoding via content negotiation between querier and query frontend.
* [10281](https://github.com/grafana/loki/pull/10281) **dannykopping**: Track effectiveness of hedged requests.
* [10341](https://github.com/grafana/loki/pull/10341) **ashwanthgoli** Deprecate older index types and non-object stores - `aws-dynamo, gcp, gcp-columnkey, bigtable, bigtable-hashed, cassandra, grpc`
* [10344](https://github.com/grafana/loki/pull/10344) **ashwanthgoli**  Compactor: deprecate `-boltdb.shipper.compactor.` prefix in favor of `-compactor.`.
* [10073](https://github.com/grafana/loki/pull/10073) **sandeepsukhani,salvacorts,vlad-diachenko** Support attaching structured metadata to log lines.
* [11151](https://github.com/grafana/loki/pull/11151) **ashwanthgoli**: Removes already deprecated configs: `ruler.evaluation-delay-duration`, `boltdb.shipper.compactor.deletion-mode`, `validation.enforce-metric-name` and flags with prefix `-boltdb.shipper.compactor.*`.

##### Fixes

* [10026](https://github.com/grafana/loki/pull/10026) **aminesnow**: Add support for Alibaba Cloud as storage backend for the ruler.
* [10065](https://github.com/grafana/loki/pull/10065) **fgouteroux**: Fix the syntax error message when parsing expression rule.
* [8979](https://github.com/grafana/loki/pull/8979) **slim-bean**: Fix the case where a logs query with start time == end time was returning logs when none should be returned.
* [9099](https://github.com/grafana/loki/pull/9099) **salvacorts**: Fix the estimated size of chunks when writing a new TSDB file during compaction.
* [9130](https://github.com/grafana/loki/pull/9130) **salvacorts**: Pass LogQL engine options down to the _split by range_, _sharding_, and _query size limiter_ middlewares.
* [9252](https://github.com/grafana/loki/pull/9252) **jeschkies**: Use un-escaped regex literal for string matching.
* [9176](https://github.com/grafana/loki/pull/9176) **DylanGuedes**: Fix incorrect association of per-stream rate limit when sharding is enabled.
* [9463](https://github.com/grafana/loki/pull/9463) **Totalus**: Fix OpenStack Swift client object listing to fetch all the objects properly.
* [9495](https://github.com/grafana/loki/pull/9495) **thampiotr**: Promtail: Fix potential goroutine leak in file tailer.
* [9650](https://github.com/grafana/loki/pull/9650) **ashwanthgoli**: Config: ensure storage config defaults apply to named stores.
* [9757](https://github.com/grafana/loki/pull/9757) **sandeepsukhani**: Frontend Caching: Fix a bug in negative logs results cache causing Loki to unexpectedly send empty/incorrect results.
* [9754](https://github.com/grafana/loki/pull/9754) **ashwanthgoli**: Fixes an issue with indexes becoming unqueriable if the index prefix is different from the one configured in the latest period config.
* [9763](https://github.com/grafana/loki/pull/9763) **ssncferreira**: Fix the logic of the `offset` operator for downstream queries on instant query splitting of (range) vector aggregation expressions containing an offset.
* [9773](https://github.com/grafana/loki/pull/9773) **ssncferreira**: Fix instant query summary statistic's `splits` corresponding to the number of subqueries a query is split into based on `split_queries_by_interval`.
* [9949](https://github.com/grafana/loki/pull/9949) **masslessparticle**: Fix pipelines to clear caches when tailing to avoid resource exhaustion.
* [9936](https://github.com/grafana/loki/pull/9936) **masslessparticle**: Fix the way query stages are reordered when `unpack` is present.
* [10309](https://github.com/grafana/loki/pull/10309) **akhilanarayanan**: Fix race condition in series index store.
* [10221](https://github.com/grafana/loki/pull/10221) **periklis**: Allow using the forget button when access via the internal server

##### Changes

* [9857](https://github.com/grafana/loki/pull/9857) **DylanGuedes**: Stop emitting spans for every `AWS.S3` or `Azure.Blob` call.
* [9212](https://github.com/grafana/loki/pull/9212) **trevorwhitney**: Rename UsageReport to Analytics. The only external impact of this change is a change in the `-list-targets` output.

#### Promtail

##### Enhancements

* [8474](https://github.com/grafana/loki/pull/8787) **andriikushch**: Promtail: Add a new target for the Azure Event Hubs
* [8874](https://github.com/grafana/loki/pull/8874) **rfratto**: Promtail: Support expoential backoff when polling unchanged files for logs.
* [9508](https://github.com/grafana/loki/pull/9508) **farodin91**: Promtail: improve behavior of partial lines.
* [9986](https://github.com/grafana/loki/pull/9986) **vlad-diachenko**: Promtail: Add `structured_metadata` stage to attach metadata to each log line.

##### Fixes

* [8987](https://github.com/grafana/loki/pull/8987) **darxriggs**: Promtail: Fix file descriptor leak.
* [9863](https://github.com/grafana/loki/pull/9863) **ashwanthgoli**: Promtail: Apply defaults to HTTP client config. This ensures follow_redirects is set to true.
* [9915](https://github.com/grafana/loki/pull/9915) **frittentheke**: Promtail: Update grafana/tail to address issue in retry logic

#### LogCLI

##### Fixes

* [9597](https://github.com/grafana/loki/pull/9597) **vlad-diachenko**: Set TSDB shipper mode to ReadOnly and disabled indexGatewayClient during local query run and changed index downloading timeout from `5s` to `1m`.
* [8566](https://github.com/grafana/loki/pull/8566) **ndrpnt**: Allow queries to start with negative filters (`!=` and `!~`) when omitting stream selector with `--stdin` flag

#### Mixins

#### Enhancements

#### Fixes

* [9684](https://github.com/grafana/loki/pull/9684) **thampiotr**: Mixins: Fix promtail cluster template not finding all clusters.
* [8995](https://github.com/grafana/loki/pull/8995) **dannykopping**: Mixins: Fix Jsonnet `RUNTIME ERROR` that occurs when you try to use the mixins with `use_boltdb_shipper: false`.

#### FluentD

##### Enhancements
* [LOG-4012](https://issues.redhat.com/browse/LOG-4012) **jcantril**: fluent-plugin-grapha-loki: Add config to support tls: ciphers, min_versio

#### Jsonnet

* [9790](https://github.com/grafana/loki/pull/9790) **manohar-koukuntla**: Add TSDB equivalent of `use_boltdb_shipper` flag to be able to configure `tsdb_shipper` section.
* [8855](https://github.com/grafana/loki/pull/8855) **JoaoBraveCoding**: Add gRPC port to loki compactor mixin
* [8880](https://github.com/grafana/loki/pull/8880) **JoaoBraveCoding**: Normalize headless service name for query-frontend/scheduler
* [9978](https://github.com/grafana/loki/pull/9978) ****vlad-diachenko****: replaced deprecated `policy.v1beta1` with `policy.v1`.

## 2.8.6 (2023-10-17)

#### Loki

##### Security

* [10887](https://github.com/grafana/loki/pull/10887) upgrade go-grpc to v1.56.3 and golang.org/x/net to v0.17.0 to patch CVE-2023-39325 / CVE-2023-44487
* [10889](https://github.com/grafana/loki/pull/10889) upgrade go to v1.20.10 to patch CVE-2023-39325 / CVE-2023-44487

## 2.8.5 (2023-09-14)

#### Loki

##### Security

* [10573](https://github.com/grafana/loki/pull/10573) **DylanGuedes**: Bump Docker base images to Alpine version 3.18.3 to mitigate CVE-2022-48174

## 2.8.3 (2023-07-21)

#### Loki

##### Security

* [9913](https://github.com/grafana/loki/pull/9913) **MichelHollands**: Upgrade go version to 1.20.6

##### Enhancements

* [9604](https://github.com/grafana/loki/pull/9604) **dannykopping**: Querier: configurable writeback queue bytes size

##### Fixes

* [9471](https://github.com/grafana/loki/pull/9471) **sandeepsukhani**: query-scheduler: fix query distribution in SSD mode.
* [9629](https://github.com/grafana/loki/pull/9629) **periklis**: Fix duplicate label values from ingester streams.

#### Promtail

##### Fixes

* [9155](https://github.com/grafana/loki/pull/9155) **farodin91**: Promtail: Break on iterate journal failure.
* [8988](https://github.com/grafana/loki/pull/8988) **darxriggs**: Promtail: Prevent logging errors on normal shutdown.

## 2.8.2 (2023-05-03)

#### Loki

##### Security

* [9370](https://github.com/grafana/loki/pull/9370) **dannykopping**: upgrade to go1.20.4

#### Promtail

##### Enhancements

* [8994](https://github.com/grafana/loki/pull/8994) **DylanGuedes**: Promtail: Add new `decompression` configuration to customize the decompressor behavior.

## 2.8.1 (2023-04-24)

#### Loki

##### Fixes

* [9156](https://github.com/grafana/loki/pull/9156) **ashwanthgoli**: Expiration: do not drop index if period is a zero value.
* [8971](https://github.com/grafana/loki/pull/8971) **dannykopping**: Stats: fix `Cache.Chunk.BytesSent` statistic and loki_chunk_fetcher_fetched_size_bytes metric with correct chunk size.
* [9185](https://github.com/grafana/loki/pull/9185) **dannykopping**: Prevent redis client from incorrectly choosing cluster mode with local address.

##### Changes

* [9106](https://github.com/grafana/loki/pull/9106) **trevorwhitney**: Update go to 1.20.3.

##### Build

* [9264](https://github.com/grafana/loki/pull/9264) **trevorwhitney**: Update build and other docker image to alpine 3.16.5.

#### Promtail

##### Fixes

* [9095](https://github.com/grafana/loki/pull/9095) **JordanRushing** Fix journald support in amd64 binary build.

## 2.8.0 (2023-04-04)

#### Loki

##### Enhancements

* [8824](https://github.com/grafana/loki/pull/8824) **periklis**: Expose optional label matcher for label values handler
* [8727](https://github.com/grafana/loki/pull/8727) **cstyan** **jeschkies**: Propagate per-request limit header to querier.
* [8682](https://github.com/grafana/loki/pull/8682) **dannykopping**: Add fetched chunk size distribution metric `loki_chunk_fetcher_fetched_size_bytes`.
* [8532](https://github.com/grafana/loki/pull/8532) **justcompile**: Adds Storage Class option to S3 objects
* [7951](https://github.com/grafana/loki/pull/7951) **MichelHollands**: Add a count template function to line_format and label_format.
* [7380](https://github.com/grafana/loki/pull/7380) **liguozhong**: metrics query: range vector support streaming agg when no overlap.
* [7731](https://github.com/grafana/loki/pull/7731) **bitkill**: Add healthchecks to the docker-compose example.
* [7759](https://github.com/grafana/loki/pull/7759) **kavirajk**: Improve error message for loading config with ENV variables.
* [7785](https://github.com/grafana/loki/pull/7785) **dannykopping**: Add query blocker for queries and rules.
* [7817](https://github.com/grafana/loki/pull/7817) **kavirajk**: fix(memcached): panic on send on closed channel.
* [7916](https://github.com/grafana/loki/pull/7916) **ssncferreira**: Add `doc-generator` tool to generate configuration flags documentation.
* [7964](https://github.com/grafana/loki/pull/7964) **slim-bean**: Add a `since` query parameter to allow querying based on relative time.
* [7989](https://github.com/grafana/loki/pull/7989) **liguozhong**: logql support `sort` and `sort_desc`.
* [7997](https://github.com/grafana/loki/pull/7997) **kavirajk**: fix(promtail): Fix cri tags extra new lines when joining partial lines
* [7975](https://github.com/grafana/loki/pull/7975) **adityacs**: Support drop labels in logql
* [7946](https://github.com/grafana/loki/pull/7946) **ashwanthgoli** config: Add support for named stores
* [8027](https://github.com/grafana/loki/pull/8027) **kavirajk**: chore(promtail): Make `batchwait` and `batchsize` config explicit with yaml tags
* [7978](https://github.com/grafana/loki/pull/7978) **chaudum**: Shut down query frontend gracefully to allow inflight requests to complete.
* [8047](https://github.com/grafana/loki/pull/8047) **bboreham**: Dashboards: add k8s resource requests to CPU and memory panels.
* [8061](https://github.com/grafana/loki/pull/8061) **kavirajk**: Remove circle from Loki OSS
* [8092](https://github.com/grafana/loki/pull/8092) **dannykopping**: add rule-based sharding to ruler.
* [8131](https://github.com/grafana/loki/pull/8131) **jeschkies**: Compile Promtail ARM and ARM64 with journald support.
* [8212](https://github.com/grafana/loki/pull/8212) **kavirajk**: ingester: Add `ingester_memory_streams_labels_bytes metric` for more visibility of size of metadata of in-memory streams.
* [8271](https://github.com/grafana/loki/pull/8271) **kavirajk**: logql: Support urlencode and urldecode template functions
* [8259](https://github.com/grafana/loki/pull/8259) **mar4uk**: Extract push.proto from the logproto package to the separate module.
* [7906](https://github.com/grafana/loki/pull/7906) **kavirajk**: Add API endpoint that formats LogQL expressions and support new `fmt` subcommand in `logcli` to format LogQL query.
* [6675](https://github.com/grafana/loki/pull/6675) **btaani**: Add logfmt expression parser for selective extraction of labels from logfmt formatted logs
* [8474](https://github.com/grafana/loki/pull/8474) **farodin91**: Add support for short-lived S3 session tokens
* [8774](https://github.com/grafana/loki/pull/8774) **slim-bean**: Add new logql template functions `bytes`, `duration`, `unixEpochMillis`, `unixEpochNanos`, `toDateInZone`, `b64Enc`, and `b64Dec`

##### Fixes

* [7784](https://github.com/grafana/loki/pull/7784) **isodude**: Fix default values of connect addresses for compactor and querier workers to work with IPv6.
* [7880](https://github.com/grafana/loki/pull/7880) **sandeepsukhani**: consider range and offset in queries while looking for schema config for query sharding.
* [7937](https://github.com/grafana/loki/pull/7937) **ssncferreira**: Deprecate CLI flag `-ruler.wal-cleaer.period` and replace it with `-ruler.wal-cleaner.period`.
* [7966](https://github.com/grafana/loki/pull/7966) **sandeepsukhani**: Fix query-frontend request load balancing when using k8s service.
* [8251](https://github.com/grafana/loki/pull/8251) **sandeepsukhani** index-store: fix indexing of chunks overlapping multiple schemas.
* [8151](https://github.com/grafana/loki/pull/8151) **sandeepsukhani** fix log deletion with line filters.
* [8448](https://github.com/grafana/loki/pull/8448) **chaudum**: Fix bug in LogQL parser that caused certain queries that contain a vector expression to fail.
* [8775](https://github.com/grafana/loki/pull/8755) **sandeepsukhani**: index-gateway: fix failure in initializing index gateway when boltdb-shipper is not being used.
* [8448](https://github.com/grafana/loki/pull/8665) **sandeepsukhani**: deletion: fix issue in processing delete requests with tsdb index
* [8753](https://github.com/grafana/loki/pull/8753) **slim-bean** A zero value for retention_period will now disable retention.
* [8959](https://github.com/grafana/loki/pull/8959) **periklis**: Align common instance_addr with memberlist advertise_addr

##### Changes

* [8315](https://github.com/grafana/loki/pull/8315) **thepalbi** Relicense and export `pkg/ingester` WAL code to be used in Promtail's WAL.
* [8761](https://github.com/grafana/loki/pull/8761) **slim-bean** Remove "subqueries" from the metrics.go log line and instead provide `splits` and `shards`
* [8887](https://github.com/grafana/loki/issues/8887) **3deep5me** Helm: Removed support for PodDisruptionBudget in policy/v1alpha1 and upgraded it to policy/v1.

##### Build

#### Promtail

##### Enhancements

* [8231](https://github.com/grafana/loki/pull/8231) **CCOLLOT**: Lambda-promtail: add support for AWS SQS message ingestion.
* [7619](https://github.com/grafana/loki/pull/7619) **cadrake**: Add ability to pass query params to heroku drain targets for relabelling.
* [7973](https://github.com/grafana/loki/pull/7973) **chodges15**: Add configuration to drop rate limited batches in Loki client and new metric label for drop reason.
* [8153](https://github.com/grafana/loki/pull/8153) **kavirajk**: promtail: Add `max-line-size` limit to drop on client side
* [8096](https://github.com/grafana/loki/pull/8096) **kavirajk**: doc(promtail): Doc about how log rotate works with promtail
* [8233](https://github.com/grafana/loki/pull/8233) **nicoche**: promtail: Add `max-line-size-truncate` limit to truncate too long lines on client side
* [7462](https://github.com/grafana/loki/pull/7462) **MarNicGit**: Allow excluding event message from Windows Event Log entries.
* [7597](https://github.com/grafana/loki/pull/7597) **redbaron**: allow ratelimiting by label
* [3493](https://github.com/grafana/loki/pull/3493) **adityacs** Support geoip stage.
* [8382](https://github.com/grafana/loki/pull/8382) **kelnage**: Promtail: Add event log message stage

##### Fixes

* [8231](https://github.com/grafana/loki/pull/8231) **CCOLLOT**: Lambda-promtail: fix flushing behavior of batches, leading to a significant increase in performance.

##### Changes

#### LogCLI

##### Enhancement

* [8413](https://github.com/grafana/loki/pull/8413) **chaudum**: Try to load tenant-specific `schemaconfig-{orgID}.yaml` when using `--remote-schema` argument and fallback to global `schemaconfig.yaml`.
* [8537](https://github.com/grafana/loki/pull/8537) **jeschkies**: Allow fetching all entries with `--limit=0`.

#### Fluent Bit

#### Loki Canary

##### Enhancements

* [8024](https://github.com/grafana/loki/pull/8024) **jijotj**: Support passing loki address as environment variable

#### Jsonnet

* [7923](https://github.com/grafana/loki/pull/7923) **manohar-koukuntla**: Add zone aware ingesters in jsonnet deployment

##### Fixes

* [8247](https://github.com/grafana/loki/pull/8247) **Whyeasy** fix usage of cluster label within Mixin.

#### Build

* [7938](https://github.com/grafana/loki/pull/7938) **ssncferreira**: Add DroneCI pipeline step to validate configuration flags documentation generation.

### Notes

### Dependencies

## 2.7.6 (2023-07-24)

#### Loki

##### Fixes

* [10028](https://github.com/grafana/loki/pull/10028) **MichelHollands**: Use go 1.20.6
* [9185](https://github.com/grafana/loki/pull/9185) **dannykopping**: Prevent redis client from incorrectly choosing cluster mode with local address.
* [8824](https://github.com/grafana/loki/pull/8824) **periklis**: Expose optional label matcher for label values handler

## 2.7.5 (2023-03-28)

#### Loki

##### Fixes

* [7924](https://github.com/grafana/loki/pull/7924) **jeschkies**: Flush buffered logger on exit

## 2.7.4 (2023-02-24)

#### Loki

##### Fixes

* [8531](https://github.com/grafana/loki/pull/8531) **garrettlish**: logql: fix panics when cloning a special query
* [8120](https://github.com/grafana/loki/pull/8120) **ashwanthgoli**: fix panic on hitting /scheduler/ring when ring is disabled.
* [7988](https://github.com/grafana/loki/pull/7988) **ashwanthgoli**: store: write overlapping chunks to multiple stores.
* [7925](https://github.com/grafana/loki/pull/7925) **sandeepsukhani**: Fix bugs in logs results caching causing query-frontend to return logs outside of query window.

##### Build

* [8575](https://github.com/grafana/loki/pull/8575) **MichelHollands**: Update build image to go 1.20.1 and alpine 3.16.4.
* [8583](https://github.com/grafana/loki/pull/8583) **MichelHollands**: Use 0.28.1 build image and update go and alpine versions.

#### Promtail

##### Enhancements

##### Fixes

* [8497](https://github.com/grafana/loki/pull/8497) **kavirajk**: Fix `cri` tags treating different streams as the same
* [7771](https://github.com/grafana/loki/pull/7771) **GeorgeTsilias**: Handle nil error on target Details() call.
* [7461](https://github.com/grafana/loki/pull/7461) **MarNicGit**: Promtail: Fix collecting userdata field from Windows Event Log

## 2.7.3 (2023-02-01)

#### Loki

##### Fixes

* [8340](https://github.com/grafana/loki/pull/8340) **MasslessParticle** Fix bug in compactor that caused panics when `startTime` and `endTime` of a delete request are equal.

#### Build

* [8232](https://github.com/grafana/loki/pull/8232) **TaehyunHwang** Fix build issue that caused `--version` to show wrong version for Loki and Promtail binaries.

## 2.7.2 (2023-01-25)

#### Loki

##### Fixes

* [7926](https://github.com/grafana/loki/pull/7926) **MichelHollands**: Fix bug in validation of `pattern` and `regexp` parsers where missing or empty parameters caused panics.
* [7720](https://github.com/grafana/loki/pull/7720) **sandeepsukhani**: Fix bugs in processing delete requests with line filters.
* [7708](https://github.com/grafana/loki/pull/7708) **DylanGuedes**: Fix bug in multi-tenant querying.

### Notes

This release was created from a branch starting at commit `706c22e9e40b0156031f214b63dc6ed4e210abc1` but it may also contain backported changes from main.

Check the history of the branch `release-2.7.x`.

### Dependencies

* Go version: 1.19.5

## 2.7.1 (2022-12-09)

#### Loki

##### Enhancements

* [6360](https://github.com/grafana/loki/pull/6360) **liguozhong**: Hide error message when context timeout occurs in `s3.getObject`
* [7602](https://github.com/grafana/loki/pull/7602) **vmax**: Add decolorize filter to easily parse colored logs.
* [7804](https://github.com/grafana/loki/pull/7804) **sandeepsukhani**: Use grpc for communicating with compactor for query time filtering of data requested for deletion.
* [7684](https://github.com/grafana/loki/pull/7684) **kavirajk**: Add missing `embedded-cache` config under `cache_config` reference documentation.

##### Fixes

* [7453](https://github.com/grafana/loki/pull/7453) **periklis**: Add single compactor http client for delete and gennumber clients

##### Changes

* [7877](https://github.com/grafana/loki/pull/7877)A **trevorwhitney**: Due to a known bug with experimental new delete mode feature, the default delete mode has been changed to `filter-only`.

#### Promtail

##### Enhancements

* [7602](https://github.com/grafana/loki/pull/7602) **vmax**: Add decolorize stage to Promtail to easily parse colored logs.

##### Fixes

##### Changes

* [7587](https://github.com/grafana/loki/pull/7587) **mar4uk**: Add go build tag `promtail_journal_enabled` to include/exclude Promtail journald code from binary.

## 2.7.0

#### Loki

##### Enhancements
* [7436](https://github.com/grafana/loki/pull/7436) **periklis**: Expose ring and memberlist handlers through internal server listener
* [7227](https://github.com/grafana/loki/pull/7227) **Red-GV**: Add ability to configure tls minimum version and cipher suites
* [7179](https://github.com/grafana/loki/pull/7179) **vlad-diachenko**: Add ability to use Azure Service Principals credentials to authenticate to Azure Blob Storage.
* [7063](https://github.com/grafana/loki/pull/7063) **kavirajk**: Add additional `push` mode to Loki canary that can directly push logs to given Loki URL.
* [7069](https://github.com/grafana/loki/pull/7069) **periklis**: Add support for custom internal server listener for readiness probes.
* [7023](https://github.com/grafana/loki/pull/7023) **liguozhong**: logql engine support exec `vector(0)` grammar.
* [6983](https://github.com/grafana/loki/pull/6983) **slim-bean**: `__timestamp__` and `__line__` are now available in the logql `label_format` query stage.
* [6821](https://github.com/grafana/loki/pull/6821) **kavirajk**: Introduce new cache type `embedded-cache` which is an in-process cache system that runs loki without the need for an external cache (like memcached, redis, etc). It can be run in two modes `distributed: false` (default, and same as old `fifocache`) and `distributed: true` which runs cache in distributed fashion sharding keys across peers if Loki is run in microservices or SSD mode.
* [6691](https://github.com/grafana/loki/pull/6691) **dannykopping**: Update production-ready Loki cluster in docker-compose
* [6317](https://github.com/grafana/loki/pull/6317) **dannykoping**: General: add cache usage statistics
* [6444](https://github.com/grafana/loki/pull/6444) **aminesnow** Add TLS config to query frontend.
* [6179](https://github.com/grafana/loki/pull/6179) **chaudum**: Add new HTTP endpoint to delete ingester ring token file and shutdown process gracefully
* [5997](https://github.com/grafana/loki/pull/5997) **simonswine**: Querier: parallize label queries to both stores.
* [5406](https://github.com/grafana/loki/pull/5406) **ctovena**: Revise the configuration parameters that configure the usage report to grafana.com.
* [7264](https://github.com/grafana/loki/pull/7264) **bboreham**: Chunks: decode varints directly from byte buffer, for speed.
* [7263](https://github.com/grafana/loki/pull/7263) **bboreham**: Dependencies: klauspost/compress package to v1.15.11; improves performance.
* [7270](https://github.com/grafana/loki/pull/7270) **wilfriedroset**: Add support for `username` to redis cache configuration.
* [6952](https://github.com/grafana/loki/pull/6952) **DylanGuedes**: Experimental: Introduce a new feature named stream sharding.

##### Fixes
* [7426](https://github.com/grafana/loki/pull/7426) **periklis**: Add missing compactor delete client tls client config
* [7238](https://github.com/grafana/loki/pull/7328) **periklis**: Fix internal server bootstrap for query frontend
* [7288](https://github.com/grafana/loki/pull/7288) **ssncferreira**: Fix query mapping in AST mapper `rangemapper` to support the new `VectorExpr` expression.
* [7040](https://github.com/grafana/loki/pull/7040) **bakunowski**: Remove duplicated `loki_boltdb_shipper` prefix from `tables_upload_operation_total` metric.
* [6937](https://github.com/grafana/loki/pull/6937) **ssncferreira**: Fix topk and bottomk expressions with parameter <= 0.
* [6780](https://github.com/grafana/loki/pull/6780) **periklis**:  Attach the panic recovery handler on all HTTP handlers
* [6358](https://github.com/grafana/loki/pull/6358) **taharah**: Fixes sigv4 authentication for the Ruler's remote write configuration by allowing both a global and per tenant configuration.
* [6375](https://github.com/grafana/loki/pull/6375) **dannykopping**: Fix bug that prevented users from using the `json` parser after a `line_format` pipeline stage.
* [6505](https://github.com/grafana/loki/pull/6375) **dmitri-lerko** Fixes `failed to receive pubsub messages` error with promtail GCPLog client.
* [6372](https://github.com/grafana/loki/pull/6372) **splitice**: Add support for numbers in JSON fields.

##### Changes
* [6726](https://github.com/grafana/loki/pull/6726) **kavirajk**: upgrades go from 1.17.9 -> 1.18.4
* [6415](https://github.com/grafana/loki/pull/6415) **salvacorts**: Evenly spread queriers across kubernetes nodes.
* [6349](https://github.com/grafana/loki/pull/6349) **simonswine**: Update the default HTTP listen port from 80 to 3100. Make sure to configure the port explicitly if you are using port 80.
* [6835](https://github.com/grafana/loki/pull/6835) **DylanGuedes**: Add new per-tenant query timeout configuration and remove engine query timeout.
* [7212](https://github.com/grafana/loki/pull/7212) **Juneezee**: Replaces deprecated `io/ioutil` with `io` and `os`.
* [7292](https://github.com/grafana/loki/pull/7292) **jmherbst**: Add string conversion to value based drops to more intuitively match numeric fields. String conversion failure will result in no lines being dropped.
* [7361](https://github.com/grafana/loki/pull/7361) **szczepad**: Renames metric `loki_log_messages_total` to `loki_internal_log_messages_total`
* [7416](https://github.com/grafana/loki/pull/7416) **mstrzele**: Use the stable `HorizontalPodAutoscaler` v2, if possible, when installing using Helm
* [7510](https://github.com/grafana/loki/pull/7510) **slim-bean**: Limited queries (queries without filter expressions) will now be split and sharded.
* [5400](https://github.com/grafana/loki/pull/5400) **BenoitKnecht**: promtail/server: Disable profiling by default

#### Promtail
* [7470](https://github.com/grafana/loki/pull/7470) **Jack-King**: Add configuration for adding custom HTTP headers to push requests

##### Enhancements
* [7593](https://github.com/grafana/loki/pull/7593) **chodges15**: Promtail: Add tenant label to client drop metrics and logs
* [7101](https://github.com/grafana/loki/pull/7101) **liguozhong**: Promtail: Add support for max stream limit.
* [7247](https://github.com/grafana/loki/pull/7247) **liguozhong**: Add config reload endpoint / signal to promtail.
* [6708](https://github.com/grafana/loki/pull/6708) **DylanGuedes**: Add compressed files support to Promtail.
* [5977](https://github.com/grafana/loki/pull/5977) **juissi-t** lambda-promtail: Add support for Kinesis data stream events
* [6828](https://github.com/grafana/loki/pull/6828) **alexandre1984rj** Add the BotScore and BotScoreSrc fields once the Cloudflare API returns those two fields on the list of all available log fields.
* [6656](https://github.com/grafana/loki/pull/6656) **carlospeon**: Allow promtail to add matches to the journal reader
* [7401](https://github.com/grafana/loki/pull/7401) **thepalbi**: Add timeout to GCP Logs push target
* [7414](https://github.com/grafana/loki/pull/7414) **thepalbi**: Add basic tracing support

##### Fixes
* [7394](https://github.com/grafana/loki/pull/7394) **liguozhong**: Fix issue with the Cloudflare target that caused it to stop working after it received an error in the logpull request as explained in issue https://github.com/grafana/loki/issues/6150
* [6766](https://github.com/grafana/loki/pull/6766) **kavirajk**: fix(logql): Make `LabelSampleExtractor` ignore processing the line if it doesn't contain that specific label. Fixes unwrap behavior explained in the issue https://github.com/grafana/loki/issues/6713
* [7016](https://github.com/grafana/loki/pull/7016) **chodges15**: Fix issue with dropping logs when a file based SD target's labels are updated

##### Changes
* **quodlibetor**: Change Docker target discovery log level from `Error` to `Info`


#### Logcli
* [7325](https://github.com/grafana/loki/pull/7325) **dbirks**: Document setting up command completion
* [8518](https://github.com/grafana/loki/pull/8518) **SN9NV**: Add parallel flags

#### Fluent Bit

#### Loki Canary
* [7398](https://github.com/grafana/loki/pull/7398) **verejoel**: Allow insecure TLS connections

#### Jsonnet
* [6189](https://github.com/grafana/loki/pull/6189) **irizzant**: Add creation of a `ServiceMonitor` object for Prometheus scraping through configuration parameter `create_service_monitor`. Simplify mixin usage by adding (https://github.com/prometheus-operator/kube-prometheus) library.
* [6662](https://github.com/grafana/loki/pull/6662) **Whyeasy**: Fixes memberlist error when using a stateful ruler.


### Notes

This release was created from a branch starting at commit `706c22e9e40b0156031f214b63dc6ed4e210abc1` but it may also contain backported changes from main.

Check the history of the branch `release-2.7.x`.

### Dependencies

* Go Version:     FIXME

# 2.6.1 (2022/07/18)

### All Changes

* [6658](https://github.com/grafana/loki/pull/6658) Updated the versions of [dskit](https://github.com/grafana/dskit) and [memberlist](https://github.com/grafana/memberlist) to allow configuring cluster labels for memberlist. Cluster labels prevent mixing the members between two consistent hash rings of separate applications that are run in the same Kubernetes cluster.
* [6681](https://github.com/grafana/loki/pull/6681) Fixed an HTTP connection leak between the querier and the compactor when the log entry deletion feature is enabled.
* [6583](https://github.com/grafana/loki/pull/6583) Fixed noisy error messages when the log entry deletion feature is disabled for a tenant.

# 2.6.0 (2022/07/08)

### All Changes
Here is the list with the changes that were produced since the previous release.

#### Loki

##### Enhancements
* [5662](https://github.com/grafana/loki/pull/5662) **ssncferreira** **chaudum** Improve performance of instant queries by splitting range into multiple subqueries that are executed in parallel.
* [5848](https://github.com/grafana/loki/pull/5848) **arcosx**: Add Baidu AI Cloud as a storage backend choice.
* [6410](https://github.com/grafana/loki/pull/6410) **MichelHollands**: Add support for per tenant delete API access enabling.
* [5879](https://github.com/grafana/loki/pull/5879) **MichelHollands**: Remove lines matching delete request expression when using "filter-and-delete" deletion mode.
* [5984](https://github.com/grafana/loki/pull/5984) **dannykopping** and **salvacorts**: Improve query performance by preventing unnecessary querying of ingesters when the query data is old enough to be in object storage.
* [5971](https://github.com/grafana/loki/pull/5971) **kavirajk**: Extend the `metrics.go` recording of statistics about metadata queries to include labels and series queries.
* [6136](https://github.com/grafana/loki/pull/6136) **periklis**: Add support for alertmanager header authorization.
* [6163](https://github.com/grafana/loki/pull/6163) **jburnham**: LogQL: Add a `default` sprig template function in LogQL label/line formatter.

##### Fixes
* [6152](https://github.com/grafana/loki/pull/6152) **slim-bean**: Fixes unbounded ingester memory growth when live tailing under specific circumstances.
* [5685](https://github.com/grafana/loki/pull/5685) **chaudum**: Fix bug in push request parser that allowed users to send arbitrary non-string data as "log line".
* [5799](https://github.com/grafana/loki/pull/5799) **cyriltovena** Fix deduping issues when multiple entries with the same timestamp exist. !hide or not hide (bugfix Loki)
* [5888](https://github.com/grafana/loki/pull/5888) **Papawy** Fix common configuration block net interface name when overwritten by ring common configuration.

##### Changes
* [6361](https://github.com/grafana/loki/pull/6361) **chaudum**: Sum values in unwrapped rate aggregation instead of treating them as counter.
* [6412](https://github.com/grafana/loki/pull/6412) **chaudum**: Add new unwrapped range aggregation `rate_counter()` to LogQL
* [6042](https://github.com/grafana/loki/pull/6042) **slim-bean**: Add a new configuration to allow fudging of ingested timestamps to guarantee sort order of duplicate timestamps at query time.
* [6120](https://github.com/grafana/loki/pull/6120) **KMiller-Grafana**: Rename configuration parameter fudge_duplicate_timestamp to be increment_duplicate_timestamp.
* [5777](https://github.com/grafana/loki/pull/5777) **tatchiuleung**: storage: make Azure blobID chunk delimiter configurable
* [5650](https://github.com/grafana/loki/pull/5650) **cyriltovena**: Remove more chunkstore and schema version below v9
* [5643](https://github.com/grafana/loki/pull/5643) **simonswine**: Introduce a ChunkRef type as part of logproto
* [6435](https://github.com/grafana/loki/pull/6435) **MichelHollands**: Remove the `whole-stream-deletion` mode.
* [5899](https://github.com/grafana/loki/pull/5899) **simonswine**: Update go image to 1.17.9.

#### Promtail

##### Enhancements
* [6105](https://github.com/grafana/loki/pull/6105) **rutgerke** Export metrics for the Promtail journal target.
* [5943](https://github.com/grafana/loki/pull/5943) **tpaschalis**: Add configuration support for excluding configuration files when instantiating Promtail.
* [5790](https://github.com/grafana/loki/pull/5790) **chaudum**: Add UDP support for Promtail's syslog target.
* [6102](https://github.com/grafana/loki/pull/6102) **timchenko-a**: Add multi-tenancy support to lambda-promtail.
* [6099](https://github.com/grafana/loki/pull/6099) **cstyan**: Drop lines with malformed JSON in Promtail JSON pipeline stage.
* [5715](https://github.com/grafana/loki/pull/5715) **chaudum**: Allow promtail to push RFC5424 formatted syslog messages
* [6395](https://github.com/grafana/loki/pull/6395) **DylanGuedes**: Add encoding support

##### Fixes
* [6034](https://github.com/grafana/loki/pull/6034) **DylanGuedes**: Promtail: Fix symlink tailing behavior.
##### Changes
* [6371](https://github.com/grafana/loki/pull/6371) **witalisoft**: BREAKING: Support more complex match based on multiple extracted data fields in drop stage
* [5686](https://github.com/grafana/loki/pull/5686) **ssncferreira**: Move promtail StreamLagLabels config to upper level config.Config
* [5839](https://github.com/grafana/loki/pull/5839) **marctc**: Add ActiveTargets method to promtail
* [5661](https://github.com/grafana/loki/pull/5661) **masslessparticle**: Invalidate caches on deletes
#### Fluent Bit
* [5711](https://github.com/grafana/loki/pull/5711) **MichelHollands**: Update fluent-bit output name

#### Loki Canary
* [6310](https://github.com/grafana/loki/pull/6310) **chodges15**: Add support for client-side TLS certs in loki-canary for Loki connection
### Notes

This release was created from a branch starting at commit `1794a766134f07b54386b1a431b58e1d44e6d7f7` but it may also contain backported changes from main.

Check the history of the branch `release-2.6.x`.

### Dependencies

* Go Version:     1.17.9

# 2.5.0 (2022/04/07)

Release notes for 2.5.0 can be found on the [release notes page](https://grafana.com/docs/loki/latest/release-notes/v2-5/)

### All Changes

Here is a list of all significant changes, in the past we have included all changes
but with over 500 PR's merged since the last release we decided to curate the list
to include only the most relevant.

#### Loki

##### Enhancements
* [5542](https://github.com/grafana/loki/pull/5542) **bboreham**: regexp filter: use modified package with optimisations
* [5318](https://github.com/grafana/loki/pull/5318) **jeschkies**: Speed up `EntrySortIterator` by 20%.
* [5317](https://github.com/grafana/loki/pull/5317) **owen-d**: Logql/parallel binop
* [5315](https://github.com/grafana/loki/pull/5315) **bboreham**: filters: use faster regexp package
* [5311](https://github.com/grafana/loki/pull/5311) **vlad-diachenko**: Removed redundant memory allocations in parsers
* [5291](https://github.com/grafana/loki/pull/5291) **owen-d**: less opaque chunk keys on fs with v12
* [5275](https://github.com/grafana/loki/pull/5275) **SasSwart**: Parse duration expressions in accordance with promql
* [5249](https://github.com/grafana/loki/pull/5249) **3JIou-home**: Push: add deflate compression in post requests
* [5160](https://github.com/grafana/loki/pull/5160) **sandeepsukhani**: add objects list caching for boltdb-shipper index store to reduce object storage list api calls
* [5148](https://github.com/grafana/loki/pull/5148) **chaudum**: Auto-expire old items from FIFO cache
* [5093](https://github.com/grafana/loki/pull/5093) **liguozhong**: [enhancement] querier : Add "query_memory_only" to make loki have option to rely only on memory availability.
* [5078](https://github.com/grafana/loki/pull/5078) **ssncferreira**: Loki: Implement custom /config handler (#4785)
* [5054](https://github.com/grafana/loki/pull/5054) **JordanRushing**: new v12 schema optimized to better handle S3 prefix rate limits
* [5013](https://github.com/grafana/loki/pull/5013) **liguozhong**: [new feature] logql: extrapolate unwrapped rate function
* [4947](https://github.com/grafana/loki/pull/4947) **siavashs**: Support Redis Cluster Configuration Endpoint
* [4938](https://github.com/grafana/loki/pull/4938) **DylanGuedes**: Add distributor ring page
* [4879](https://github.com/grafana/loki/pull/4879) **cyriltovena**: LogQL: add __line__ function to | line_format template
* [4858](https://github.com/grafana/loki/pull/4858) **sandy2008**: feat(): add ManagedIdentity in Azure Blob Storage
## Main
* [5789](https://github.com/grafana/loki/pull/5789) **bboreham**: Production config: add dot to some DNS address to reduce lookups.
* [5780](https://github.com/grafana/loki/pull/5780) **simonswine**: Update alpine image to 3.15.4.
* [5715](https://github.com/grafana/loki/pull/5715) **chaudum** Add option to push RFC5424 syslog messages from Promtail in syslog scrape target.
* [5696](https://github.com/grafana/loki/pull/5696) **paullryan** don't block scraping of new logs from cloudflare within promtail if an error is received from cloudflare about too early logs.
* [5685](https://github.com/grafana/loki/pull/5625) **chaudum** Fix bug in push request parser that allowed users to send arbitrary non-string data as "log line".
* [5707](https://github.com/grafana/loki/pull/5707) **franzwong** Promtail: Rename config name limit_config to limits_config.
* [5626](https://github.com/grafana/loki/pull/5626) **jeschkies** Apply query limits to multi-tenant queries by choosing the most restrictive limit from the set of tenant limits.
* [5622](https://github.com/grafana/loki/pull/5622) **chaudum**: Fix bug in query splitter that caused `interval` query parameter to be ignored and therefore returning more logs than expected.
* [5521](https://github.com/grafana/loki/pull/5521) **cstyan**: Move stream lag configuration to top level clients config struct and refactor stream lag metric, this resolves a bug with duplicate metric collection when a single Promtail binary is running multiple Promtail clients.
* [5568](https://github.com/grafana/loki/pull/5568) **afayngelerindbx**: Fix canary panics due to concurrent execution of `confirmMissing`
* [5552](https://github.com/grafana/loki/pull/5552) **jiachengxu**: Loki mixin: add `DiskSpaceUtilizationPanel`
* [5541](https://github.com/grafana/loki/pull/5541) **bboreham**: Queries: reject very deeply nested regexps which could crash Loki.
* [5536](https://github.com/grafana/loki/pull/5536) **jiachengxu**: Loki mixin: make labelsSelector in loki chunks dashboards configurable
* [5535](https://github.com/grafana/loki/pull/5535) **jiachengxu**: Loki mixins: use labels selector for loki chunks dashboard
* [5507](https://github.com/grafana/loki/pull/5507) **MichelHollands**: Remove extra param in call for inflightRequests metric.
* [5481](https://github.com/grafana/loki/pull/5481) **MichelHollands**: Add a DeletionMode config variable to specify the delete mode and validate match parameters.
* [5356](https://github.com/grafana/loki/pull/5356) **jbschami**: Enhance lambda-promtail to support adding extra labels from an environment variable value
* [5409](https://github.com/grafana/loki/pull/5409) **ldb**: Enable best effort parsing for Syslog messages
* [5392](https://github.com/grafana/loki/pull/5392) **MichelHollands**: Etcd credentials are parsed as secrets instead of plain text now.
* [5361](https://github.com/grafana/loki/pull/5361) **ctovena**: Add usage report to grafana.com.
* [5354](https://github.com/grafana/loki/pull/5354) **tlinhart**: Add support for ARM64 to lambda-promtail drone build job.
* [5289](https://github.com/grafana/loki/pull/5289) **ctovena**: Fix deduplication bug in queries when mutating labels.
* [5302](https://github.com/grafana/loki/pull/5302) **MasslessParticle** Update azure blobstore client to use new sdk.
* [5243](https://github.com/grafana/loki/pull/5290) **ssncferreira**: Update Promtail to support duration string formats.
* [5266](https://github.com/grafana/loki/pull/5266) **jeschkies**: Write Promtail position file atomically on Unix.
* [5280](https://github.com/grafana/loki/pull/5280) **jeschkies**: Fix Docker target connection loss.
* [5243](https://github.com/grafana/loki/pull/5243) **owen-d**: moves `querier.split-queries-by-interval` to limits code only.
* [5139](https://github.com/grafana/loki/pull/5139) **DylanGuedes**: Drop support for legacy configuration rules format.
* [5262](https://github.com/grafana/loki/pull/5262) **MichelHollands**: Remove the labelFilter field
* [4911](https://github.com/grafana/loki/pull/4911) **jeschkies**: Support Docker service discovery in Promtail.
* [5107](https://github.com/grafana/loki/pull/5107) **chaudum** Fix bug in fluentd plugin that caused log lines containing non UTF-8 characters to be dropped.
* [5148](https://github.com/grafana/loki/pull/5148) **chaudum** Add periodic task to prune old expired items from the FIFO cache to free up memory.
* [5187](https://github.com/grafana/loki/pull/5187) **aknuds1** Rename metric `cortex_experimental_features_in_use_total` to `loki_experimental_features_in_use_total` and metric `log_messages_total` to `loki_log_messages_total`.
* [5170](https://github.com/grafana/loki/pull/5170) **chaudum** Fix deadlock in Promtail caused when targets got removed from a target group by the discovery manager.
* [5163](https://github.com/grafana/loki/pull/5163) **chaudum** Fix regression in fluentd plugin introduced with #5107 that caused `NoMethodError` when parsing non-string values of log lines.
* [5144](https://github.com/grafana/loki/pull/5144) **dannykopping** Ruler: fix remote write basic auth credentials.
* [5091](https://github.com/grafana/loki/pull/5091) **owen-d**: Changes `ingester.concurrent-flushes` default to 32
* [5031](https://github.com/grafana/loki/pull/5031) **liguozhong**: Promtail: Add global read rate limiting.
* [4879](https://github.com/grafana/loki/pull/4879) **cyriltovena**: LogQL: add __line__ function to | line_format template.
* [5081](https://github.com/grafana/loki/pull/5081) **SasSwart**: Add the option to configure memory ballast for Loki
* [5085](https://github.com/grafana/loki/pull/5085) **aknuds1**: Upgrade Cortex to [e0807c4eb487](https://github.com/cortexproject/cortex/compare/4e9fc3a2b5ab..e0807c4eb487) and Prometheus to [692a54649ed7](https://github.com/prometheus/prometheus/compare/2a3d62ac8456..692a54649ed7)
* [5067](https://github.com/grafana/loki/pull/5057) **cstyan**: Add a metric to Azure Blob Storage client to track total egress bytes
* [5065](https://github.com/grafana/loki/pull/5065) **AndreZiviani**: lambda-promtail: Add ability to ingest logs from S3
* [4950](https://github.com/grafana/loki/pull/4950) **DylanGuedes**: Implement common instance addr/net interface
* [4949](https://github.com/grafana/loki/pull/4949) **ssncferreira**: Add query `queueTime` metric to statistics and metrics.go
* [4938](https://github.com/grafana/loki/pull/4938) **DylanGuedes**: Implement ring status page for the distributor
* [5023](https://github.com/grafana/loki/pull/5023) **ssncferreira**: Move `querier.split-queries-by-interval` to a per-tenant configuration
* [4993](https://github.com/grafana/loki/pull/4926) **thejosephstevens**: Fix parent of wal and wal_cleaner in loki ruler config docs
* [4933](https://github.com/grafana/loki/pull/4933) **jeschkies**: Support matchers in series label values query.
* [4926](https://github.com/grafana/loki/pull/4926) **thejosephstevens**: Fix comment in Loki module loading for accuracy
* [4920](https://github.com/grafana/loki/pull/4920) **chaudum**: Add `-list-targets` command line flag to list all available run targets
* [4860](https://github.com/grafana/loki/pull/4860) **cyriltovena**: Add rate limiting and metrics to hedging
* [4865](https://github.com/grafana/loki/pull/4865) **taisho6339**: Fix duplicate registry.MustRegister call in Promtail Kafka
* [4845](https://github.com/grafana/loki/pull/4845) **chaudum** Return error responses consistently as JSON
* [4826](https://github.com/grafana/loki/pull/4826) **cyriltovena**: Adds the ability to hedge storage requests.
* [4785](https://github.com/grafana/loki/pull/4785) **DylanGuedes**: Loki: Print current config by calling /config
* [4775](https://github.com/grafana/loki/pull/4775) **jeschkies**: Make `*` and `+` non-greedy to double regex filter speed.
* [4769](https://github.com/grafana/loki/pull/4769) **cyriltovena**: Improve LogQL format stages requireLabel
* [4731](https://github.com/grafana/loki/pull/4731) **cyriltovena**: Improve heap iterators.
* [4394](https://github.com/grafana/loki/pull/4394) **cyriltovena**: Improve case insensitive search to avoid allocations.


##### Fixes

* [5768](https://github.com/grafana/loki/pull/5768) **slim-bean**: Loki: Increase flush_op_timeout default from 10s to 10m
* [5761](https://github.com/grafana/loki/pull/5761) **slim-bean**: Promtil: Fix a panic when using the loki push api target.
* [5622](https://github.com/grafana/loki/pull/5622) **chaudum**: Preserve interval parameter when splitting queries by time
* [5541](https://github.com/grafana/loki/pull/5541) **bboreham**: Queries: update package to reject very deeply nested regexps which could crash Loki
* [5527](https://github.com/grafana/loki/pull/5527) **liguozhong**: [bugfix] fix nil pointer
* [5474](https://github.com/grafana/loki/pull/5474) **cyriltovena**: Disable sharding of count/avg when labels are mutated
* [5472](https://github.com/grafana/loki/pull/5472) **MasslessParticle**: Fix potential deadlock in the table manager
* [5444](https://github.com/grafana/loki/pull/5444) **cyriltovena**: Do not insert missing point when sharding
* [5425](https://github.com/grafana/loki/pull/5425) **cyriltovena**: Do not use WaitGroup context for StepEvaluator
* [5423](https://github.com/grafana/loki/pull/5423) **cyriltovena**: Correctly sets hash value for headblock iterator
* [5418](https://github.com/grafana/loki/pull/5418) **RangerCD**: Fix two remote_timeout configs in ingester_client block
* [5413](https://github.com/grafana/loki/pull/5413) **MasslessParticle**: Fix a deadlock in the Azure Blob client
* [5399](https://github.com/grafana/loki/pull/5399) **MasslessParticle**: Fix Azure issue where 404 not recognized
* [5362](https://github.com/grafana/loki/pull/5362) **gotjosh**: Ruler: Rule group not found API message
* [5342](https://github.com/grafana/loki/pull/5342) **sandeepsukhani**: Fix apply retention issue
* [5334](https://github.com/grafana/loki/pull/5334) **kavirajk**: Makes `tailer.droppedStreams` slice bounded.
* [5324](https://github.com/grafana/loki/pull/5324) **owen-d**: Release entryBufferPool once
* [5303](https://github.com/grafana/loki/pull/5303) **owen-d**: Better logic for when to shard wrt disabled lookback
* [5298](https://github.com/grafana/loki/pull/5298) **sandeepsukhani**: fix a panic in index-gateway caused by double closing of a channel
* [5297](https://github.com/grafana/loki/pull/5297) **vlad-diachenko**: Changed logic of handling RPC error with code Cancelled
* [5289](https://github.com/grafana/loki/pull/5289) **cyriltovena**: Fixes log deduplication when mutating Labels using LogQL
* [5261](https://github.com/grafana/loki/pull/5261) **sandeepsukhani**: use default retention period to check user index may have expired chunks when user does not have custom retention
* [5234](https://github.com/grafana/loki/pull/5234) **RangerCD**: Ignore missing stream while querying from ingester
* [5168](https://github.com/grafana/loki/pull/5168) **kavirajk**: Add `nil` check for Ruler BasicAuth config.
* [5144](https://github.com/grafana/loki/pull/5144) **dannykopping**: Ruler: Fix remote write basic auth credentials
* [5113](https://github.com/grafana/loki/pull/5113) **kavirajk**: Fix cancel issue between Query Frontend and Query Schdeduler
* [5080](https://github.com/grafana/loki/pull/5080) **kavirajk**: Handle `context` cancellation in some of the `querier` downstream requests
* [5075](https://github.com/grafana/loki/pull/5075) **cyriltovena**: Fixes a possible cancellation issue in the frontend
* [5063](https://github.com/grafana/loki/pull/5063) **cyriltovena**: Fix deadlock in disconnecting querier
* [5060](https://github.com/grafana/loki/pull/5060) **cyriltovena**: Fix race conditions in frontend_scheduler_worker.
* [5006](https://github.com/grafana/loki/pull/5006) **sandeepsukhani**: fix splitting of queries when step is larger than split interval
* [4904](https://github.com/grafana/loki/pull/4904) **bboreham**: ingester: use consistent set of instances to avoid panic
* [4902](https://github.com/grafana/loki/pull/4902) **cyriltovena**: Fixes 500 when query is outside of max_query_lookback
* [4828](https://github.com/grafana/loki/pull/4828) **chaudum**: Set correct `Content-Type` header in query response
* [4761](https://github.com/grafana/loki/pull/4761) **slim-bean**: Loki: Set querier worker max concurrent regardless of run configuration.
* [4741](https://github.com/grafana/loki/pull/4741) **sandeepsukhani**: index cleanup fixes while applying retention

##### Changes
* [5544](https://github.com/grafana/loki/pull/5544) **ssncferreira**: Update vectorAggEvaluator to fail for expressions without grouping
* [5543](https://github.com/grafana/loki/pull/5543) **cyriltovena**: update loki go version to 1.17.8
* [5450](https://github.com/grafana/loki/pull/5450) **BenoitKnecht**: pkg/ruler/base: Add external_labels option
* [5522](https://github.com/grafana/loki/pull/5522) **liguozhong**: chunk backend: Integrate Alibaba Cloud oss
* [5484](https://github.com/grafana/loki/pull/5484) **sandeepsukhani**: Add support for per user index query readiness with limits overrides
* [5719](https://github.com/grafana/loki/pull/5719) **kovaxur**: Loki can use both basic-auth and tenant-id
* [5358](https://github.com/grafana/loki/pull/5358) **DylanGuedes**: Add `RingMode` support to `IndexGateway`
* [5435](https://github.com/grafana/loki/pull/5435) **slim-bean**: set match_max_concurrent true by default
* [5361](https://github.com/grafana/loki/pull/5361) **cyriltovena**: Add usage report into Loki.
* [5243](https://github.com/grafana/loki/pull/5243) **owen-d**: Refactor/remove global splitby
* [5229](https://github.com/grafana/loki/pull/5229) **chaudum**: Return early if push payload does not contain data
* [5217](https://github.com/grafana/loki/pull/5217) **sandeepsukhani**: step align start and end time of the original query while splitting it
* [5204](https://github.com/grafana/loki/pull/5204) **trevorwhitney**: Default max_outstanding_per_tenant to 2048
* [5181](https://github.com/grafana/loki/pull/5181) **sandeepsukhani**: align metric queries by step and other queries by split interval
* [5178](https://github.com/grafana/loki/pull/5178) **liguozhong**: Handle `context` cancellation in some of the `querier` store.index-cache-read.
* [5172](https://github.com/grafana/loki/pull/5172) **cyriltovena**: Avoid splitting large range vector aggregation.
* [5125](https://github.com/grafana/loki/pull/5125) **sasagarw**: Remove split-queries-by-interval validation
* [5091](https://github.com/grafana/loki/pull/5091) **owen-d**: better defaults for flush queue parallelism
* [5083](https://github.com/grafana/loki/pull/5083) **liguozhong**: [enhancement] querier cache: WriteBackCache should be off query path
* [5081](https://github.com/grafana/loki/pull/5081) **SasSwart**: Add the option to configure memory ballast for Loki
* [5077](https://github.com/grafana/loki/pull/5077) **trevorwhitney**: improve default config values
* [5067](https://github.com/grafana/loki/pull/5067) **cstyan**: Add an egress bytes total metric to the azure client.
* [5026](https://github.com/grafana/loki/pull/5026) **sandeepsukhani**: compactor changes for building per user index files in boltdb shipper
* [5023](https://github.com/grafana/loki/pull/5023) **ssncferreira**: Move querier.split-queries-by-interval to a per-tenant configuration
* [5022](https://github.com/grafana/loki/pull/5022) **owen-d**: adds instrumentation to azure object client
* [4942](https://github.com/grafana/loki/pull/4942) **cyriltovena**: Allow to disable http2 for GCS.
* [4891](https://github.com/grafana/loki/pull/4891) **liguozhong**: [optimization] cache prometheus : fix "loki_cache_request_duration_seconds_bucket" ‘status_code’ label always equals "200"
* [4737](https://github.com/grafana/loki/pull/4737) **owen-d**: ensures components with required SRV lookups use the correct port
* [4736](https://github.com/grafana/loki/pull/4736) **sandeepsukhani**: allow applying retention at different interval than compaction with a config
* [4656](https://github.com/grafana/loki/pull/4656) **ssncferreira**: Fix dskit/ring metric with 'cortex_' prefix


#### Promtail

##### Enhancements
* [5359](https://github.com/grafana/loki/pull/5359) **JBSchami**: Lambda-promtail: Enhance lambda-promtail to support adding extra labels from an environment variable value
* [5290](https://github.com/grafana/loki/pull/5290) **ssncferreira**: Update promtail to support duration string formats
* [5051](https://github.com/grafana/loki/pull/5051) **liguozhong**: [new] promtail pipeline:  Promtail Rate Limit stage #5048
* [5031](https://github.com/grafana/loki/pull/5031) **liguozhong**: [new] promtail: add readline rate limit
* [4911](https://github.com/grafana/loki/pull/4911) **jeschkies**: Provide Docker target and discovery in Promtail.
* [4813](https://github.com/grafana/loki/pull/4813) **cyriltovena**: Promtail pull cloudflare logs
* [4744](https://github.com/grafana/loki/pull/4744) **cyriltovena**: Add GELF support for Promtail.
* [4663](https://github.com/grafana/loki/pull/4663) **taisho6339**: Add SASL&mTLS authentication support for Kafka in Promtail

##### Fixes
* [5497](https://github.com/grafana/loki/pull/5497) **MasslessParticle**: Fix orphaned metrics in the file tailer
* [5409](https://github.com/grafana/loki/pull/5409) **ldb**: promtail/targets/syslog: Enable best effort parsing for Syslog messages
* [5246](https://github.com/grafana/loki/pull/5246) **rsteneteg**: Promtail: skip glob search if filetarget path is an existing file and not a directory
* [5238](https://github.com/grafana/loki/pull/5238) **littlepangdi**: Promtail: fix TargetManager.run() not exit after stop is called
* [4874](https://github.com/grafana/loki/pull/4874) **Alan01252**: Promtail: Fix replace missing adjacent capture groups
* [4832](https://github.com/grafana/loki/pull/4832) **taisho6339**: Use http prefix path correctly in promtail
* [4716](https://github.com/grafana/loki/pull/4716) **cyriltovena**: Fixes Promtail User-Agent.
* [5698](https://github.com/grafana/loki/pull/5698) **paullryan**: Promtail: Fix retry/stop when erroring for out of cloudflare retention range (e.g. over 168 hours old)

##### Changes
* [5377](https://github.com/grafana/loki/pull/5377) **slim-bean**: Promtail: Remove promtail_log_entries_bytes_bucket histogram
* [5266](https://github.com/grafana/loki/pull/5266) **jeschkies**: Write Promtail position file atomically.
* [4794](https://github.com/grafana/loki/pull/4794) **taisho6339**: Aggregate inotify watcher to file target manager
* [4745](https://github.com/grafana/loki/pull/4745) **taisho6339**: Expose Kafka message key in labels

#### Logcli
* [5477](https://github.com/grafana/loki/pull/5477) **atomic77**: logcli: Remove port from TLS server name when provided in --addr
* [4667](https://github.com/grafana/loki/pull/4667) **jeschkies**: Package logcli as rpm and deb.
* [4606](https://github.com/grafana/loki/pull/4606) **kavirajk**: Execute Loki queries on raw log data piped to stdin

#### Lambda-Promtail
* [5065](https://github.com/grafana/loki/pull/5065) **AndreZiviani**: lambda-promtail: Add ability to ingest logs from S3
* [7632](https://github.com/grafana/loki/pull/7632) **changhyuni**: lambda-promtail: Add kinesis data stream to use in terraform

#### Fluent Bit
* [5223](https://github.com/grafana/loki/pull/5223) **cyriltovena**: fluent-bit: Attempt to unmarshal nested json.

#### FluentD
* [6240](https://github.com/grafana/loki/pull/6240) **taharah**: Add the feature flag `include_thread_label` to allow the `fluentd_thread` label included when using multiple threads for flushing to be configurable
* [5107](https://github.com/grafana/loki/pull/5107) **chaudum**: fluentd: Fix bug that caused lines to be dropped when containing non utf-8 characters
* [5163](https://github.com/grafana/loki/pull/5163) **chaudum**: Fix encoding error in fluentd client

### Notes

This release was created from a branch starting at commit 614912181e6f3988b2b22791053278cfb64e169c but it may also contain backported changes from main.

Check the history of the branch `release-2.5.x`.

### Dependencies

* Go Version:     1.17.8

# 2.4.1 (2021/11/07)

Release notes for 2.4.1 can be found on the [release notes page](https://grafana.com/docs/loki/latest/release-notes/v2-4/)

### All Changes

* [4687](https://github.com/grafana/loki/pull/4687) **owen-d**: overrides checks for nil tenant limits on AllByUserID
* [4683](https://github.com/grafana/loki/pull/4683) **owen-d**: Adds replication_factor doc to common config
* [4681](https://github.com/grafana/loki/pull/4681) **slim-bean**: Loki: check new Read target when initializing boltdb-shipper store

# 2.4.0 (2021/11/05)

Release notes for 2.4.0 can be found on the [release notes page](https://grafana.com/docs/loki/latest/release-notes/v2-4/)

### All Changes

Here is a list of all changes included in 2.4.0.

#### Loki

* [4649](https://github.com/grafana/loki/pull/4649) **cstyan**: Instrument s3 client DeleteObject requests.
* [4643](https://github.com/grafana/loki/pull/4643) **trevorwhitney**: compactor depends on memberlist for memberlist ring option
* [4642](https://github.com/grafana/loki/pull/4642) **slim-bean**: Loki: fix handling of tail requests when using target `all` or `read`
* [4641](https://github.com/grafana/loki/pull/4641) **ssncferreira**: Migration to dskit/ring
* [4638](https://github.com/grafana/loki/pull/4638) **DylanGuedes**: Loki: Revert distributor defaulting to `inmemory`
* [4635](https://github.com/grafana/loki/pull/4635) **owen-d**: dont try to use the scheduler ring when a downstream url is configured
* [4630](https://github.com/grafana/loki/pull/4630) **chaudum**: Allow HTTP POST requests on ring pages
* [4627](https://github.com/grafana/loki/pull/4627) **slim-bean**: Loki: Explicitly define allowed HTTP methods on HTTP endpoints
* [4625](https://github.com/grafana/loki/pull/4625) **sandeepsukhani**: Logs deletion fixes
* [4617](https://github.com/grafana/loki/pull/4617) **trevorwhitney**: Add common ring configuration
* [4615](https://github.com/grafana/loki/pull/4615) **owen-d**: uses ring.Write instead of ring.WriteNoExtend for compactor ring checks
* [4614](https://github.com/grafana/loki/pull/4614) **slim-bean**: Loki: query scheduler should send shutdown to frontends when ReplicationSet changes
* [4608](https://github.com/grafana/loki/pull/4608) **trevorwhitney**: default ingester final sleep to 0 unless otherwise specified
* [4607](https://github.com/grafana/loki/pull/4607) **owen-d**: improves scheduler & compactor ringwatcher checks
* [4603](https://github.com/grafana/loki/pull/4603) **garrettlish**: add date time sprig template functions in logql label/line formatter
* [4598](https://github.com/grafana/loki/pull/4598) **kavirajk**: Fix `ip` matcher lexer to differentiate filter from identifier
* [4596](https://github.com/grafana/loki/pull/4596) **owen-d**: Ignore validity window during wal replay
* [4595](https://github.com/grafana/loki/pull/4595) **owen-d**: Cleans up redundant setting of stream.unorderedWrites=true during replay
* [4594](https://github.com/grafana/loki/pull/4594) **owen-d**: Enable unordered_writes by default
* [4593](https://github.com/grafana/loki/pull/4593) **taisho6339**: Respect gRPC context error when handling errors
* [4592](https://github.com/grafana/loki/pull/4592) **owen-d**: introduces "entry too far behind" instrumentation for unordered writes
* [4589](https://github.com/grafana/loki/pull/4589) **owen-d**: replaces fallthrough statement in InitFrontend
* [4586](https://github.com/grafana/loki/pull/4586) **dannykopping**: Configuring query-frontend interface names with loopback device
* [4585](https://github.com/grafana/loki/pull/4585) **sandeepsukhani**: set wal dir to /loki/wal in docker config
* [4577](https://github.com/grafana/loki/pull/4577) **taisho6339**: Respect shard number in series api
* [4574](https://github.com/grafana/loki/pull/4574) **slim-bean**: Loki: Add a ring to the compactor used to control concurrency when not running standalone
* [4573](https://github.com/grafana/loki/pull/4573) **sandeepsukhani**: validate default limits config with other configs at startup
* [4570](https://github.com/grafana/loki/pull/4570) **DylanGuedes**: Loki: Append loopback to ingester net interface default list
* [4569](https://github.com/grafana/loki/pull/4569) **DylanGuedes**: Config: Change default RejectOldSamplesMaxAge from 14d to 7d
* [4563](https://github.com/grafana/loki/pull/4563) **cyriltovena**: Fixes the Series function to handle properly sharding.
* [4554](https://github.com/grafana/loki/pull/4554) **cyriltovena**: Fixes a panic in the labels API when no parameters are supplied.
* [4550](https://github.com/grafana/loki/pull/4550) **cyriltovena**: Fixes an edge case in the batch chunk iterator.
* [4546](https://github.com/grafana/loki/pull/4546) **slim-bean**: Loki: Apply the ingester ring config to all other rings (distributor, ruler, query-scheduler)
* [4545](https://github.com/grafana/loki/pull/4545) **trevorwhitney**: Fix race condition in Query Scheduler ring with frontend/worker
* [4543](https://github.com/grafana/loki/pull/4543) **trevorwhitney**: Change a few default config values and improve application of common storage config
* [4542](https://github.com/grafana/loki/pull/4542) **owen-d**: only exports tenant limits which differ from defaults and export defa…
* [4531](https://github.com/grafana/loki/pull/4531) **JordanRushing**: Add quick nil check in TenantLimits for runtime_config
* [4529](https://github.com/grafana/loki/pull/4529) **owen-d**: correctly sets subservicesWatcher on scheduler
* [4525](https://github.com/grafana/loki/pull/4525) **owen-d**: Safely checks read ring for potentially nil scheduler
* [4524](https://github.com/grafana/loki/pull/4524) **dannykopping**: Clarify error message when no valid target scrape config is defined for `promtail` job
* [4520](https://github.com/grafana/loki/pull/4520) **JordanRushing**: Introduce `overrides-exporter` module to Loki
* [4519](https://github.com/grafana/loki/pull/4519) **DylanGuedes**: Loki: Enable FIFO cache by default
* [4518](https://github.com/grafana/loki/pull/4518) **slim-bean**: Loki: Fix bug where items are returned to a sync.Pool incorrectly
* [4510](https://github.com/grafana/loki/pull/4510) **lingpeng0314**: add group_{left,right} to LogQL
* [4508](https://github.com/grafana/loki/pull/4508) **trevorwhitney**: Apply better defaults when boltdb shipper is being used
* [4498](https://github.com/grafana/loki/pull/4498) **trevorwhitney**: Feature: add virtual read and write targets
* [4487](https://github.com/grafana/loki/pull/4487) **cstyan**: Update go.mod to go 1.17
* [4484](https://github.com/grafana/loki/pull/4484) **dannykopping**: Replacing go-kit/kit/log with go-kit/log
* [4482](https://github.com/grafana/loki/pull/4482) **owen-d**: always expose loki_build_info
* [4479](https://github.com/grafana/loki/pull/4479) **owen-d**: restores for state at seconds(now-forDuration)
* [4478](https://github.com/grafana/loki/pull/4478) **replay**: Update cortex to newer version
* [4473](https://github.com/grafana/loki/pull/4473) **trevorwhitney**: Configuration: add a common config section for object storage
* [4457](https://github.com/grafana/loki/pull/4457) **kavirajk**: Fix return values of Matrix and Vector during query range in QueryShardingMiddleware
* [4453](https://github.com/grafana/loki/pull/4453) **liguozhong**: [querier] s3: add getObject retry
* [4446](https://github.com/grafana/loki/pull/4446) **garrettlish**: make LogQL syntax scope from private to public
* [4443](https://github.com/grafana/loki/pull/4443) **DylanGuedes**: Loki: Change how push API checks for contentType
* [4440](https://github.com/grafana/loki/pull/4440) **DylanGuedes**: Loki: Override distributor's default ring KV store
* [4437](https://github.com/grafana/loki/pull/4437) **dannykopping**: Ruler: Do not clear remote-write HTTP client config
* [4436](https://github.com/grafana/loki/pull/4436) **JordanRushing**: Add metric prefix changes for chunk store and runtime config to upgrading.md
* [4435](https://github.com/grafana/loki/pull/4435) **trevorwhitney**: Change default values for two GRPC setting we have to set so the queriers can connect to a frontend or scheduler
* [4433](https://github.com/grafana/loki/pull/4433) **trevorwhitney**: Add more tests around config parsing changes from common config PR
* [4432](https://github.com/grafana/loki/pull/4432) **owen-d**: tests checkpoints immediately and gives more of a time buffer
* [4431](https://github.com/grafana/loki/pull/4431) **dannykopping**: Ruler: Overwrite instead of merge remote-write headers
* [4429](https://github.com/grafana/loki/pull/4429) **dannykopping**: Ruler: Refactoring remote-write config overrides
* [4424](https://github.com/grafana/loki/pull/4424) **slim-bean**: Loki: Add a ring to the query scheduler to allow discovery via the ring as an alternative to DNS
* [4421](https://github.com/grafana/loki/pull/4421) **owen-d**: Safe per tenant overrides loading
* [4415](https://github.com/grafana/loki/pull/4415) **DylanGuedes**: Loki: Change default limits to common values
* [4413](https://github.com/grafana/loki/pull/4413) **trevorwhitney**: add compactor working dir to auto-configured file paths
* [4411](https://github.com/grafana/loki/pull/4411) **slim-bean**: Loki: Bug: frontend waiting on results which would never come
* [4400](https://github.com/grafana/loki/pull/4400) **trevorwhitney**: auto-apply memberlist ring config when join_members provided
* [4391](https://github.com/grafana/loki/pull/4391) **garrettlish**: add on and ignoring clauses in binOpExpr
* [4388](https://github.com/grafana/loki/pull/4388) **trevorwhitney**: default chunk target size to ~1MB~ 1.5MB
* [4367](https://github.com/grafana/loki/pull/4367) **owen-d**: removes deprecated duplicate per stream rate limit fields
* [4364](https://github.com/grafana/loki/pull/4364) **dannykopping**: Ruler: improve control over marshaling relabel.Config
* [4354](https://github.com/grafana/loki/pull/4354) **dannykopping**: Ruler: adding `pkg/metrics` from agent
* [4349](https://github.com/grafana/loki/pull/4349) **JordanRushing**: Add recovery middleware to Ingester; re-add recovery middleware to Querier when not running in standalone mode
* [4348](https://github.com/grafana/loki/pull/4348) **trevorwhitney**: allow ingester and distributor to run on same instance
* [4347](https://github.com/grafana/loki/pull/4347) **slim-bean**: Loki: Common Config
* [4344](https://github.com/grafana/loki/pull/4344) **dannykopping**: Ruler: per-tenant WAL
* [4327](https://github.com/grafana/loki/pull/4327) **aknuds1**: Chore: Use dskit/limiter
* [4322](https://github.com/grafana/loki/pull/4322) **owen-d**: Hotfix #4308 into k62
* [4321](https://github.com/grafana/loki/pull/4321) **owen-d**: Hotfix #4308 into k61
* [4313](https://github.com/grafana/loki/pull/4313) **aknuds1**: Chore: Use middleware package from dskit
* [4312](https://github.com/grafana/loki/pull/4312) **aknuds1**: Chore: Use dskit/grpcclient
* [4308](https://github.com/grafana/loki/pull/4308) **cyriltovena**: Fixes the pattern parser validation.
* [4304](https://github.com/grafana/loki/pull/4304) **aknuds1**: Chore: Reformat Go files
* [4302](https://github.com/grafana/loki/pull/4302) **cyriltovena**: Fixes a bug in the block cache code.
* [4301](https://github.com/grafana/loki/pull/4301) **trevorwhitney**: Feature: allow querier and query frontend targets to run on same process
* [4295](https://github.com/grafana/loki/pull/4295) **aknuds1**: Chore: Upgrade dskit
* [4289](https://github.com/grafana/loki/pull/4289) **kavirajk**: Add custom UnmarshalJSON for bytesize type
* [4282](https://github.com/grafana/loki/pull/4282) **chaudum**: Chore: Update Cortex and use kv package from grafana/dskit
* [4276](https://github.com/grafana/loki/pull/4276) **chaudum**: Export MemberlistKV field on Loki struct
* [4272](https://github.com/grafana/loki/pull/4272) **taisho6339**: Add count to 'loki_ingester_memory_chunks' when recovery from wal
* [4265](https://github.com/grafana/loki/pull/4265) **owen-d**: remove empty streams after wal replay
* [4255](https://github.com/grafana/loki/pull/4255) **owen-d**: replaces old cortex_chunk_store prefix with loki_chunk_store
* [4253](https://github.com/grafana/loki/pull/4253) **JordanRushing**: Change prefix for `runtimeconfig` metrics from `cortex_` to `loki_`
* [4251](https://github.com/grafana/loki/pull/4251) **dannykopping**: Runtime config: do not validate nil limits
* [4246](https://github.com/grafana/loki/pull/4246) **JordanRushing**:     Add missing `Inc()` to correctly increment the `dropStage.dropCount` metric on valid dropped log line; update related docs
* [4240](https://github.com/grafana/loki/pull/4240) **bboreham**: Simplify Distributor.push
* [4238](https://github.com/grafana/loki/pull/4238) **liguozhong**: [fix] distributor: fix goroutine leak
* [4236](https://github.com/grafana/loki/pull/4236) **owen-d**: better per stream rate limits configuration options
* [4228](https://github.com/grafana/loki/pull/4228) **owen-d**: bumps per stream default rate limits
* [4227](https://github.com/grafana/loki/pull/4227) **aknuds1**: Chore: Use runtimeconfig from dskit
* [4225](https://github.com/grafana/loki/pull/4225) **aknuds1**: Flagext: Use flagext package from dskit
* [4213](https://github.com/grafana/loki/pull/4213) **owen-d**: Refactor per stream rate limit
* [4212](https://github.com/grafana/loki/pull/4212) **owen-d**: WAL replay discard metrics
* [4211](https://github.com/grafana/loki/pull/4211) **BenoitKnecht**: pkg/storage/chunk/aws: Add s3.http.ca-file option
* [4207](https://github.com/grafana/loki/pull/4207) **cstyan**: Improve error message for stream rate limit.
* [4196](https://github.com/grafana/loki/pull/4196) **56quarters**: Chore: Use services and modules from grafana/dskit
* [4193](https://github.com/grafana/loki/pull/4193) **owen-d**: adds loki_ingester_wal_replay_active metric and records this more acc…
* [4192](https://github.com/grafana/loki/pull/4192) **owen-d**: Cleanup/unordered writes ingester config
* [4191](https://github.com/grafana/loki/pull/4191) **cstyan**: [ingester/stream]: Add a byte stream rate limit.
* [4188](https://github.com/grafana/loki/pull/4188) **aknuds1**: Chore: Upgrade to latest Cortex
* [4185](https://github.com/grafana/loki/pull/4185) **sandeepsukhani**: Canary: allow setting tenant id for querying logs from loki
* [4181](https://github.com/grafana/loki/pull/4181) **owen-d**: initiate grpc health check always
* [4176](https://github.com/grafana/loki/pull/4176) **sokoide**: Authc/z: Enable grpc_client_config to allow mTLS
* [4172](https://github.com/grafana/loki/pull/4172) **sandeepsukhani**: Retention speedup
* [4160](https://github.com/grafana/loki/pull/4160) **owen-d**: safely close nonOverlapping iterators
* [4155](https://github.com/grafana/loki/pull/4155) **owen-d**: Auth followup - Remove unused
* [4153](https://github.com/grafana/loki/pull/4153) **owen-d**: uses more fleshed out cortex auth utility & adds new auth-ignored routes
* [4149](https://github.com/grafana/loki/pull/4149) **owen-d**: add unordered writes to local config
* [4141](https://github.com/grafana/loki/pull/4141) **dannykopping**: Ruler: write meaningful logs when remote-write is disabled or is misconfigured
* [4135](https://github.com/grafana/loki/pull/4135) **slim-bean**: Build: Fix build version info
* [4132](https://github.com/grafana/loki/pull/4132) **owen-d**: Promote/ruler api
* [4130](https://github.com/grafana/loki/pull/4130) **owen-d**: Tenant/unordered
* [4128](https://github.com/grafana/loki/pull/4128) **sandeepsukhani**: add a storage client for boltdb-shipper which would do all the object key management for storage operations
* [4126](https://github.com/grafana/loki/pull/4126) **cstyan**: Allow for loki-canary to generate a percentage of out of order log lines
* [4114](https://github.com/grafana/loki/pull/4114) **owen-d**: Stream iterators account for unordered data
* [4111](https://github.com/grafana/loki/pull/4111) **owen-d**: ingester.index-shards config
* [4107](https://github.com/grafana/loki/pull/4107) **sandeepsukhani**: fix finding tables which would have out of retention data
* [4104](https://github.com/grafana/loki/pull/4104) **owen-d**: Discard/ooo
* [4071](https://github.com/grafana/loki/pull/4071) **jeschkies**: Support frontend V2 with query scheduler.

#### Promtail
* [4599](https://github.com/grafana/loki/pull/4599) **rsteneteg**: [Promtail] resolve issue with promtail not scraping target if only path changed in a simpler way that dont need mutex to sync threads
* [4588](https://github.com/grafana/loki/pull/4588) **owen-d**: regenerates assets from current vfsgen dependency
* [4568](https://github.com/grafana/loki/pull/4568) **cyriltovena**: Promtail Kafka target
* [4567](https://github.com/grafana/loki/pull/4567) **cyriltovena**: Refactor client configs in Promtail.
* [4556](https://github.com/grafana/loki/pull/4556) **james-callahan**: promtail: no need for GCP promtail_instance label now that loki supports out-of-order writes
* [4516](https://github.com/grafana/loki/pull/4516) **lizzzcai**: promtail: update promtail base image to debian:bullseye-slim
* [4507](https://github.com/grafana/loki/pull/4507) **dannykopping**: Promtail: allow for customisable stream lag labels
* [4495](https://github.com/grafana/loki/pull/4495) **sankalp-r**: Promtail: add static labels in stage
* [4461](https://github.com/grafana/loki/pull/4461) **rsteneteg**: Promtail: fix filetarget to not be stuck if no files was detected on startup
* [4346](https://github.com/grafana/loki/pull/4346) **sandeepsukhani**: add logfmt promtail stage to be able to extract data from logfmt formatted log
* [4336](https://github.com/grafana/loki/pull/4336) **ldb**: clients/promtail: Add ndjson and plaintext formats to loki_push
* [4235](https://github.com/grafana/loki/pull/4235) **kavirajk**: Add metrics for gcplog scrape.
* [3907](https://github.com/grafana/loki/pull/3907) **johanfleury**: promtail: add support for TLS/mTLS in syslog receiver

#### Logcli
* [4303](https://github.com/grafana/loki/pull/4303) **cyriltovena**: Allow to run local boltdb queries with logcli.
* [4242](https://github.com/grafana/loki/pull/4242) **chaudum**: cli: Register configuration option `store.max-look-back-period` as CLI argument
* [4203](https://github.com/grafana/loki/pull/4203) **invidian**: cmd/logcli: add --follow flag as an alias for --tail

#### Build
* [4639](https://github.com/grafana/loki/pull/4639) **slim-bean**: Build: simplify how protos are built
* [4609](https://github.com/grafana/loki/pull/4609) **slim-bean**: Build: Update CODEOWNERS to put Karen back in charge of the docs
* [4541](https://github.com/grafana/loki/pull/4541) **cstyan**: Fix drone ECR publish.
* [4481](https://github.com/grafana/loki/pull/4481) **cstyan**: Update golang and loki-build-image image versions.
* [4480](https://github.com/grafana/loki/pull/4480) **cstyan**: Add drone build job for lambda-promtail images.
* [4462](https://github.com/grafana/loki/pull/4462) **cstyan**: Update loki-build-image to drone 1.4.0
* [4373](https://github.com/grafana/loki/pull/4373) **jeschkies**: Instruct how to sign `drone.yml`.
* [4358](https://github.com/grafana/loki/pull/4358) **JordanRushing**: Add DroneCI pipeline stage to validate loki example configs; create example configuration files
* [4353](https://github.com/grafana/loki/pull/4353) **dannykopping**: CI: Fixing linter deprecations
* [4286](https://github.com/grafana/loki/pull/4286) **slim-bean**: Build: Tweak stalebot message
* [4252](https://github.com/grafana/loki/pull/4252) **slim-bean**: Build: update stalebot message to be more descriptive and friendlier
* [4226](https://github.com/grafana/loki/pull/4226) **aknuds1**: Makefile: Add format target
* [4220](https://github.com/grafana/loki/pull/4220) **slim-bean**: Build: Add github action backport workflow
* [4189](https://github.com/grafana/loki/pull/4189) **mathew-fleisch**: Makefile: Add darwin/arm64 build to release binaries

#### Project
* [4535](https://github.com/grafana/loki/pull/4535) **carlpett**: Fix branch reference in PR template
* [4604](https://github.com/grafana/loki/pull/4604) **kavirajk**: Update PR template to include `changelog` update in the checklist
* [4494](https://github.com/grafana/loki/pull/4494) **cstyan**: Add a a parameter to keep/drop the stream label from cloudwatch.
* [4315](https://github.com/grafana/loki/pull/4315) **cstyan**: Rewrite lambda-promtail to use subscription filters.

#### Dashboards
* [4634](https://github.com/grafana/loki/pull/4634) **cyriltovena**: Fixes the operational dashboard using an old metric.
* [4618](https://github.com/grafana/loki/pull/4618) **cstyan**: loki-mixin: fix label selectors + logs dashboard
* [4575](https://github.com/grafana/loki/pull/4575) **dannykopping**: Adding recording rules dashboard
* [4441](https://github.com/grafana/loki/pull/4441) **owen-d**: Revert "loki-mixin: use centralized configuration for dashboard matchers / selectors"
* [4438](https://github.com/grafana/loki/pull/4438) **dannykopping**: Dashboards: adding "logs" into regex
* [4423](https://github.com/grafana/loki/pull/4423) **cstyan**: Add tag/link fix to operational dashboard and promtail mixin dashboard.
* [4401](https://github.com/grafana/loki/pull/4401) **cstyan**: Minor dashboard fixes


#### Docker-driver
* [4396](https://github.com/grafana/loki/pull/4396) **owen-d**: Removes docker driver empty log line message
* [4190](https://github.com/grafana/loki/pull/4190) **jeschkies**: Document known Docker driver issues.

#### FluentD
* [4261](https://github.com/grafana/loki/pull/4261) **MrWong99**: FluentD output plugin: Remove an unused variable when processing chunks

#### Docs
* [4646](https://github.com/grafana/loki/pull/4646) **KMiller-Grafana**: Docs: revise modes of operation section
* [4631](https://github.com/grafana/loki/pull/4631) **kavirajk**: Add changelog and upgrade guide for #4556
* [4616](https://github.com/grafana/loki/pull/4616) **owen-d**: index-gw sts doc fix. closes #4583
* [4612](https://github.com/grafana/loki/pull/4612) **surdaft**: Docs: Fix typo in docs
* [4611](https://github.com/grafana/loki/pull/4611) **KMiller-Grafana**: Docs: revise incendiary language added in PR 4507
* [4601](https://github.com/grafana/loki/pull/4601) **mustafacansevinc**: docs: fix promtail docs links in loki installation page
* [4597](https://github.com/grafana/loki/pull/4597) **owen-d**: a few doc fixes in preparation for 2.4
* [4590](https://github.com/grafana/loki/pull/4590) **owen-d**: improves grouping docs examples
* [4579](https://github.com/grafana/loki/pull/4579) **DylanGuedes**: Docs: Modify modes of operation image
* [4576](https://github.com/grafana/loki/pull/4576) **DylanGuedes**: Rename hybrid mode to simple scalable mode
* [4566](https://github.com/grafana/loki/pull/4566) **dannykopping**: Documenting recording rules per-tenant WAL
* [4565](https://github.com/grafana/loki/pull/4565) **DylanGuedes**: Docs: Add virtual targets docs
* [4559](https://github.com/grafana/loki/pull/4559) **chri2547**: docs: Update curl POST  example in docs
* [4548](https://github.com/grafana/loki/pull/4548) **cstyan**: Improve lambda-promtail docs based on Owens review.
* [4540](https://github.com/grafana/loki/pull/4540) **JordanRushing**: Update CHANGELOG.md and /docs with info on new `overrides-exporter` module for Loki
* [4539](https://github.com/grafana/loki/pull/4539) **cstyan**: Modify lambda-promtail docs based on rewrite.
* [4527](https://github.com/grafana/loki/pull/4527) **yangkb09**: Docs: add missing quote to log_queries.md
* [4521](https://github.com/grafana/loki/pull/4521) **owen-d**: brings storage architecture up to date
* [4499](https://github.com/grafana/loki/pull/4499) **vdm**: Docs: Remove ListObjects S3 permission
* [4493](https://github.com/grafana/loki/pull/4493) **DylanGuedes**: Docs: Move rule storages configs to their own sections
* [4486](https://github.com/grafana/loki/pull/4486) **KMiller-Grafana**: Docs: correct the page parameter in the Grafana Cloud advertisement
* [4485](https://github.com/grafana/loki/pull/4485) **DylanGuedes**: Document the common config section
* [4422](https://github.com/grafana/loki/pull/4422) **KMiller-Grafana**: Docs: revise wording of Grafana Cloud advertisement
* [4417](https://github.com/grafana/loki/pull/4417) **KMiller-Grafana**: Docs: remove empty section "Generic placeholders"
* [4416](https://github.com/grafana/loki/pull/4416) **KMiller-Grafana**: Docs: correctly represent product name
* [4403](https://github.com/grafana/loki/pull/4403) **KMiller-Grafana**: Docs: introduce a fundamentals section
* [4399](https://github.com/grafana/loki/pull/4399) **KMiller-Grafana**: Docs: prominently advertise free Grafana Cloud availability
* [4374](https://github.com/grafana/loki/pull/4374) **KMiller-Grafana**: Docs: clarify distinction between single binary and microservices.
* [4363](https://github.com/grafana/loki/pull/4363) **KMiller-Grafana**: Docs: Remove wording like "As of version 1.6, you can..."
* [4361](https://github.com/grafana/loki/pull/4361) **JasonGiedymin**: fix(docs): spelling mistake
* [4357](https://github.com/grafana/loki/pull/4357) **carehart**: Correct typo
* [4345](https://github.com/grafana/loki/pull/4345) **pr0PM**: Deduplicating the compactor docs
* [4342](https://github.com/grafana/loki/pull/4342) **KMiller-Grafana**: Docs: Organize and edit the LogQL section
* [4324](https://github.com/grafana/loki/pull/4324) **lingenavd**: Docs: Update _index.md to add value boltdb-shipper for the key store
* [4320](https://github.com/grafana/loki/pull/4320) **KMiller-Grafana**: Docs: improve spelling, grammar, and formatting.
* [4310](https://github.com/grafana/loki/pull/4310) **dannykopping**: Correcting documentation example for `/api/prom/query`
* [4309](https://github.com/grafana/loki/pull/4309) **GneyHabub**: Docs: Fix a link
* [4294](https://github.com/grafana/loki/pull/4294) **mr-karan**: docs:  (logs-deletion.md) URL Encode curl command
* [4293](https://github.com/grafana/loki/pull/4293) **Birdi7**: docs: fix link to Promtail documentation
* [4283](https://github.com/grafana/loki/pull/4283) **SeriousM**: Correct the indention for azure storage configuration
* [4277](https://github.com/grafana/loki/pull/4277) **ivanahuckova**: Update example for /series endpoint in _index.md
* [4247](https://github.com/grafana/loki/pull/4247) **KMiller-Grafana**: Docs: inject newlines for configuration section readability
* [4245](https://github.com/grafana/loki/pull/4245) **KMiller-Grafana**: Docs: revise max_query_lookback knob definition
* [4244](https://github.com/grafana/loki/pull/4244) **JordanRushing**: Update limits_config docs to include querier.max_query_lookback flag
* [4237](https://github.com/grafana/loki/pull/4237) **KMiller-Grafana**: Docs: first draft, Loki accepts out-of-order writes
* [4231](https://github.com/grafana/loki/pull/4231) **Aletor93**: doc: fix typo on loki-external-labels for docker client labels
* [4222](https://github.com/grafana/loki/pull/4222) **KMiller-Grafana**: Docs: minor improvements to Loki Canary docs
* [4208](https://github.com/grafana/loki/pull/4208) **cstyan**: Update tanka installation docs to refer to tanka section about `jb`
* [4206](https://github.com/grafana/loki/pull/4206) **jeschkies**: Link Kubernetes service discovery configuration.
* [4199](https://github.com/grafana/loki/pull/4199) **owen-d**: fixes typo
* [4184](https://github.com/grafana/loki/pull/4184) **mcdeck**: Update docker.md
* [4175](https://github.com/grafana/loki/pull/4175) **KMiller-Grafana**: Docs: correct path to Promtail configuration file
* [4163](https://github.com/grafana/loki/pull/4163) **smuth4**: Docs: Update docker install to work out of the box
* [4152](https://github.com/grafana/loki/pull/4152) **charles-woshicai**: Docs: example about using azure storage account as storage
* [4147](https://github.com/grafana/loki/pull/4147) **KMiller-Grafana**: Docs: fluentd client phrasing and formatting
* [4145](https://github.com/grafana/loki/pull/4145) **KMiller-Grafana**: Docs: improve LogQL section
* [4134](https://github.com/grafana/loki/pull/4134) **KMiller-Grafana**: Docs: revise section header (out of order writes)
* [4131](https://github.com/grafana/loki/pull/4131) **owen-d**: updates unordered writes config docs
* [4125](https://github.com/grafana/loki/pull/4125) **owen-d**: Initial out of order docs
* [4122](https://github.com/grafana/loki/pull/4122) **yasharne**: update boltdb-shipper index period
* [4120](https://github.com/grafana/loki/pull/4120) **vitaliyf**: Docs: Fix broken "Upgrading" link
* [4113](https://github.com/grafana/loki/pull/4113) **KMiller-Grafana**: Docs: Fix typos and grammar. Inject newlines for readability.
* [4112](https://github.com/grafana/loki/pull/4112) **slim-bean**: Docs: updated changelog and references to 2.3
* [4100](https://github.com/grafana/loki/pull/4100) **jeschkies**: Document operation with the query scheduler.
* [4088](https://github.com/grafana/loki/pull/4088) **KMiller-Grafana**: Update Loki README with better links and descriptions
* [3880](https://github.com/grafana/loki/pull/3880) **timothydlister**: Update fluent-plugin-loki documentation URLs

#### Jsonnet
* [4629](https://github.com/grafana/loki/pull/4629) **owen-d**: Default wal to enabled in jsonnet lib
* [4624](https://github.com/grafana/loki/pull/4624) **chaudum**: Disable chunk transfers in jsonnet lib
* [4530](https://github.com/grafana/loki/pull/4530) **owen-d**: Jsonnet/overrides exporter
* [4496](https://github.com/grafana/loki/pull/4496) **jeschkies**: Use different metrics for `PromtailFileLagging`.
* [4405](https://github.com/grafana/loki/pull/4405) **jdbaldry**: fix: Correct grafana-token creation command
* [4279](https://github.com/grafana/loki/pull/4279) **kevinschoonover**: loki-mixin: use centralized configuration for dashboard matchers / selectors
* [4259](https://github.com/grafana/loki/pull/4259) **eamonryan**: Jsonnet: Update license path argument name
* [4217](https://github.com/grafana/loki/pull/4217) **Duologic**: fix(rules): upstream recording rule switched to sum_irate
* [4182](https://github.com/grafana/loki/pull/4182) **owen-d**: fine tune grpc configs jsonnet
* [4180](https://github.com/grafana/loki/pull/4180) **owen-d**: corrects query scheduler image
* [4165](https://github.com/grafana/loki/pull/4165) **jdbaldry**: Jsonnet: Add Grafana Enterprise Logs library
* [4154](https://github.com/grafana/loki/pull/4154) **owen-d**: updates scheduler libsonnet
* [4102](https://github.com/grafana/loki/pull/4102) **jeschkies**: Define ksonnet lib for query scheduler.


### Notes

This release was created from a branch starting at commit e95d193acf1633a6ec33a328b8a4a3d844e8e5f9 but it may also contain backported changes from main.

Check the history of the branch `release-2.4`.

### Dependencies

* Go Version:     1.17.2
* Cortex Version: 3f329a21cad432325268717eecf2b77c8d95150f

# 2.3.0 (2021/08/06)

Release notes for 2.3.0 can be found on the [release notes page](https://grafana.com/docs/loki/latest/release-notes/v2-3/)

### All Changes

#### Loki
* [4048](https://github.com/grafana/loki/pull/4048) **dannykopping**: Ruler: implementing write relabelling on recording rule samples
* [4091](https://github.com/grafana/loki/pull/4091) **cyriltovena**: Fixes instant queries in the frontend.
* [4087](https://github.com/grafana/loki/pull/4087) **cyriltovena**: Fixes unaligned shards between ingesters and storage.
* [4047](https://github.com/grafana/loki/pull/4047) **cyriltovena**: Add min_sharding_lookback limits to the frontends
* [4027](https://github.com/grafana/loki/pull/4027) **jdbaldry**: fix: Restore /config endpoint and correct handlerFunc for buildinfo
* [4020](https://github.com/grafana/loki/pull/4020) **simonswine**: Restrict path segments in TenantIDs (CVE-2021-36156 CVE-2021-36157)
* [4019](https://github.com/grafana/loki/pull/4019) **cyriltovena**: Improve decoding of JSON responses.
* [4018](https://github.com/grafana/loki/pull/4018) **sandeepsukhani**: Compactor improvements
* [4017](https://github.com/grafana/loki/pull/4017) **aknuds1**: Chore: Upgrade Prometheus and Cortex
* [3996](https://github.com/grafana/loki/pull/3996) **owen-d**: fixes a badly referenced variable name in StepEvaluator code
* [3995](https://github.com/grafana/loki/pull/3995) **owen-d**: Headblock interop
* [3992](https://github.com/grafana/loki/pull/3992) **MichelHollands**: Update Cortex version
* [3991](https://github.com/grafana/loki/pull/3991) **periklis**: Add LogQL AST walker
* [3990](https://github.com/grafana/loki/pull/3990) **cyriltovena**: Intern label keys for LogQL parser.
* [3986](https://github.com/grafana/loki/pull/3986) **kavirajk**: Ip matcher for LogQL
* [3984](https://github.com/grafana/loki/pull/3984) **jeschkies**: Filter instant queries and shard them.
* [3983](https://github.com/grafana/loki/pull/3983) **cyriltovena**: Reject labels with invalid runes when using implicit extraction parser.
* [3981](https://github.com/grafana/loki/pull/3981) **owen-d**: fixes chunk size method in facade
* [3979](https://github.com/grafana/loki/pull/3979) **MichelHollands**: Add a chunk filterer field to the config
* [3977](https://github.com/grafana/loki/pull/3977) **sandeepsukhani**: add a metric for counting number of failures in opening existing active index files
* [3976](https://github.com/grafana/loki/pull/3976) **sandeepsukhani**: fix flaky retention tests
* [3974](https://github.com/grafana/loki/pull/3974) **owen-d**: WAL Replay counter
* [3973](https://github.com/grafana/loki/pull/3973) **56quarters**: Use the Cortex wrapper for getting tenant ID from a context
* [3972](https://github.com/grafana/loki/pull/3972) **jeschkies**: Return build info under `/loki/api/v1/status/buildinfo`.
* [3970](https://github.com/grafana/loki/pull/3970) **sandeepsukhani**: log name of the file failed to open during startup by ingester
* [3969](https://github.com/grafana/loki/pull/3969) **sandeepsukhani**: add some tests in compactor and fix a bug in IntervalHasExpiredChunks check in retention with tests
* [3968](https://github.com/grafana/loki/pull/3968) **cyriltovena**: Improve head chunk allocations when reading samples.
* [3967](https://github.com/grafana/loki/pull/3967) **sandeepsukhani**: fix a panic in compactor when retention is not enabled
* [3966](https://github.com/grafana/loki/pull/3966) **sandeepsukhani**: fix panic in compactor when retention is not enabled
* [3957](https://github.com/grafana/loki/pull/3957) **owen-d**: Unordered head block
* [3949](https://github.com/grafana/loki/pull/3949) **cyriltovena**: Allow no overrides config for tenants.
* [3946](https://github.com/grafana/loki/pull/3946) **cyriltovena**: Improve marker file current time metrics.
* [3934](https://github.com/grafana/loki/pull/3934) **sandeepsukhani**: optimize table retetion
* [3932](https://github.com/grafana/loki/pull/3932) **Timbus**: Parser: Allow literal control chars in logfmt decoder
* [3929](https://github.com/grafana/loki/pull/3929) **sandeepsukhani**: remove boltdb files from ingesters on startup which do not have a index bucket
* [3928](https://github.com/grafana/loki/pull/3928) **dannykopping**: Querier/Ingester: Fixing json expression parser bug
* [3919](https://github.com/grafana/loki/pull/3919) **github-vincent-miszczak**: Add ingester.autoforget-unhealthy-timeout opt-in feature
* [3888](https://github.com/grafana/loki/pull/3888) **kavirajk**: Make `overrides` configmap names and mount path as variables.
* [3871](https://github.com/grafana/loki/pull/3871) **kavirajk**: Add explict syntax for using `pattern` parser
* [3865](https://github.com/grafana/loki/pull/3865) **sandeepsukhani**: feat: index-gateway for boltdb-shipper index store
* [3856](https://github.com/grafana/loki/pull/3856) **cyriltovena**: Shards Series API.
* [3852](https://github.com/grafana/loki/pull/3852) **cyriltovena**: Shard ingester queries.
* [3849](https://github.com/grafana/loki/pull/3849) **cyriltovena**: Logs ingester and store queries boundaries.
* [3840](https://github.com/grafana/loki/pull/3840) **cyriltovena**: Add retention label to loki_distributor_bytes_received_total metrics
* [3837](https://github.com/grafana/loki/pull/3837) **cyriltovena**: LogQL: Pattern Parser
* [3835](https://github.com/grafana/loki/pull/3835) **sesky4**: lz4: update lz4 version to v4.1.7 to avoid possibly panic
* [3833](https://github.com/grafana/loki/pull/3833) **cyriltovena**: Fixes a flaky retention test.
* [3827](https://github.com/grafana/loki/pull/3827) **sandeepsukhani**: Logs deletion fixes
* [3816](https://github.com/grafana/loki/pull/3816) **dannykopping**: Extracting queue interface
* [3807](https://github.com/grafana/loki/pull/3807) **dannykopping**: Loki: allow for multiple targets
* [3797](https://github.com/grafana/loki/pull/3797) **dannykopping**: Exposing remote writer for use in integration tests
* [3792](https://github.com/grafana/loki/pull/3792) **MichelHollands**: Add a QueryFrontendTripperware module
* [3785](https://github.com/grafana/loki/pull/3785) **sandeepsukhani**: just log a warning when a store type other than boltdb-shipper is detected when custom retention is enabled
* [3772](https://github.com/grafana/loki/pull/3772) **sandeepsukhani**: initialize retention and deletion components only when they are enabled
* [3771](https://github.com/grafana/loki/pull/3771) **sandeepsukhani**: revendor cortex to latest master
* [3769](https://github.com/grafana/loki/pull/3769) **sandeepsukhani**: reduce allocs in delete requests manager by reusing slice for tracing non-deleted intervals for chunks
* [3766](https://github.com/grafana/loki/pull/3766) **dannykopping**: Ruler: Recording Rules
* [3763](https://github.com/grafana/loki/pull/3763) **cyriltovena**: Fixes parser labels hint for grouping.
* [3762](https://github.com/grafana/loki/pull/3762) **cyriltovena**: Improve mark file processing.
* [3758](https://github.com/grafana/loki/pull/3758) **owen-d**: exposes loki codec
* [3746](https://github.com/grafana/loki/pull/3746) **sandeepsukhani**: Boltdb shipper deletion fixes
* [3743](https://github.com/grafana/loki/pull/3743) **cyriltovena**: Replace satori.uuid with gofrs/uuid
* [3736](https://github.com/grafana/loki/pull/3736) **cyriltovena**: Add fromJson to the template stage.
* [3733](https://github.com/grafana/loki/pull/3733) **cyriltovena**: Fixes a goroutine leak in the store when doing cancellation.
* [3706](https://github.com/grafana/loki/pull/3706) **cyriltovena**: Improve retention mark files.
* [3700](https://github.com/grafana/loki/pull/3700) **slim-bean**: Loki: Add a flag for queriers to run standalone and only query store
* [3693](https://github.com/grafana/loki/pull/3693) **cyriltovena**: Removes file sync syscall for compaction.
* [3688](https://github.com/grafana/loki/pull/3688) **sandeepsukhani**: Logs deletion support for boltdb-shipper store
* [3687](https://github.com/grafana/loki/pull/3687) **cyriltovena**: Use model.Duration for easy yaml/json marshalling.
* [3686](https://github.com/grafana/loki/pull/3686) **cyriltovena**: Fixes a panic with the frontend when use with downstream URL.
* [3677](https://github.com/grafana/loki/pull/3677) **cyriltovena**: Deprecate max_look_back_period in the chunk storage.
* [3673](https://github.com/grafana/loki/pull/3673) **cyriltovena**: Pass in the now value to the retention.
* [3672](https://github.com/grafana/loki/pull/3672) **cyriltovena**: Use pgzip in the compactor.
* [3665](https://github.com/grafana/loki/pull/3665) **cyriltovena**: Trigger compaction prior retention.
* [3664](https://github.com/grafana/loki/pull/3664) **owen-d**: revendor compatibility: various prom+k8s+cortex
* [3643](https://github.com/grafana/loki/pull/3643) **cyriltovena**: Rejects push requests with  streams without labels.
* [3642](https://github.com/grafana/loki/pull/3642) **cyriltovena**: Custom Retention
* [3641](https://github.com/grafana/loki/pull/3641) **owen-d**: removes naming collision
* [3632](https://github.com/grafana/loki/pull/3632) **kavirajk**: replace `time.Duration` -> `model.Duration` for `Limits`.
* [3628](https://github.com/grafana/loki/pull/3628) **kavirajk**: Add json struct tags to limits.
* [3627](https://github.com/grafana/loki/pull/3627) **MichelHollands**: Update cortex to 1.8
* [3623](https://github.com/grafana/loki/pull/3623) **slim-bean**: Loki/Promtail: Client Refactor
* [3619](https://github.com/grafana/loki/pull/3619) **liguozhong**: [ui] add '/config' page
* [3618](https://github.com/grafana/loki/pull/3618) **MichelHollands**: Add interceptor override and make ingester and cfg public
* [3605](https://github.com/grafana/loki/pull/3605) **sandeepsukhani**: cleanup boltdb files failing to open during loading tables which are possibly corrupt
* [3603](https://github.com/grafana/loki/pull/3603) **cyriltovena**: Adds chunk filter hook for ingesters.
* [3602](https://github.com/grafana/loki/pull/3602) **MichelHollands**: Loli: Make the store field public
* [3595](https://github.com/grafana/loki/pull/3595) **owen-d**: locks trailers during iteration
* [3594](https://github.com/grafana/loki/pull/3594) **owen-d**: adds distributor replication factor metric
* [3573](https://github.com/grafana/loki/pull/3573) **cyriltovena**: Fixes a race when using specific tenant and multi-client.
* [3569](https://github.com/grafana/loki/pull/3569) **cyriltovena**: Add a chunk filter hook in the store.
* [3566](https://github.com/grafana/loki/pull/3566) **cyriltovena**: Properly release the ticker in Loki client.
* [3564](https://github.com/grafana/loki/pull/3564) **cyriltovena**: Improve matchers validations.
* [3563](https://github.com/grafana/loki/pull/3563) **sandeepsukhani**: ignore download of missing boltdb files possibly removed during compaction
* [3562](https://github.com/grafana/loki/pull/3562) **cyriltovena**: Fixes a test from #3216.
* [3553](https://github.com/grafana/loki/pull/3553) **cyriltovena**: Add a target to reproduce fuzz testcase
* [3550](https://github.com/grafana/loki/pull/3550) **cyriltovena**: Fixes a bug in MatrixStepper when sharding queries.
* [3549](https://github.com/grafana/loki/pull/3549) **MichelHollands**: LBAC changes
* [3544](https://github.com/grafana/loki/pull/3544) **alrs**: single import of jsoniter in logql subpackages
* [3540](https://github.com/grafana/loki/pull/3540) **cyriltovena**: Support for single step metric query.
* [3532](https://github.com/grafana/loki/pull/3532) **MichelHollands**: Loki: Update cortex version and fix resulting changes
* [3530](https://github.com/grafana/loki/pull/3530) **sandeepsukhani**: split series api queries by day in query-frontend
* [3517](https://github.com/grafana/loki/pull/3517) **cyriltovena**: Fixes a race introduced by #3434.
* [3515](https://github.com/grafana/loki/pull/3515) **cyriltovena**: Add sprig text/template functions to template stage.
* [3509](https://github.com/grafana/loki/pull/3509) **sandeepsukhani**: fix live tailing of logs from Loki
* [3572](https://github.com/grafana/loki/pull/3572) **slim-bean**: Loki: Distributor log message bodySize should always reflect the compressed size
* [3496](https://github.com/grafana/loki/pull/3496) **owen-d**: reduce replay flush threshold
* [3491](https://github.com/grafana/loki/pull/3491) **sandeepsukhani**: make prefix for keys of objects created by boltdb-shipper configurable
* [3487](https://github.com/grafana/loki/pull/3487) **cyriltovena**: Set the byte slice cap correctly when unsafely converting string.
* [3471](https://github.com/grafana/loki/pull/3471) **cyriltovena**: Set a max size for the logql parser to 5k.
* [3470](https://github.com/grafana/loki/pull/3470) **cyriltovena**: Fixes Issue 28593: loki:fuzz_parse_expr: Timeout in fuzz_parse_expr.
* [3469](https://github.com/grafana/loki/pull/3469) **cyriltovena**: Fixes out-of-memory fuzzing issue.
* [3466](https://github.com/grafana/loki/pull/3466) **pracucci**: Upgrade Cortex
* [3455](https://github.com/grafana/loki/pull/3455) **garrettlish**: Implement offset modifier for range vector aggregation in LogQL
* [3434](https://github.com/grafana/loki/pull/3434) **adityacs**: support math functions in line_format and label_format
* [3216](https://github.com/grafana/loki/pull/3216) **sandeepsukhani**: check for stream selectors to have atleast one equality matcher
* [3050](https://github.com/grafana/loki/pull/3050) **cyriltovena**: first_over_time and last_over_time

#### Docs
* [4031](https://github.com/grafana/loki/pull/4031) **KMiller-Grafana**: Docs: add weights to YAML metadata to order the LogQL subsections
* [4029](https://github.com/grafana/loki/pull/4029) **bearice**: Docs: Update S3 permissions list
* [4026](https://github.com/grafana/loki/pull/4026) **KMiller-Grafana**: Docs: correct fluentbit config value for DqueSync
* [4024](https://github.com/grafana/loki/pull/4024) **KMiller-Grafana**: Docs: fix bad links
* [4016](https://github.com/grafana/loki/pull/4016) **lizzzcai**: <docs>:fix typo in remote debugging docs
* [4012](https://github.com/grafana/loki/pull/4012) **KMiller-Grafana**: Revise portions of the docs LogQL section
* [3998](https://github.com/grafana/loki/pull/3998) **owen-d**: Fixes regexReplaceAll docs
* [3980](https://github.com/grafana/loki/pull/3980) **KMiller-Grafana**: Docs: Revise/update the overview section.
* [3965](https://github.com/grafana/loki/pull/3965) **mamil**: fix typos
* [3962](https://github.com/grafana/loki/pull/3962) **KMiller-Grafana**: Docs: added new target (docs-next) to the docs' Makefile.
* [3956](https://github.com/grafana/loki/pull/3956) **sandeepsukhani**: add config and documentation about index-gateway
* [3938](https://github.com/grafana/loki/pull/3938) **seiffert**: Doc: List 'compactor' as valid value for target option
* [3936](https://github.com/grafana/loki/pull/3936) **lukahartwig**: Fix typo
* [3921](https://github.com/grafana/loki/pull/3921) **KMiller-Grafana**: Docs: revise the LogCLI subsection
* [3911](https://github.com/grafana/loki/pull/3911) **KMiller-Grafana**: Docs: Make identification of experimental items consistent and obvious
* [3910](https://github.com/grafana/loki/pull/3910) **KMiller-Grafana**: Docs: add structure for a release notes section
* [3909](https://github.com/grafana/loki/pull/3909) **kavirajk**: Sync `main` branch docs to `next` folder
* [3899](https://github.com/grafana/loki/pull/3899) **KMiller-Grafana**: Docs: correct “ and ” with " and same with single quote mark.
* [3897](https://github.com/grafana/loki/pull/3897) **kavirajk**: Update steps to release versioned docs
* [3882](https://github.com/grafana/loki/pull/3882) **KMiller-Grafana**: Docs: improve section on building from source
* [3876](https://github.com/grafana/loki/pull/3876) **ivanahuckova**: Documentation: Unify spelling of backtick in documentation
* [3873](https://github.com/grafana/loki/pull/3873) **KMiller-Grafana**: Docs: remove duplicated arch info from the overview section
* [3875](https://github.com/grafana/loki/pull/3875) **kavirajk**: Add missing `-querier.max-concurrent` config in the doc
* [3868](https://github.com/grafana/loki/pull/3868) **sanadhis**: docs: http_path_prefix as correct item of server_config
* [3860](https://github.com/grafana/loki/pull/3860) **KMiller-Grafana**: Docs: Correct capitalization and formatting of "Promtail"
* [3851](https://github.com/grafana/loki/pull/3851) **dannykopping**: Ruler: documentation for recording rules
* [3846](https://github.com/grafana/loki/pull/3846) **crockk**: Docs: Minor syntax tweaks for consistency
* [3843](https://github.com/grafana/loki/pull/3843) **azuwis**: multiline: Add regex stage example and note
* [3829](https://github.com/grafana/loki/pull/3829) **arempter**: Add oauth2 docs options for promtail client
* [3828](https://github.com/grafana/loki/pull/3828) **julienduchesne**: Fix broken link in `Windows Event Log` scraping docs
* [3826](https://github.com/grafana/loki/pull/3826) **sandeepsukhani**: docs for logs deletion feature
* [3824](https://github.com/grafana/loki/pull/3824) **KMiller-Grafana**: Docs: add and order missing design docs
* [3823](https://github.com/grafana/loki/pull/3823) **KMiller-Grafana**: Docs: updates
* [3815](https://github.com/grafana/loki/pull/3815) **paketb0te**: Docs: fixed typo in "Loki compared to other log systems" (levels -> labels)
* [3810](https://github.com/grafana/loki/pull/3810) **alegmal**: documentation:  corrected double "the the" in index.md
* [3799](https://github.com/grafana/loki/pull/3799) **bt909**: docs: Add memached_client parameter "addresses" list
* [3798](https://github.com/grafana/loki/pull/3798) **bt909**: docs: Change redis configuration value for enabling TLS to correct syntax
* [3790](https://github.com/grafana/loki/pull/3790) **KMiller-Grafana**: Docs: remove unnecessary lists of sections
* [3775](https://github.com/grafana/loki/pull/3775) **cyriltovena**: Retention doc
* [3764](https://github.com/grafana/loki/pull/3764) **slim-bean**: Docs: fix makefile
* [3757](https://github.com/grafana/loki/pull/3757) **fionaliao**: [docs] Remove unnecessary backtick from example
* [3756](https://github.com/grafana/loki/pull/3756) **fredrikekre**: [docs] add LokiLogger.jl to unofficial clients.
* [3723](https://github.com/grafana/loki/pull/3723) **oddlittlebird**: Docs: Update _index.md
* [3720](https://github.com/grafana/loki/pull/3720) **fredrikekre**: [docs/clients] fix header for "Unofficial clients" and add a reference to said section.
* [3715](https://github.com/grafana/loki/pull/3715) **jaddqiu**: Update troubleshooting.md
* [3714](https://github.com/grafana/loki/pull/3714) **kavirajk**: Fluent-bit git repo link fix
* [3713](https://github.com/grafana/loki/pull/3713) **cyriltovena**: Add a target to find dead links in our documentation.
* [3690](https://github.com/grafana/loki/pull/3690) **atxviking**: API Documentation: Fix document links for /loki/api/v1/push example
* [3655](https://github.com/grafana/loki/pull/3655) **trevorwhitney**: Documentation: add note about wildcard log patterns and log rotation
* [3648](https://github.com/grafana/loki/pull/3648) **Ruppsn**: Update labels.md in Loki Docs
* [3647](https://github.com/grafana/loki/pull/3647) **3Xpl0it3r**: fix the promtail-default-config download link in doc
* [3644](https://github.com/grafana/loki/pull/3644) **periklis**: Add Red Hat to adopters
* [3633](https://github.com/grafana/loki/pull/3633) **osg-grafana**: Fix wget link.
* [3596](https://github.com/grafana/loki/pull/3596) **timazet**: documentation: typo correction
* [3578](https://github.com/grafana/loki/pull/3578) **liguozhong**: [doc] mtric -> metric
* [3576](https://github.com/grafana/loki/pull/3576) **sergeykranga**: Promtail documentation: fix template example for regexReplaceAll function
* [3568](https://github.com/grafana/loki/pull/3568) **MichelHollands**: docs: some small docs fixes
* [3559](https://github.com/grafana/loki/pull/3559) **klausenbusk**: Doc: Remove removed --ingester.recover-from-wal option and fix out-of-date defaults
* [3555](https://github.com/grafana/loki/pull/3555) **samjewell**: LogQL Docs: Remove key-value pair missing from logfmt output
* [3552](https://github.com/grafana/loki/pull/3552) **lkokila**: Update README.md
* [3551](https://github.com/grafana/loki/pull/3551) **cyriltovena**: Fixes doc w/r/t grpc compression.
* [3542](https://github.com/grafana/loki/pull/3542) **kavirajk**: Remove memberlist config from ring config.
* [3529](https://github.com/grafana/loki/pull/3529) **Whyeasy**: Added docs for GCP internal labels.
* [3525](https://github.com/grafana/loki/pull/3525) **robbymilo**: docs: add title to Lambda Promtail
* [3516](https://github.com/grafana/loki/pull/3516) **cyriltovena**: Fixes broken link in the documentation.
* [3513](https://github.com/grafana/loki/pull/3513) **owen-d**: fixes broken link
* [3543](https://github.com/grafana/loki/pull/3543) **owen-d**: compactor docs
* [3526](https://github.com/grafana/loki/pull/3526) **wardbekker**: Added Architecture Diagram
* [3518](https://github.com/grafana/loki/pull/3518) **wardbekker**: fix spelling in doc
* [3503](https://github.com/grafana/loki/pull/3503) **cyriltovena**: Update README.md
* [3484](https://github.com/grafana/loki/pull/3484) **thomasrockhu**: Add Codecov badge to README
* [3478](https://github.com/grafana/loki/pull/3478) **chancez**: docs/upgrading: Fix typo
* [3477](https://github.com/grafana/loki/pull/3477) **slim-bean**: Jsonnet/Docs: update for 2.2 release
* [3472](https://github.com/grafana/loki/pull/3472) **aronisstav**: Docs: Fix markdown for promtail's output stage
* [3464](https://github.com/grafana/loki/pull/3464) **camilleryr**: Documentation: Update boltdb-shipper.md to fix typo
* [3442](https://github.com/grafana/loki/pull/3442) **owen-d**: adds deprecation notice for chunk transfers
* [3430](https://github.com/grafana/loki/pull/3430) **kavirajk**: doc(gcplog): Add note on scraping multiple GCP projects

#### Promtail
* [4011](https://github.com/grafana/loki/pull/4011) **dannykopping**: Promtail: adding pipeline stage inspector
* [4006](https://github.com/grafana/loki/pull/4006) **dannykopping**: Promtail: output timestamp with nanosecond precision in dry-run mode
* [3971](https://github.com/grafana/loki/pull/3971) **cyriltovena**: Fixes negative gauge in Promtail.
* [3834](https://github.com/grafana/loki/pull/3834) **trevorwhitney**: Promtail: add consul agent service discovery
* [3711](https://github.com/grafana/loki/pull/3711) **3Xpl0it3r**: add debug information for extracted data
* [3683](https://github.com/grafana/loki/pull/3683) **kbudde**: promtail: added timezone to logger in dry-run mode #3679"
* [3654](https://github.com/grafana/loki/pull/3654) **cyriltovena**: Adds the ability to provide a tripperware to Promtail client.
* [3587](https://github.com/grafana/loki/pull/3587) **rsteneteg**: Promtail: Remove non-ready filemanager targets
* [3501](https://github.com/grafana/loki/pull/3501) **kavirajk**: Add unique promtail_instance id to labels for gcptarget
* [3457](https://github.com/grafana/loki/pull/3457) **nmiculinic**: Promtail: Added path information to deleted tailed file
* [3400](https://github.com/grafana/loki/pull/3400) **adityacs**: support max_message_length configuration for syslog parser


#### Logcli
* [3879](https://github.com/grafana/loki/pull/3879) **vyzigold**: logcli: Add retries to unsuccessful log queries
* [3749](https://github.com/grafana/loki/pull/3749) **dbluxo**: logcli: add support for bearer token authentication
* [3739](https://github.com/grafana/loki/pull/3739) **rsteneteg**: correct logcli instant query timestamp param name
* [3678](https://github.com/grafana/loki/pull/3678) **cyriltovena**: Add the ability to wrap the roundtripper of the logcli client.


#### Build
* [4034](https://github.com/grafana/loki/pull/4034) **aknuds1**: loki-build-image: Fix building
* [4028](https://github.com/grafana/loki/pull/4028) **aknuds1**: loki-build-image: Upgrade golangci-lint and Go
* [4007](https://github.com/grafana/loki/pull/4007) **dannykopping**: Adding @grafana/loki-team as default CODEOWNERS
* [3997](https://github.com/grafana/loki/pull/3997) **owen-d**: aligns rule path in docker img with bundled config. closes #3952
* [3950](https://github.com/grafana/loki/pull/3950) **julienduchesne**: Sign drone.yml file
* [3944](https://github.com/grafana/loki/pull/3944) **jeschkies**: Lint script files.
* [3941](https://github.com/grafana/loki/pull/3941) **cyriltovena**: Development Docker Compose Setup
* [3935](https://github.com/grafana/loki/pull/3935) **ecraven**: Makefile: Only set PROMTAIL_CGO if CGO_ENABLED is not 0.
* [3832](https://github.com/grafana/loki/pull/3832) **julienduchesne**: Add step to identify windows Drone runner
* [3731](https://github.com/grafana/loki/pull/3731) **cyriltovena**: Fix website branch to trigger update.
* [3708](https://github.com/grafana/loki/pull/3708) **julienduchesne**: Deploy loki with Drone plugin instead of CircleCI job
* [3703](https://github.com/grafana/loki/pull/3703) **darkn3rd**: Update docker.md for 2.2.1
* [3625](https://github.com/grafana/loki/pull/3625) **slim-bean**: Build: Update CI for branch rename to main
* [3624](https://github.com/grafana/loki/pull/3624) **slim-bean**: Build: Fix drone dependencies on manifest step
* [3615](https://github.com/grafana/loki/pull/3615) **slim-bean**: Remove codecov
* [3481](https://github.com/grafana/loki/pull/3481) **slim-bean**: Update Go and Alpine versions


#### Jsonnet
* [4030](https://github.com/grafana/loki/pull/4030) **cyriltovena**: Improve the sweep lag panel in the retention dashboard.
* [3917](https://github.com/grafana/loki/pull/3917) **jvrplmlmn**: refactor(production/ksonnet): Remove kausal from the root element
* [3893](https://github.com/grafana/loki/pull/3893) **sandeepsukhani**: update uid of loki-deletion dashboard
* [3891](https://github.com/grafana/loki/pull/3891) **sandeepsukhani**: add index-gateway to reads and reads-resources dashboards
* [3877](https://github.com/grafana/loki/pull/3877) **sandeepsukhani**: Fix jsonnet for index-gateway
* [3854](https://github.com/grafana/loki/pull/3854) **cyriltovena**: Fixes Loki reads dashboard.
* [3848](https://github.com/grafana/loki/pull/3848) **kavirajk**: Add explicit `main` to pull loki and promtail to install it via Tanka
* [3794](https://github.com/grafana/loki/pull/3794) **sandeepsukhani**: add a dashboard for log deletion requests in loki
* [3697](https://github.com/grafana/loki/pull/3697) **owen-d**: better operational dashboard annotations via diff logger
* [3658](https://github.com/grafana/loki/pull/3658) **cyriltovena**: Add a dashboard for retention to the loki-mixin.
* [3601](https://github.com/grafana/loki/pull/3601) **owen-d**: Dashboard/fix operational vars
* [3584](https://github.com/grafana/loki/pull/3584) **sandeepsukhani**: add loki resource usage dashboard for read and write path

#### Project
* [3963](https://github.com/grafana/loki/pull/3963) **rfratto**: Remove Robert Fratto from list of team members
* [3926](https://github.com/grafana/loki/pull/3926) **cyriltovena**: Add Danny Kopping to the Loki Team.
* [3732](https://github.com/grafana/loki/pull/3732) **dannykopping**: Issue Templates: Improve wording and add warnings
* [3722](https://github.com/grafana/loki/pull/3722) **oddlittlebird**: Update CODEOWNERS
* [3951](https://github.com/grafana/loki/pull/3951) **owen-d**: update sizing calc
* [3931](https://github.com/grafana/loki/pull/3931) **owen-d**: Hackathon/cluster
* [3920](https://github.com/grafana/loki/pull/3920) **owen-d**: adds replication &  deduping into cost
* [3630](https://github.com/grafana/loki/pull/3630) **slim-bean**: Re-license to AGPLv3

#### Docker-driver
* [3814](https://github.com/grafana/loki/pull/3814) **kavirajk**: Update the docker-driver doc about default labels
* [3727](https://github.com/grafana/loki/pull/3727) **3Xpl0it3r**: docker-driver: remove duplicated code
* [3709](https://github.com/grafana/loki/pull/3709) **cyriltovena**: Fixes docker driver that would panic when closed.

### Notes

This release was created from revision 8012362674568379a3871ff8c4a2bfd1ddba7ad1 (Which was PR 3460)

### Dependencies

* Go Version:     1.16.2
* Cortex Version: 485474c9afb2614fb89af3f48803c37d016bbaed

## 2.2.1 (2021/04/05)

2.2.1 fixes several important bugs, it is recommended everyone running 2.2.0 upgrade to 2.2.1

2.2.1 also adds the `labelallow` pipeline stage in Promtail which lets an allowlist be created for what labels will be sent by Promtail to Loki.

* [3468](https://github.com/grafana/loki/pull/3468) **adityacs**: Support labelallow stage in Promtail
* [3502](https://github.com/grafana/loki/pull/3502) **cyriltovena**: Fixes a bug where unpack would mutate log line.
* [3540](https://github.com/grafana/loki/pull/3540) **cyriltovena**: Support for single step metric query.
* [3550](https://github.com/grafana/loki/pull/3550) **cyriltovena**: Fixes a bug in MatrixStepper when sharding queries.
* [3566](https://github.com/grafana/loki/pull/3566) **cyriltovena**: Properly release the ticker in Loki client.
* [3573](https://github.com/grafana/loki/pull/3573) **cyriltovena**: Fixes a race when using specific tenant and multi-client.

## 2.2.0 (2021/03/10)

With over 200 PR's 2.2 includes significant features, performance improvements, and bug fixes!

The most upvoted issue for Loki was closed in this release! [Issue 74](https://github.com/grafana/loki/issues/74) requesting support for handling multi-line logs in Promtail was implemented in [PR 3024](https://github.com/grafana/loki/pull/3024). Thanks @jeschkies!

Other exciting news for Promtail, [PR 3246](https://github.com/grafana/loki/pull/3246) by @cyriltovena introduces support for reading Windows Events!

Switching to Loki, @owen-d has added a write ahead log to Loki! [PR 2981](https://github.com/grafana/loki/pull/2981) was the first of many as we have spent the last several months using and abusing our write ahead logs to flush out any bugs!

A significant number of the PR's in this release have gone to improving the features introduced in Loki 2.0. @cyriltovena overhauled the JSON parser in [PR 3163](https://github.com/grafana/loki/pull/3163) (and a few other PR's), to provide both a faster and smarter parsing to only extract JSON content which is used in the query output.  The newest Loki squad member @dannykopping fine tuned the JSON parser options in [PR 3280](https://github.com/grafana/loki/pull/3280) allowing you to specific individual JSON elements, including support now for accessing elements in an array.  Many, many other additional improvements have been made, as well as several fixes to the new LogQL features added some months ago, this upgrade should have everyone seeing improvements in their queries.

@cyriltovena also set his PPROF skills loose on the Loki write path which resulted in about 8x less memory usage on our distributors and a much more stable memory usage when ingesters are flushing a lot of chunks at the same time.

There are many other noteworthy additions and fixes, too many to list, but we should call out one more feature all you Google Cloud Platform users might be excited about: in [PR 3083](https://github.com/grafana/loki/pull/3083) @kavirajk added support to Promtail for listening on Google Pub/Sub topics, letting you setup log sinks for your GCP logs to be ingested by Promtail and sent to Loki!

Thanks to everyone for another exciting Loki release!!

Please read the [Upgrade Guide](https://github.com/grafana/loki/blob/master/docs/sources/setup/upgrade/_index.md#220) before upgrading for a smooth experience.

TL;DR Loki 2.2 changes the internal chunk format which limits what versions you can downgrade to, a bug in how many queries were allowed to be scheduled per tenant was fixed which might affect your `max_query_parallelism` and `max_outstanding_per_tenant` settings, and we fixed a mistake related `scrape_configs` which do not have a `pipeline_stages` defined. If you have any Promtail `scrape_configs` which do not specify `pipeline_stages` you should go read the upgrade notes!

### All Changes

#### Loki

* [3460](https://github.com/grafana/loki/pull/3460) **slim-bean**: Loki: Per Tenant Runtime Configs
* [3459](https://github.com/grafana/loki/pull/3459) **cyriltovena**: Fixes split interval for metrics queries.
* [3432](https://github.com/grafana/loki/pull/3432) **slim-bean**: Loki: change ReadStringAsSlice to ReadString so it doesn't parse quotes inside the packed _entry
* [3429](https://github.com/grafana/loki/pull/3429) **cyriltovena**: Improve the parser hint tests.
* [3426](https://github.com/grafana/loki/pull/3426) **cyriltovena**: Only unpack entry if the key `_entry` exist.
* [3424](https://github.com/grafana/loki/pull/3424) **cyriltovena**: Add fgprof to Loki and Promtail.
* [3423](https://github.com/grafana/loki/pull/3423) **cyriltovena**: Add limit and line_returned in the query log.
* [3420](https://github.com/grafana/loki/pull/3420) **cyriltovena**: Introduce a unpack parser.
* [3417](https://github.com/grafana/loki/pull/3417) **cyriltovena**: Fixes a race in the scheduling limits.
* [3416](https://github.com/grafana/loki/pull/3416) **ukolovda**: Distributor: append several tests for HTTP parser.
* [3411](https://github.com/grafana/loki/pull/3411) **slim-bean**: Loki: fix alignment of atomic 64 bit to work with 32 bit OS
* [3409](https://github.com/grafana/loki/pull/3409) **gotjosh**: Instrumentation: Add histogram for request duration on gRPC client to Ingesters
* [3408](https://github.com/grafana/loki/pull/3408) **jgehrcke**: distributor: fix snappy-compressed protobuf POST request handling (#3407)
* [3388](https://github.com/grafana/loki/pull/3388) **owen-d**: prevents duplicate log lines from being replayed. closes #3378
* [3383](https://github.com/grafana/loki/pull/3383) **cyriltovena**: Fixes head chunk iterator direction.
* [3380](https://github.com/grafana/loki/pull/3380) **slim-bean**: Loki: Fix parser hint for extracted labels which collide with stream labels
* [3372](https://github.com/grafana/loki/pull/3372) **cyriltovena**: Fixes a panic with whitespace key.
* [3350](https://github.com/grafana/loki/pull/3350) **cyriltovena**: Fixes ingester stats.
* [3348](https://github.com/grafana/loki/pull/3348) **cyriltovena**: Fixes 500 in the querier when returning multiple errors.
* [3347](https://github.com/grafana/loki/pull/3347) **cyriltovena**: Fixes a tight loop in the Engine with LogQL parser.
* [3344](https://github.com/grafana/loki/pull/3344) **cyriltovena**: Fixes some 500 returned by querier when storage cancellation happens.
* [3342](https://github.com/grafana/loki/pull/3342) **cyriltovena**: Bound parallelism frontend
* [3340](https://github.com/grafana/loki/pull/3340) **owen-d**: Adds some flushing instrumentation/logs
* [3339](https://github.com/grafana/loki/pull/3339) **owen-d**: adds Start() method to WAL interface to delay checkpointing until aft…
* [3338](https://github.com/grafana/loki/pull/3338) **sandeepsukhani**: dedupe index on all the queries for a table instead of query batches
* [3326](https://github.com/grafana/loki/pull/3326) **owen-d**: removes wal recover flag
* [3307](https://github.com/grafana/loki/pull/3307) **slim-bean**: Loki: fix validation error and metrics
* [3306](https://github.com/grafana/loki/pull/3306) **cyriltovena**: Add finalizer to zstd.
* [3300](https://github.com/grafana/loki/pull/3300) **sandeepsukhani**: increase db retain period in ingesters to cover index cache validity period as well
* [3299](https://github.com/grafana/loki/pull/3299) **owen-d**: Logql/absent label optimization
* [3295](https://github.com/grafana/loki/pull/3295) **jtlisi**: chore: update cortex to latest and fix refs
* [3291](https://github.com/grafana/loki/pull/3291) **ukolovda**: Distributor: Loki API can receive gzipped JSON
* [3280](https://github.com/grafana/loki/pull/3280) **dannykopping**: LogQL: Simple JSON expressions
* [3279](https://github.com/grafana/loki/pull/3279) **cyriltovena**: Fixes logfmt parser hints.
* [3278](https://github.com/grafana/loki/pull/3278) **owen-d**: Testware/ rate-unwrap-multi
* [3274](https://github.com/grafana/loki/pull/3274) **liguozhong**: [ingester_query] change var "clients" to "reps"
* [3267](https://github.com/grafana/loki/pull/3267) **jeschkies**: Update vendored Cortex to 0976147451ee
* [3263](https://github.com/grafana/loki/pull/3263) **cyriltovena**: Fix a bug with  metric queries and label_format.
* [3261](https://github.com/grafana/loki/pull/3261) **sandeepsukhani**: fix broken json logs push path
* [3256](https://github.com/grafana/loki/pull/3256) **jtlisi**: update vendored cortex and add new replace overrides
* [3251](https://github.com/grafana/loki/pull/3251) **cyriltovena**: Ensure we have parentheses for bin ops.
* [3249](https://github.com/grafana/loki/pull/3249) **cyriltovena**: Fixes a bug where slice of Entries where not zeroed
* [3241](https://github.com/grafana/loki/pull/3241) **cyriltovena**: Allocate entries array with correct size  while decoding WAL entries.
* [3237](https://github.com/grafana/loki/pull/3237) **cyriltovena**: Fixes unmarshalling of tailing responses.
* [3236](https://github.com/grafana/loki/pull/3236) **slim-bean**: Loki: Log a crude lag metric for how far behind a client is.
* [3234](https://github.com/grafana/loki/pull/3234) **cyriltovena**: Fixes previous commit not using the new sized body.
* [3233](https://github.com/grafana/loki/pull/3233) **cyriltovena**: Re-introduce https://github.com/grafana/loki/pull/3178.
* [3228](https://github.com/grafana/loki/pull/3228) **MichelHollands**: Add config endpoint
* [3218](https://github.com/grafana/loki/pull/3218) **owen-d**: WAL backpressure
* [3217](https://github.com/grafana/loki/pull/3217) **cyriltovena**: Rename checkpoint proto package to avoid conflict with cortex.
* [3215](https://github.com/grafana/loki/pull/3215) **cyriltovena**: Cortex update pre 1.7
* [3211](https://github.com/grafana/loki/pull/3211) **cyriltovena**: Fixes tail api marshalling for v1.
* [3210](https://github.com/grafana/loki/pull/3210) **cyriltovena**: Reverts flush buffer pooling.
* [3201](https://github.com/grafana/loki/pull/3201) **sandeepsukhani**: limit query range in async store for ingesters when query-ingesters-within flag is set
* [3200](https://github.com/grafana/loki/pull/3200) **cyriltovena**: Improve ingester flush memory usage.
* [3195](https://github.com/grafana/loki/pull/3195) **owen-d**: Ignore flushed chunks during checkpointing
* [3194](https://github.com/grafana/loki/pull/3194) **cyriltovena**: Fixes unwrap expressions from  last optimization.
* [3193](https://github.com/grafana/loki/pull/3193) **cyriltovena**: Improve checkpoint series iterator.
* [3188](https://github.com/grafana/loki/pull/3188) **cyriltovena**: Improves checkpointerWriter memory usage
* [3180](https://github.com/grafana/loki/pull/3180) **owen-d**: moves boltdb flags to config file
* [3178](https://github.com/grafana/loki/pull/3178) **cyriltovena**: Logs PushRequest data.
* [3163](https://github.com/grafana/loki/pull/3163) **cyriltovena**: Uses custom json-iter decoder for log entries.
* [3159](https://github.com/grafana/loki/pull/3159) **MichelHollands**: Make httpAuthMiddleware field public
* [3153](https://github.com/grafana/loki/pull/3153) **cyriltovena**: Improve wal entries encoding.
* [3152](https://github.com/grafana/loki/pull/3152) **AllenzhLi**: update github.com/gorilla/websocket to fixes a potential denial-of-service (DoS) vector
* [3146](https://github.com/grafana/loki/pull/3146) **owen-d**: More semantically correct flush shutdown
* [3143](https://github.com/grafana/loki/pull/3143) **cyriltovena**: Fixes absent_over_time to work with all log selector.
* [3141](https://github.com/grafana/loki/pull/3141) **owen-d**: Swaps mutex for atomic in ingester's OnceSwitch
* [3137](https://github.com/grafana/loki/pull/3137) **owen-d**: label_format no longer shardable and introduces the Shardable() metho…
* [3136](https://github.com/grafana/loki/pull/3136) **owen-d**: Don't fail writes due to full WAL disk
* [3134](https://github.com/grafana/loki/pull/3134) **cyriltovena**: Improve distributors validation and apply in-place filtering.
* [3132](https://github.com/grafana/loki/pull/3132) **owen-d**: Integrates label replace into sharding code
* [3131](https://github.com/grafana/loki/pull/3131) **MichelHollands**: Update cortex to 1 6
* [3126](https://github.com/grafana/loki/pull/3126) **dannykopping**: Implementing line comments
* [3122](https://github.com/grafana/loki/pull/3122) **owen-d**: Self documenting pipeline process interface
* [3117](https://github.com/grafana/loki/pull/3117) **owen-d**: Wal/recover corruption
* [3114](https://github.com/grafana/loki/pull/3114) **owen-d**: Disables the stream limiter until wal has recovered
* [3092](https://github.com/grafana/loki/pull/3092) **liguozhong**: lru cache logql.ParseLabels
* [3090](https://github.com/grafana/loki/pull/3090) **cyriltovena**: Improve tailer matching by using the index.
* [3087](https://github.com/grafana/loki/pull/3087) **MichelHollands**: feature: make server publicly available
* [3080](https://github.com/grafana/loki/pull/3080) **cyriltovena**: Improve JSON parser and add labels parser hints.
* [3077](https://github.com/grafana/loki/pull/3077) **MichelHollands**: Make the moduleManager field public
* [3065](https://github.com/grafana/loki/pull/3065) **cyriltovena**: Optimizes SampleExpr to remove unnecessary line_format.
* [3064](https://github.com/grafana/loki/pull/3064) **cyriltovena**: Add zstd and flate compressions algorithms.
* [3053](https://github.com/grafana/loki/pull/3053) **cyriltovena**: Add absent_over_time
* [3048](https://github.com/grafana/loki/pull/3048) **cyriltovena**: Support rate for unwrapped expressions.
* [3047](https://github.com/grafana/loki/pull/3047) **cyriltovena**: Add function label_replace.
* [3030](https://github.com/grafana/loki/pull/3030) **cyriltovena**: Allows by/without to be empty and available for max/min_over_time
* [3025](https://github.com/grafana/loki/pull/3025) **cyriltovena**: Fixes a swallowed context err in the batch storage.
* [3013](https://github.com/grafana/loki/pull/3013) **owen-d**: headblock checkpointing up to v3
* [3008](https://github.com/grafana/loki/pull/3008) **cyriltovena**: Fixes the ruler storage with  the boltdb store.
* [3000](https://github.com/grafana/loki/pull/3000) **owen-d**: Introduces per stream chunks mutex
* [2981](https://github.com/grafana/loki/pull/2981) **owen-d**: Adds WAL support (experimental)
* [2960](https://github.com/grafana/loki/pull/2960) **sandeepsukhani**: fix table deletion in table client for boltdb-shipper

#### Promtail

* [3422](https://github.com/grafana/loki/pull/3422) **kavirajk**: Modify script to accept inclusion and exclustion filters as variables
* [3404](https://github.com/grafana/loki/pull/3404) **dannykopping**: Remove default docker pipeline stage
* [3401](https://github.com/grafana/loki/pull/3401) **slim-bean**: Promtail: Add pack stage
* [3381](https://github.com/grafana/loki/pull/3381) **adityacs**: fix nested captured groups indexing in replace stage
* [3332](https://github.com/grafana/loki/pull/3332) **cyriltovena**: Embed timezone data in Promtail.
* [3304](https://github.com/grafana/loki/pull/3304) **kavirajk**: Use project-id from the variables. Remove hardcoding
* [3303](https://github.com/grafana/loki/pull/3303) **cyriltovena**: Increase the windows bookmark buffer.
* [3302](https://github.com/grafana/loki/pull/3302) **cyriltovena**: Fixes races in multiline stage and promtail.
* [3298](https://github.com/grafana/loki/pull/3298) **gregorybrzeski**: Promtail: fix typo in config variable name - BookmarkPath
* [3285](https://github.com/grafana/loki/pull/3285) **kavirajk**: Make incoming labels from gcp into Loki internal labels.
* [3284](https://github.com/grafana/loki/pull/3284) **kavirajk**: Avoid putting all the GCP labels into loki labels
* [3246](https://github.com/grafana/loki/pull/3246) **cyriltovena**: Windows events
* [3224](https://github.com/grafana/loki/pull/3224) **veltmanj**: Fix(pkg/promtail)  CVE-2020-11022 JQuery vulnerability
* [3207](https://github.com/grafana/loki/pull/3207) **cyriltovena**: Fixes panic when using multiple clients
* [3191](https://github.com/grafana/loki/pull/3191) **rfratto**: promtail: pass registerer to gcplog
* [3175](https://github.com/grafana/loki/pull/3175) **rfratto**: Promtail: pass a prometheus registerer to promtail components
* [3083](https://github.com/grafana/loki/pull/3083) **kavirajk**: Gcplog targetmanager
* [3024](https://github.com/grafana/loki/pull/3024) **jeschkies**: Collapse multiline logs based on a start line.
* [3015](https://github.com/grafana/loki/pull/3015) **cyriltovena**: Add more information about why a tailer would stop.
* [2996](https://github.com/grafana/loki/pull/2996) **cyriltovena**: Asynchronous Promtail stages
* [2898](https://github.com/grafana/loki/pull/2898) **kavirajk**: fix(docker-driver): Propagate promtail's `client.Stop` properly

#### Logcli

* [3325](https://github.com/grafana/loki/pull/3325) **cyriltovena**: Fixes step encoding in logcli.
* [3271](https://github.com/grafana/loki/pull/3271) **chancez**: Refactor logcli Client interface to use time objects for LiveTailQueryConn
* [3270](https://github.com/grafana/loki/pull/3270) **chancez**: logcli: Fix handling of logcli query using --since/--from and --tail
* [3229](https://github.com/grafana/loki/pull/3229) **dethi**: logcli: support --include-label when not using --tail


#### Jsonnet

* [3447](https://github.com/grafana/loki/pull/3447) **owen-d**: Use better memory metric on operational dashboard
* [3439](https://github.com/grafana/loki/pull/3439) **owen-d**: simplifies jsonnet sharding
* [3357](https://github.com/grafana/loki/pull/3357) **owen-d**: Libsonnet/better sharding parallelism defaults
* [3356](https://github.com/grafana/loki/pull/3356) **owen-d**: removes sharding queue math after global concurrency PR
* [3329](https://github.com/grafana/loki/pull/3329) **sandeepsukhani**: fix config for statefulset rulers when using boltdb-shipper
* [3297](https://github.com/grafana/loki/pull/3297) **owen-d**: adds stateful ruler clause for boltdb shipper jsonnet
* [3254](https://github.com/grafana/loki/pull/3254) **hairyhenderson**: ksonnet: Remove invalid hostname from default promtail configuration
* [3181](https://github.com/grafana/loki/pull/3181) **owen-d**: remaining sts use parallel mgmt policy
* [3179](https://github.com/grafana/loki/pull/3179) **owen-d**: Ruler statefulsets
* [3156](https://github.com/grafana/loki/pull/3156) **slim-bean**: Jsonnet: Changes ingester PVC from 5Gi to 10Gi
* [3139](https://github.com/grafana/loki/pull/3139) **owen-d**: Less confusing jsonnet error message when using boltdb shipper defaults.
* [3079](https://github.com/grafana/loki/pull/3079) **rajatvig**: Fix ingester PVC data declaration to use configured value
* [3074](https://github.com/grafana/loki/pull/3074) **c0ffeec0der**: Ksonnet: Assign appropriate pvc size and class to compactor and ingester
* [3062](https://github.com/grafana/loki/pull/3062) **cyriltovena**: Remove regexes in the operational dashboard.
* [3014](https://github.com/grafana/loki/pull/3014) **owen-d**: loki wal libsonnet
* [3010](https://github.com/grafana/loki/pull/3010) **cyriltovena**: Fixes promtail mixin dashboard.

#### fluentd

* [3358](https://github.com/grafana/loki/pull/3358) **fpob**: Fix fluentd plugin when kubernetes labels were missing

#### fluent bit

* [3240](https://github.com/grafana/loki/pull/3240) **sbaier1**: fix fluent-bit output plugin generating invalid JSON


#### Docker Logging Driver

* [3331](https://github.com/grafana/loki/pull/3331) **cyriltovena**: Add pprof endpoint to docker-driver.
* [3225](https://github.com/grafana/loki/pull/3225) **Le0tk0k**: (fix: cmd/docker-driver): Insert a space in the error message

#### Docs
* [5934](https://github.com/grafana/loki/pull/5934) **johgsc**: Docs: revise modes of operation section
* [3437](https://github.com/grafana/loki/pull/3437) **caleb15**: docs: add note about regex
* [3421](https://github.com/grafana/loki/pull/3421) **kavirajk**: doc(gcplog): Advanced log export filter example
* [3419](https://github.com/grafana/loki/pull/3419) **suitupalex**: docs: promtail: Fix typo w/ windows_events hyperlink.
* [3418](https://github.com/grafana/loki/pull/3418) **dannykopping**: Adding upgrade documentation for promtail pipeline_stages change
* [3385](https://github.com/grafana/loki/pull/3385) **paaacman**: Documentation: enable environment variable in configuration
* [3373](https://github.com/grafana/loki/pull/3373) **StMarian**: Documentation: Fix configuration description
* [3371](https://github.com/grafana/loki/pull/3371) **owen-d**: Distributor overview docs
* [3370](https://github.com/grafana/loki/pull/3370) **tkowalcz**: documentation: Add Tjahzi to the list of unofficial clients
* [3352](https://github.com/grafana/loki/pull/3352) **kavirajk**: Remove extra space between broken link
* [3351](https://github.com/grafana/loki/pull/3351) **kavirajk**: Add some operation details to gcplog doc
* [3316](https://github.com/grafana/loki/pull/3316) **kavirajk**: docs(fix): Make best practices docs look better
* [3292](https://github.com/grafana/loki/pull/3292) **wapmorgan**: Patch 2 - fix link to another documentation files
* [3265](https://github.com/grafana/loki/pull/3265) **sandeepsukhani**: Boltdb shipper doc fixes
* [3239](https://github.com/grafana/loki/pull/3239) **owen-d**: updates tanka installation docs
* [3235](https://github.com/grafana/loki/pull/3235) **scoof**: docs: point to latest release for docker installation
* [3220](https://github.com/grafana/loki/pull/3220) **liguozhong**: [doc] fix err. "loki_frontend" is invalid
* [3212](https://github.com/grafana/loki/pull/3212) **nvtkaszpir**: Fix: Update docs for logcli
* [3190](https://github.com/grafana/loki/pull/3190) **kavirajk**: doc(gcplog): Fix titles for Cloud provisioning for GCP logs
* [3165](https://github.com/grafana/loki/pull/3165) **liguozhong**: [doc] fix:querier do not handle "/flush" api
* [3164](https://github.com/grafana/loki/pull/3164) **owen-d**: updates alerting docs post 2.0
* [3162](https://github.com/grafana/loki/pull/3162) **huikang**: Doc: Add missing wal in configuration
* [3148](https://github.com/grafana/loki/pull/3148) **huikang**: Doc: add missing type supported by table manager
* [3147](https://github.com/grafana/loki/pull/3147) **marionxue**: Markdown Code highlighting
* [3138](https://github.com/grafana/loki/pull/3138) **jeschkies**: Give another example for multiline.
* [3128](https://github.com/grafana/loki/pull/3128) **cyriltovena**: Fixes LogQL documentation links.
* [3124](https://github.com/grafana/loki/pull/3124) **wujie1993**: fix time duration unit
* [3123](https://github.com/grafana/loki/pull/3123) **scoren-gl**: Update getting-in-touch.md
* [3115](https://github.com/grafana/loki/pull/3115) **valmack**: Docs: Include instruction to enable variable expansion
* [3109](https://github.com/grafana/loki/pull/3109) **nileshcs**: Documentation fix for downstream_url
* [3102](https://github.com/grafana/loki/pull/3102) **slim-bean**: Docs: Changelog: fix indentation and add helm repo url
* [3094](https://github.com/grafana/loki/pull/3094) **benjaminhuo**: Fix storage guide links
* [3088](https://github.com/grafana/loki/pull/3088) **cyriltovena**: Small fixes for the documentation.
* [3084](https://github.com/grafana/loki/pull/3084) **ilpianista**: Update reference to old helm chart repo
* [3078](https://github.com/grafana/loki/pull/3078) **kavirajk**: mention the use of `config.expand-env` flag in the doc.
* [3049](https://github.com/grafana/loki/pull/3049) **vitalets**: [Docs] Clarify docker-driver configuration options
* [3039](https://github.com/grafana/loki/pull/3039) **jdbaldry**: doc: logql formatting fixes
* [3035](https://github.com/grafana/loki/pull/3035) **unguiculus**: Fix multiline docs
* [3033](https://github.com/grafana/loki/pull/3033) **RichiH**: docs: Create ADOPTERS.md
* [3032](https://github.com/grafana/loki/pull/3032) **oddlittlebird**: Docs: Update _index.md
* [3029](https://github.com/grafana/loki/pull/3029) **jeschkies**: Correct `multiline` documentation.
* [3027](https://github.com/grafana/loki/pull/3027) **nop33**: Fix docs header inconsistency
* [3026](https://github.com/grafana/loki/pull/3026) **owen-d**: wal docs
* [3017](https://github.com/grafana/loki/pull/3017) **jdbaldry**: doc: Cleanup formatting
* [3009](https://github.com/grafana/loki/pull/3009) **jdbaldry**: doc: Fix query-frontend typo
* [3002](https://github.com/grafana/loki/pull/3002) **keyolk**: Fix typo
* [2991](https://github.com/grafana/loki/pull/2991) **jontg**: Documentation:  Add a missing field to the extended config s3 example
* [2956](https://github.com/grafana/loki/pull/2956) **owen-d**: Updates chunkenc doc for V3

#### Build

* [3412](https://github.com/grafana/loki/pull/3412) **rfratto**: Remove unneeded prune-ci-tags drone job
* [3390](https://github.com/grafana/loki/pull/3390) **wardbekker**: Don't auto-include pod labels as loki labels as a sane default
* [3321](https://github.com/grafana/loki/pull/3321) **owen-d**: defaults promtail to 2.1.0 in install script
* [3277](https://github.com/grafana/loki/pull/3277) **kavirajk**: Add step to version Loki docs during public release process.
* [3243](https://github.com/grafana/loki/pull/3243) **chancez**: dist: Build promtail for windows/386 to support 32 bit windows hosts
* [3206](https://github.com/grafana/loki/pull/3206) **kavirajk**: Terraform script to automate GCP provisioning for gcplog
* [3149](https://github.com/grafana/loki/pull/3149) **jlosito**: Allow dependabot to keep github actions up-to-date
* [3072](https://github.com/grafana/loki/pull/3072) **slim-bean**: Helm: Disable CI
* [3031](https://github.com/grafana/loki/pull/3031) **AdamKorcz**: Testing: Introduced continuous fuzzing
* [3006](https://github.com/grafana/loki/pull/3006) **huikang**: Fix the docker image version in compose deployment


#### Tooling

* [3377](https://github.com/grafana/loki/pull/3377) **slim-bean**: Tooling: Update chunks-inspect to understand the new chunk format as well as new compression algorithms
* [3151](https://github.com/grafana/loki/pull/3151) **slim-bean**: Loki migrate-tool


### Notes

This release was created from revision 8012362674568379a3871ff8c4a2bfd1ddba7ad1 (Which was PR 3460)

### Dependencies

* Go Version:     1.15.3
* Cortex Version: 7dac81171c665be071bd167becd1f55528a9db32


## 2.1.0 (2020/12/23)

Happy Holidays from the Loki team! Please enjoy a new Loki release to welcome in the New Year!

2.1.0 Contains a number of fixes, performance improvements and enhancements to the 2.0.0 release!

### Notable changes

#### Helm users read this!

The Helm charts have moved!

* [2720](https://github.com/grafana/loki/pull/2720) **torstenwalter**: Deprecate Charts as they have been moved

This was done to consolidate Grafana's helm charts for all Grafana projects in one place: https://github.com/grafana/helm-charts/

**From now moving forward, please use the new Helm repo url: https://grafana.github.io/helm-charts**

The charts in the Loki repo will soon be removed so please update your Helm repo to the new URL and submit your PR's over there as well

Special thanks to @torstenwalter, @unguiculus, and @scottrigby for their initiative and amazing work to make this happen!

Also go check out the microservices helm chart contributed by @unguiculus in the new repo!

#### Fluent bit plugin users read this!

Fluent bit officially supports Loki as an output plugin now! WoooHOOO!

However this created a naming conflict with our existing output plugin (the new native output uses the name `loki`) so we have renamed our plugin.

* [2974](https://github.com/grafana/loki/pull/2974) **hedss**: fluent-bit: Rename Fluent Bit plugin output name.

In time our plan is to deprecate and eliminate our output plugin in favor of the native Loki support. However until then you can continue using the plugin with the following change:

Old:

```
[Output]
    Name loki
```

New:

```
[Output]
    Name grafana-loki
```

#### Fixes

A lot of work went into 2.0 with a lot of new code and rewrites to existing, this introduced and uncovered some bugs which are fixed in 2.1:

* [2807](https://github.com/grafana/loki/pull/2807) **cyriltovena**: Fix error swallowed in the frontend.
* [2805](https://github.com/grafana/loki/pull/2805) **cyriltovena**: Improve pipeline stages ast errors.
* [2824](https://github.com/grafana/loki/pull/2824) **owen-d**: Fix/validate compactor config
* [2830](https://github.com/grafana/loki/pull/2830) **sandeepsukhani**: fix panic in ingester when not running with boltdb shipper while queriers does
* [2850](https://github.com/grafana/loki/pull/2850) **owen-d**: Only applies entry limits to non-SampleExprs.
* [2855](https://github.com/grafana/loki/pull/2855) **sandeepsukhani**: fix query intervals when running boltdb-shipper in single binary
* [2895](https://github.com/grafana/loki/pull/2895) **shokada**: Fix error 'Unexpected: ("$", "$") while parsing field definition'
* [2902](https://github.com/grafana/loki/pull/2902) **cyriltovena**: Fixes metric query issue with no grouping.
* [2901](https://github.com/grafana/loki/pull/2901) **cyriltovena**: Fixes a panic with the logql.NoopPipeline.
* [2913](https://github.com/grafana/loki/pull/2913) **cyriltovena**: Fixes logql.QueryType.
* [2917](https://github.com/grafana/loki/pull/2917) **cyriltovena**: Fixes race condition in tailer since logql v2.
* [2960](https://github.com/grafana/loki/pull/2960) **sandeepsukhani**: fix table deletion in table client for boltdb-shipper

#### Enhancements

A number of performance and resource improvements have been made as well!

* [2911](https://github.com/grafana/loki/pull/2911) **sandeepsukhani**: Boltdb shipper query readiness
* [2875](https://github.com/grafana/loki/pull/2875) **cyriltovena**: Labels computation LogQLv2
* [2927](https://github.com/grafana/loki/pull/2927) **cyriltovena**: Improve logql parser allocations.
* [2926](https://github.com/grafana/loki/pull/2926) **cyriltovena**: Cache label strings in ingester to improve memory usage.
* [2931](https://github.com/grafana/loki/pull/2931) **cyriltovena**: Only append tailed entries if needed.
* [2973](https://github.com/grafana/loki/pull/2973) **cyriltovena**: Avoid parsing labels when tailer is sending from a stream.
* [2959](https://github.com/grafana/loki/pull/2959) **cyriltovena**: Improve tailer matcher function.
* [2876](https://github.com/grafana/loki/pull/2876) **jkellerer**: LogQL: Add unwrap bytes() conversion function


#### Notable mentions

Thanks to @timbyr for adding an often requested feature, the ability to support environment variable expansion in config files!

* [2837](https://github.com/grafana/loki/pull/2837) **timbyr**: Configuration: Support environment expansion in configuration

Thanks to @huikang for adding a new docker-compose file for running Loki as microservices!

* [2740](https://github.com/grafana/loki/pull/2740) **huikang**: Deploy: add docker-compose cluster deployment file

### All Changes

#### Loki
* [2988](https://github.com/grafana/loki/pull/2988) **slim-bean**: Loki: handle faults when opening boltdb files
* [2984](https://github.com/grafana/loki/pull/2984) **owen-d**: adds the ability to read chunkFormatV3 while writing v2
* [2983](https://github.com/grafana/loki/pull/2983) **slim-bean**: Loki: recover from panic opening boltdb files
* [2975](https://github.com/grafana/loki/pull/2975) **cyriltovena**: Fixes vector grouping injection.
* [2972](https://github.com/grafana/loki/pull/2972) **cyriltovena**: Add ProcessString to Pipeline.
* [2962](https://github.com/grafana/loki/pull/2962) **cyriltovena**: Implement io.WriteTo by chunks.
* [2951](https://github.com/grafana/loki/pull/2951) **owen-d**: bumps rules-action ref to logqlv2+ version
* [2946](https://github.com/grafana/loki/pull/2946) **cyriltovena**: Fixes the Stringer of the byte label operator.
* [2945](https://github.com/grafana/loki/pull/2945) **cyriltovena**: Fixes iota unexpected behaviour with bytes for chunk encoding.
* [2941](https://github.com/grafana/loki/pull/2941) **jeschkies**: Test label filter for bytes.
* [2934](https://github.com/grafana/loki/pull/2934) **owen-d**: chunk schema v3
* [2930](https://github.com/grafana/loki/pull/2930) **cyriltovena**: Fixes all in one grpc registrations.
* [2929](https://github.com/grafana/loki/pull/2929) **cyriltovena**: Cleanup labels parsing.
* [2922](https://github.com/grafana/loki/pull/2922) **codewithcheese**: Distributor registers logproto.Pusher service to receive logs via GRPC
* [2918](https://github.com/grafana/loki/pull/2918) **owen-d**: Includes delete routes for ruler namespaces
* [2903](https://github.com/grafana/loki/pull/2903) **cyriltovena**: Limit series for metric queries.
* [2892](https://github.com/grafana/loki/pull/2892) **cyriltovena**: Improve the chunksize test.
* [2891](https://github.com/grafana/loki/pull/2891) **sandeepsukhani**: fix flaky load tables test for boltdb-shipper uploads table-manager
* [2836](https://github.com/grafana/loki/pull/2836) **andir**: tests: fix quoting issues in test output when building with Go 1.15
* [2831](https://github.com/grafana/loki/pull/2831) **sandeepsukhani**: fix flaky tests in boltdb-shipper
* [2822](https://github.com/grafana/loki/pull/2822) **cyriltovena**: LogQL: Improve template format
* [2794](https://github.com/grafana/loki/pull/2794) **sandeepsukhani**: Revendor cortex to latest master
* [2764](https://github.com/grafana/loki/pull/2764) **owen-d**: WAL/marshalable chunks
* [2751](https://github.com/grafana/loki/pull/2751) **jeschkies**: Logging: Log throughput and total bytes human readable.

#### Helm
* [2986](https://github.com/grafana/loki/pull/2986) **cyriltovena**: Move CI to helm3.
* [2967](https://github.com/grafana/loki/pull/2967) **czunker**: Remove `helm init`
* [2965](https://github.com/grafana/loki/pull/2965) **czunker**: [Helm Chart Loki] Add needed k8s objects for alerting config
* [2940](https://github.com/grafana/loki/pull/2940) **slim-bean**: Helm: Update logstash to new chart and newer version
* [2835](https://github.com/grafana/loki/pull/2835) **tracyde**: Iss2734
* [2789](https://github.com/grafana/loki/pull/2789) **bewiwi**: Allows service targetPort modificaion
* [2651](https://github.com/grafana/loki/pull/2651) **scottrigby**: helm chart: Fix broken logo

#### Jsonnet
* [2976](https://github.com/grafana/loki/pull/2976) **beorn7**: Improve promtail alerts to retain the namespace label
* [2961](https://github.com/grafana/loki/pull/2961) **sandeepsukhani**: add missing ingester query routes in loki reads and operational dashboard
* [2899](https://github.com/grafana/loki/pull/2899) **halcyondude**: gateway: fix regression in tanka jsonnet
* [2873](https://github.com/grafana/loki/pull/2873) **Duologic**: fix(loki-mixin): refer to super.annotations
* [2852](https://github.com/grafana/loki/pull/2852) **chancez**: production/ksonnet: Add config_hash annotation to gateway deployment based on gateway configmap
* [2820](https://github.com/grafana/loki/pull/2820) **owen-d**: fixes promtail libsonnet tag. closes #2818
* [2718](https://github.com/grafana/loki/pull/2718) **halcyondude**: parameterize PVC storage class (ingester, querier, compactor)


#### Docs
* [2969](https://github.com/grafana/loki/pull/2969) **simonswine**: Add community forum to README.md
* [2968](https://github.com/grafana/loki/pull/2968) **yuichi10**: logcli: Fix logcli logql document URL
* [2942](https://github.com/grafana/loki/pull/2942) **hedss**: Docs: Corrects Fluent Bit documentation link to build the plugin.
* [2933](https://github.com/grafana/loki/pull/2933) **oddlittlebird**: Update CODEOWNERS
* [2909](https://github.com/grafana/loki/pull/2909) **fredr**: Docs: Add max_cache_freshness_per_query to limit_config
* [2890](https://github.com/grafana/loki/pull/2890) **dfang**: Fix typo
* [2888](https://github.com/grafana/loki/pull/2888) **oddlittlebird**: Update CODEOWNERS
* [2879](https://github.com/grafana/loki/pull/2879) **zhanghjster**: documentation: add tail_proxy_url option to query_frontend_config section
* [2869](https://github.com/grafana/loki/pull/2869) **nehaev**: documentation: Add loki4j to the list of unofficial clients
* [2853](https://github.com/grafana/loki/pull/2853) **RangerCD**: Fix typos in promtail
* [2848](https://github.com/grafana/loki/pull/2848) **dminca**: documentation: fix broken link in Best Practices section
* [2833](https://github.com/grafana/loki/pull/2833) **siavashs**: Docs: -querier.split-queries-by-day deprecation
* [2819](https://github.com/grafana/loki/pull/2819) **owen-d**: updates docs with delete permissions notice
* [2817](https://github.com/grafana/loki/pull/2817) **scoof**: Documentation: Add S3 IAM policy to be able to run Compactor
* [2811](https://github.com/grafana/loki/pull/2811) **slim-bean**: Docs: improve the helm upgrade section
* [2810](https://github.com/grafana/loki/pull/2810) **hedss**: CHANGELOG: Update update document links to point to the right place.
* [2704](https://github.com/grafana/loki/pull/2704) **owen-d**: WAL design doc
* [2636](https://github.com/grafana/loki/pull/2636) **LTek-online**: promtail documentation: changing the headers of the configuration docu to reflect configuration code

#### Promtail
* [2957](https://github.com/grafana/loki/pull/2957) **slim-bean**: Promtail: Update debian image and use a newer libsystemd
* [2928](https://github.com/grafana/loki/pull/2928) **cyriltovena**: Skip journald bad message.
* [2914](https://github.com/grafana/loki/pull/2914) **chancez**: promtail: Add support for using syslog message timestamp
* [2910](https://github.com/grafana/loki/pull/2910) **rfratto**: Expose underlying promtail client


#### Logcli
* [2948](https://github.com/grafana/loki/pull/2948) **tomwilkie**: Add a few more instructions to logcli --help.

#### Build
* [2877](https://github.com/grafana/loki/pull/2877) **cyriltovena**: Update to go 1.15
* [2814](https://github.com/grafana/loki/pull/2814) **torkelo**: Stats: Adding metrics collector GitHub action

#### Fluentd
* [2825](https://github.com/grafana/loki/pull/2825) **cyriltovena**: Bump fluentd plugin
* [2434](https://github.com/grafana/loki/pull/2434) **andsens**: fluent-plugin: Improve escaping in key_value format


### Notes

This release was created from revision ae9c4b82ec4a5d21267da50d6a1a8170e0ef82ff (Which was PR 2960) and the following PR's were cherry-picked
* [2984](https://github.com/grafana/loki/pull/2984) **owen-d**: adds the ability to read chunkFormatV3 while writing v2
* [2974](https://github.com/grafana/loki/pull/2974) **hedss**: fluent-bit: Rename Fluent Bit plugin output name.

### Dependencies

* Go Version:     1.15.3
* Cortex Version: 85942c5703cf22b64cecfd291e7e7c42d1b8c30c

## 2.0.1 (2020/12/10)

2.0.1 is a special release, it only exists to add the v3 support to Loki's chunk format.

**There is no reason to upgrade from 2.0.0 to 2.0.1**

This chunk version is internal to Loki and not configurable, and in a future version v3 will become the default (Likely 2.2.0).

We are creating this to enable users to roll back from a future release which was writing v3 chunks, back as far as 2.0.0 and still be able to read chunks.

This is mostly a safety measure to help if someone upgrades from 2.0.0 and skips versions to a future version which is writing v3 chunks and they encounter an issue which they would like to roll back. They would be able to then roll back to 2.0.1 and still read v3 chunks.

It should be noted this does not help anyone upgrading from a version older than 2.0.0, that is you should at least upgrade to 2.0.0 before going to a newer version if you are on a version older than 2.0.0.

## 2.0.0 (2020/10/26)

2.0.0 is here!!

We are extremely excited about the new features in 2.0.0, unlocking a whole new world of observability of our logs.

Thanks again for the many incredible contributions and improvements from the wonderful Loki community, we are very excited for the future!

### Important Notes

**Please Note** There are several changes in this release which require your attention!

* Anyone using a docker image please go read the [upgrade guide](https://github.com/grafana/loki/blob/master/docs/sources/setup/upgrade/_index.md#200)!! There is one important consideration around a potentially breaking schema change depending on your configuration.
* MAJOR changes have been made to the boltdb-shipper index, breaking changes are not expected but extra precautions are highly recommended, more details in the [upgrade guide](https://github.com/grafana/loki/blob/master/docs/sources/setup/upgrade/_index.md#200).
* The long deprecated `entry_parser` config in Promtail has been removed, use [pipeline_stages](https://grafana.com/docs/loki/latest/clients/promtail/configuration/#pipeline_stages) instead.

Check the [upgrade guide](https://github.com/grafana/loki/blob/master/docs/sources/setup/upgrade/_index.md#200) for detailed information on all these changes.

### 2.0!!!!

There are too many PR's to list individually for the major improvements which we thought justified a 2.0 but here is the high level:

* Significant enhancements to the [LogQL query language](https://grafana.com/docs/loki/latest/logql/)!
* [Parse](https://grafana.com/docs/loki/latest/logql/#parser-expression) your logs to extract labels at query time.
* [Filter](https://grafana.com/docs/loki/latest/logql/#label-filter-expression) on query time extracted labels.
* [Format](https://grafana.com/docs/loki/latest/logql/#line-format-expression) your log lines any way you please!
* [Graph](https://grafana.com/docs/loki/latest/logql/#unwrapped-range-aggregations) the contents of your log lines as metrics, including support for many more of your favorite PromQL functions.
* Generate prometheus [alerts directly from your logs](https://grafana.com/docs/loki/latest/alerting/)!
* Create alerts using the same prometheus alert rule syntax and let Loki send alerts directly to your Prometheus Alertmanager!
* [boltdb-shipper](https://grafana.com/docs/loki/latest/operations/storage/boltdb-shipper/) is now production ready!
* This is it! Now Loki only needs a single object store (S3,GCS,Filesystem...) to store all the data, no more Cassandra, DynamoDB or Bigtable!

We are extremely excited about these new features, expect some talks, webinars, and blogs where we explain all this new functionality in detail.

### Notable mention

This is a small change but very helpful!

* [2737](https://github.com/grafana/loki/pull/2737) **dlemel8**: cmd/loki: add "verify-config" flag

Thank you @dlemel8 for this PR! Now you can start Loki with `-verify-config` to make sure your config is valid and Loki will exit with a status code 0 if it is!

### All Changes

#### Loki
* [2804](https://github.com/grafana/loki/pull/2804) **slim-bean**: Loki: log any chunk fetch failure
* [2803](https://github.com/grafana/loki/pull/2803) **slim-bean**: Update local and docker default config files to use boltdb-shipper with a few other config changes
* [2796](https://github.com/grafana/loki/pull/2796) **cyriltovena**: Fixes a bug that would add __error__ label incorrectly.
* [2793](https://github.com/grafana/loki/pull/2793) **cyriltovena**: Improve the way we reverse iterator for backward queries.
* [2790](https://github.com/grafana/loki/pull/2790) **sandeepsukhani**: Boltdb shipper metrics changes
* [2788](https://github.com/grafana/loki/pull/2788) **sandeepsukhani**: add a metric in compactor to record timestamp of last successful run
* [2786](https://github.com/grafana/loki/pull/2786) **cyriltovena**: Logqlv2 pushes groups down to edge
* [2778](https://github.com/grafana/loki/pull/2778) **cyriltovena**: Logqv2 optimization
* [2774](https://github.com/grafana/loki/pull/2774) **cyriltovena**: Handle panic in the store goroutine.
* [2773](https://github.com/grafana/loki/pull/2773) **cyriltovena**: Fixes race conditions in the batch iterator.
* [2770](https://github.com/grafana/loki/pull/2770) **sandeepsukhani**: Boltdb shipper query performance improvements
* [2769](https://github.com/grafana/loki/pull/2769) **cyriltovena**: LogQL: Labels and Metrics Extraction
* [2768](https://github.com/grafana/loki/pull/2768) **cyriltovena**: Fixes all lint errors.
* [2761](https://github.com/grafana/loki/pull/2761) **owen-d**: Service discovery refactor
* [2755](https://github.com/grafana/loki/pull/2755) **owen-d**: Revendor Cortex
* [2752](https://github.com/grafana/loki/pull/2752) **kavirajk**: fix: Remove depricated `entry_parser` from scrapeconfig
* [2741](https://github.com/grafana/loki/pull/2741) **owen-d**: better tenant logging in ruler memstore
* [2737](https://github.com/grafana/loki/pull/2737) **dlemel8**: cmd/loki: add "verify-config" flag
* [2735](https://github.com/grafana/loki/pull/2735) **cyriltovena**: Fixes the frontend logs to include org_id.
* [2732](https://github.com/grafana/loki/pull/2732) **sandeepsukhani**: set timestamp in instant query done by canaries
* [2726](https://github.com/grafana/loki/pull/2726) **dvrkps**: hack: clean getStore
* [2711](https://github.com/grafana/loki/pull/2711) **owen-d**: removes r/w pools from block/chunk types
* [2709](https://github.com/grafana/loki/pull/2709) **cyriltovena**: Bypass sharding middleware when a query can't be sharded.
* [2671](https://github.com/grafana/loki/pull/2671) **alrs**: pkg/querier: fix dropped error
* [2665](https://github.com/grafana/loki/pull/2665) **cnbailian**: Loki: Querier APIs respond JSON Content-Type
* [2663](https://github.com/grafana/loki/pull/2663) **owen-d**: improves numeric literal stringer impl
* [2662](https://github.com/grafana/loki/pull/2662) **owen-d**: exposes rule group validation fn
* [2661](https://github.com/grafana/loki/pull/2661) **owen-d**: Enable local rules backend & disallow configdb.
* [2656](https://github.com/grafana/loki/pull/2656) **sandeepsukhani**: run multiple queries per table at once with boltdb-shipper
* [2655](https://github.com/grafana/loki/pull/2655) **sandeepsukhani**: fix store query bug when running loki in single binary mode with boltdb-shipper
* [2650](https://github.com/grafana/loki/pull/2650) **owen-d**: Adds prometheus ruler routes
* [2647](https://github.com/grafana/loki/pull/2647) **arl**: pkg/chunkenc: fix test using string(int) conversion
* [2645](https://github.com/grafana/loki/pull/2645) **arl**: Tests: fix issue 2356: distributor_test.go fails when the system has no interface name in [eth0, en0, lo0]
* [2642](https://github.com/grafana/loki/pull/2642) **sandeepsukhani**: fix an issue with building loki
* [2640](https://github.com/grafana/loki/pull/2640) **sandeepsukhani**: improvements for boltdb-shipper compactor
* [2637](https://github.com/grafana/loki/pull/2637) **owen-d**: Ruler docs + single binary inclusion
* [2627](https://github.com/grafana/loki/pull/2627) **sandeepsukhani**: revendor cortex to latest master
* [2620](https://github.com/grafana/loki/pull/2620) **alrs**: pkg/storage/stores/shipper/uploads: fix test error
* [2614](https://github.com/grafana/loki/pull/2614) **cyriltovena**: Improve lz4 compression
* [2613](https://github.com/grafana/loki/pull/2613) **sandeepsukhani**: fix a panic when trying to stop boltdb-shipper multiple times using sync.once
* [2610](https://github.com/grafana/loki/pull/2610) **slim-bean**: Loki: Fix query-frontend ready handler
* [2601](https://github.com/grafana/loki/pull/2601) **sandeepsukhani**: rpc for querying ingesters to get chunk ids from its store
* [2589](https://github.com/grafana/loki/pull/2589) **owen-d**: Ruler/loki rule validator
* [2582](https://github.com/grafana/loki/pull/2582) **yeya24**: Add _total suffix to ruler counter metrics
* [2580](https://github.com/grafana/loki/pull/2580) **owen-d**: strict rule unmarshaling
* [2578](https://github.com/grafana/loki/pull/2578) **owen-d**: exports grouploader
* [2576](https://github.com/grafana/loki/pull/2576) **owen-d**: Better rule loading
* [2574](https://github.com/grafana/loki/pull/2574) **sandeepsukhani**: fix closing of compressed file from boltdb-shipper compactor
* [2572](https://github.com/grafana/loki/pull/2572) **adityacs**: Validate max_query_length in Labels API
* [2564](https://github.com/grafana/loki/pull/2564) **owen-d**: Error on no schema configs
* [2559](https://github.com/grafana/loki/pull/2559) **sandeepsukhani**: fix dir setup based on which mode it is running
* [2558](https://github.com/grafana/loki/pull/2558) **sandeepsukhani**: cleanup boltdb files in queriers during startup/shutdown
* [2552](https://github.com/grafana/loki/pull/2552) **owen-d**: fixes batch metrics help text & corrects bucketing
* [2550](https://github.com/grafana/loki/pull/2550) **sandeepsukhani**: fix a flaky test in boltdb shipper
* [2548](https://github.com/grafana/loki/pull/2548) **sandeepsukhani**: add some metrics for monitoring compactor
* [2546](https://github.com/grafana/loki/pull/2546) **sandeepsukhani**: register boltdb shipper compactor cli flags
* [2543](https://github.com/grafana/loki/pull/2543) **sandeepsukhani**: revendor cortex to latest master
* [2534](https://github.com/grafana/loki/pull/2534) **owen-d**: Consistent chunk metrics
* [2530](https://github.com/grafana/loki/pull/2530) **sandeepsukhani**: minor fixes and improvements for boltdb shipper
* [2526](https://github.com/grafana/loki/pull/2526) **sandeepsukhani**: compactor for compacting boltdb files uploaded by shipper
* [2510](https://github.com/grafana/loki/pull/2510) **owen-d**: adds batch based metrics
* [2507](https://github.com/grafana/loki/pull/2507) **sandeepsukhani**: compress boltdb files to gzip while uploading from shipper
* [2458](https://github.com/grafana/loki/pull/2458) **owen-d**: Feature/ruler (take 2)
* [2487](https://github.com/grafana/loki/pull/2487) **sandeepsukhani**: upload boltdb files from shipper only when they are not expected to be modified or during shutdown

#### Docs
* [2797](https://github.com/grafana/loki/pull/2797) **cyriltovena**: Logqlv2 docs
* [2772](https://github.com/grafana/loki/pull/2772) **DesistDaydream**: reapir Retention Example Configuration
* [2762](https://github.com/grafana/loki/pull/2762) **PabloCastellano**: fix: typo in upgrade.md
* [2750](https://github.com/grafana/loki/pull/2750) **owen-d**: fixes path in prom rules api docs
* [2733](https://github.com/grafana/loki/pull/2733) **owen-d**: Removes wrong capitalizations
* [2728](https://github.com/grafana/loki/pull/2728) **vishesh92**: Docs: Update docs for redis
* [2725](https://github.com/grafana/loki/pull/2725) **dvrkps**: fix some misspells
* [2724](https://github.com/grafana/loki/pull/2724) **MadhavJivrajani**: DOCS: change format of unordered lists in technical docs
* [2716](https://github.com/grafana/loki/pull/2716) **huikang**: Doc: fixing parameter name in configuration
* [2705](https://github.com/grafana/loki/pull/2705) **owen-d**: shows cortextool lint command for loki in alerting docs
* [2702](https://github.com/grafana/loki/pull/2702) **huikang**: Doc: fix broken links in production/README.md
* [2699](https://github.com/grafana/loki/pull/2699) **sandangel**: docs: use repetitive numbering
* [2698](https://github.com/grafana/loki/pull/2698) **bemasher**: Doc: Vague link text.
* [2697](https://github.com/grafana/loki/pull/2697) **owen-d**: updates alerting docs with new cortex tool loki linting support
* [2692](https://github.com/grafana/loki/pull/2692) **philnichol**: Docs: Corrected incorrect instances of (setup|set up)
* [2691](https://github.com/grafana/loki/pull/2691) **UniqueTokens**: Update metrics.md
* [2689](https://github.com/grafana/loki/pull/2689) **pgassmann**: docker plugin documentation update
* [2686](https://github.com/grafana/loki/pull/2686) **demon**: docs: Fix link to code of conduct
* [2657](https://github.com/grafana/loki/pull/2657) **owen-d**: fixes ruler docs & includes ruler configs in cmd/configs + docker img
* [2622](https://github.com/grafana/loki/pull/2622) **sandeepsukhani**: add compactor details and other boltdb-shipper doc improvments
* [2621](https://github.com/grafana/loki/pull/2621) **cyriltovena**: Fixes links in aws tutorials.
* [2606](https://github.com/grafana/loki/pull/2606) **cyriltovena**: More template stage examples.
* [2605](https://github.com/grafana/loki/pull/2605) **Decad**: Update docs to use raw link
* [2600](https://github.com/grafana/loki/pull/2600) **slim-bean**: Docs: Fix broken links on generated site
* [2597](https://github.com/grafana/loki/pull/2597) **nek-00-ken**: Fixup: url to access promtail config sample
* [2595](https://github.com/grafana/loki/pull/2595) **sh0rez**: docs: fix broken links
* [2594](https://github.com/grafana/loki/pull/2594) **wardbekker**: Update README.md
* [2592](https://github.com/grafana/loki/pull/2592) **owen-d**: fixes some doc links
* [2591](https://github.com/grafana/loki/pull/2591) **woodsaj**: Docs: fix links in installation docs
* [2586](https://github.com/grafana/loki/pull/2586) **ms42Q**: Doc fixes: remove typos and long sentence
* [2579](https://github.com/grafana/loki/pull/2579) **oddlittlebird**: Update CODEOWNERS
* [2566](https://github.com/grafana/loki/pull/2566) **owen-d**: Website doc link fixes
* [2528](https://github.com/grafana/loki/pull/2528) **owen-d**: Update tanka.md with steps for using k8s-alpha lib
* [2512](https://github.com/grafana/loki/pull/2512) **palemtnrider**: Documentation: Fixes  install and getting-started links in the readme
* [2508](https://github.com/grafana/loki/pull/2508) **owen-d**: memberlist correct yaml path. closes #2499
* [2506](https://github.com/grafana/loki/pull/2506) **ferdikurniawan**: Docs: fix dead link
* [2505](https://github.com/grafana/loki/pull/2505) **sh0rez**: doc: close code block
* [2501](https://github.com/grafana/loki/pull/2501) **tivvit**: fix incorrect upgrade link
* [2500](https://github.com/grafana/loki/pull/2500) **oddlittlebird**: Docs: Update README.md

#### Helm
* [2746](https://github.com/grafana/loki/pull/2746) **marcosartori**: helm/fluentbit K8S-Logging.Exclude &  and Mem_Buf_Limit toggle
* [2742](https://github.com/grafana/loki/pull/2742) **steven-sheehy**: Fix linting errors and use of deprecated repositories
* [2659](https://github.com/grafana/loki/pull/2659) **rskrishnar**: [Promtail] enables configuring psp in helm chart
* [2554](https://github.com/grafana/loki/pull/2554) **alexandre-allard-scality**: production/helm: add support for PV selector in Loki statefulset

#### FluentD
* [2739](https://github.com/grafana/loki/pull/2739) **jgehrcke**: FluentD loki plugin: add support for bearer_token_file parameter

#### Fluent Bit
* [2568](https://github.com/grafana/loki/pull/2568) **zjj2wry**: fluent-bit plugin support TLS

#### Promtail
* [2723](https://github.com/grafana/loki/pull/2723) **carlpett**: Promtail: Add counter promtail_batch_retries_total
* [2717](https://github.com/grafana/loki/pull/2717) **slim-bean**: Promtail: Fix deadlock on tailer shutdown.
* [2710](https://github.com/grafana/loki/pull/2710) **slim-bean**: Promtail: (and also fluent-bit) change the max batch size to 1MB
* [2708](https://github.com/grafana/loki/pull/2708) **Falco20019**: Promtail: Fix timestamp parser for short year format
* [2658](https://github.com/grafana/loki/pull/2658) **slim-bean**: Promtail: do not mark the position if the file is removed
* [2618](https://github.com/grafana/loki/pull/2618) **slim-bean**: Promtail: Add a stream lagging metric
* [2615](https://github.com/grafana/loki/pull/2615) **aminjam**: Add fallback_formats for timestamp stage
* [2603](https://github.com/grafana/loki/pull/2603) **rfratto**: Expose UserAgent and fix User-Agent version source
* [2575](https://github.com/grafana/loki/pull/2575) **unguiculus**: Promtail: Fix docker-compose.yaml
* [2571](https://github.com/grafana/loki/pull/2571) **rsteneteg**: Promtail: adding pipeline stage for dropping labels
* [2570](https://github.com/grafana/loki/pull/2570) **slim-bean**: Promtail: Fix concurrent map iteration when using stdin
* [2565](https://github.com/grafana/loki/pull/2565) **carlpett**: Add a counter for empty syslog messages
* [2542](https://github.com/grafana/loki/pull/2542) **slim-bean**: Promtail: implement shutdown for the no-op server
* [2532](https://github.com/grafana/loki/pull/2532) **slim-bean**: Promtail: Restart the tailer if we fail to read and upate current position

#### Ksonnet
* [2719](https://github.com/grafana/loki/pull/2719) **halcyondude**: nit: fix formatting for ksonnet/loki
* [2677](https://github.com/grafana/loki/pull/2677) **sandeepsukhani**: fix jsonnet for memcached-writes when using boltdb-shipper
* [2617](https://github.com/grafana/loki/pull/2617) **periklis**: Add config options for loki dashboards
* [2612](https://github.com/grafana/loki/pull/2612) **fredr**: Dashboard: typo in Loki Operational dashboard
* [2599](https://github.com/grafana/loki/pull/2599) **sandeepsukhani**: fix closing bracket in dashboards from loki-mixin
* [2584](https://github.com/grafana/loki/pull/2584) **sandeepsukhani**: Read, Write and operational dashboard improvements
* [2560](https://github.com/grafana/loki/pull/2560) **owen-d**: Jsonnet/ruler
* [2547](https://github.com/grafana/loki/pull/2547) **sandeepsukhani**: jsonnet for running loki using boltdb-shipper
* [2525](https://github.com/grafana/loki/pull/2525) **Duologic**: fix(ksonnet): don't depend on specific k8s version
* [2521](https://github.com/grafana/loki/pull/2521) **charandas**: fix: broken links in Tanka documentation
* [2503](https://github.com/grafana/loki/pull/2503) **owen-d**: Ksonnet docs
* [2494](https://github.com/grafana/loki/pull/2494) **primeroz**: Jsonnet Promtail: Change function for mounting configmap in promtail daemonset

#### Logstash
* [2607](https://github.com/grafana/loki/pull/2607) **adityacs**: Logstash cpu usage fix

#### Build
* [2602](https://github.com/grafana/loki/pull/2602) **sandeepsukhani**: add support for building querytee
* [2561](https://github.com/grafana/loki/pull/2561) **tharun208**: Added logcli docker image
* [2549](https://github.com/grafana/loki/pull/2549) **simnv**: Ignore .exe files build for Windows
* [2527](https://github.com/grafana/loki/pull/2527) **owen-d**: Update docker-compose.yaml to use 1.6.0

#### Docker Logging Driver
* [2459](https://github.com/grafana/loki/pull/2459) **RaitoBezarius**: Docker logging driver: Add a keymod for the extra attributes from the Docker logging driver

### Dependencies

* Go Version:     1.14.2
* Cortex Version: 85942c5703cf22b64cecfd291e7e7c42d1b8c30c

## 1.6.1 (2020-08-24)

This is a small release and only contains two fixes for Promtail:

* [2542](https://github.com/grafana/loki/pull/2542) **slim-bean**: Promtail: implement shutdown for the no-op server
* [2532](https://github.com/grafana/loki/pull/2532) **slim-bean**: Promtail: Restart the tailer if we fail to read and upate current position

The first only applies if you are running Promtail with both `--stdin` and `--server.disabled=true` flags.

The second is a minor rework to how Promtail handles a very specific error when attempting to read the size of a file and failing to do so.

Upgrading Promtail from 1.6.0 to 1.6.1 is only necessary if you have logs full of `msg="error getting tail position and/or size"`,
the code changed in this release has been unchanged for a long time and we suspect very few people are seeing this issue.

No changes to any other components (Loki, Logcli, etc) are included in this release.

## 1.6.0 (2020-08-13)

It's the second thursday of the eighth month of the year which means it's time for another Loki Release!!

Before we highlight important features and changes, congratulations to [@adityacs](https://github.com/adityacs), who is the newest member of the Loki team!
Aditya has been regularly contributing to the Loki project for the past year, with each contribution better than the last.
Many of the items on the following list were thanks to his hard work. Thank you, Aditya, and welcome to the team!

I think we might have set a new record with 189 PR's in this release!

### Important Notes

**Please Note** There are several changes in this release which might require your attention!

* The NET_BIND_SERVICE capability was removed from the Loki process in the docker image, it's no longer possible to run Loki with the supplied image on a port less than 1024
* If you run microservices, there is an important rollout sequence to prevent query errors.
* Scrape configs have changed for Promtail in both Helm and Ksonnet affecting two labels: `instance` -> `pod` and `container_name` -> `container`.
* Almost all of the Loki Canary metrics were renamed.
* A few command line flags where changed (although they are likely not commonly used)
* If you use ksonnet and run on GCS and Bigtable you may see an error in your config as a default value was removed.
* If you are using boltdb-shipper, you will likekly need to add a new schema_config entry.

Check the [upgrade guide](https://github.com/grafana/loki/blob/master/docs/sources/operations/upgrade.md#160) for detailed information on all these changes.

### Notable Features and Fixes

#### Query language enhancements

* [2150](https://github.com/grafana/loki/pull/2150) introduces `bytes_rate`, which calculates the per second byte rate of a log stream, and `bytes_over_time`, which returns the byte size of a log stream.
* [2182](https://github.com/grafana/loki/pull/2182) introduces a long list of comparison operators, which will let you write queries like `count_over_time({foo="bar"}[1m]) > 10`. Check out the PR for a more detailed description.

#### Loki performance improvements

* [2216](https://github.com/grafana/loki/pull/2216), [2218](https://github.com/grafana/loki/pull/2218), and [2219](https://github.com/grafana/loki/pull/2219) all improve how memory is allocated and reused for queries.
* [2239](https://github.com/grafana/loki/pull/2239) is a huge improvement for certain cases in which a query covers a large number of streams that all overlap in time. Overlapping data is now internally cached while Loki works to sort all the streams into the proper time order.
* [2293](https://github.com/grafana/loki/pull/2293) was a big refactor to how Loki internally processes log queries vs. metric queries, creating separate code paths to further optimize metric queries. Metric query performance is now 2 to 10 times faster.

If you are using the query-frontend:

* [2441](https://github.com/grafana/loki/pull/2441) improves how label queries can be split and queried in parallel
* [2123](https://github.com/grafana/loki/pull/2123) allows queries to the `series` API to be split by time and parallelized; and last but most significant
* [1927](https://github.com/grafana/loki/pull/1927) allows for a much larger range of queries to be sharded and performed in parallel. Query sharding is a topic in itself, but as a rough summary, this type of sharding is not time dependent and leverages how data is already stored by Loki to be able to split queries up into 16 separate pieces to be queried at the same time.

#### Promtail

* [2296](https://github.com/grafana/loki/pull/2296) allows Promtail to expose the Loki Push API. With this, you can push from any client to Promtail as if it were Loki, and Promtail can then forward those logs to another Promtail or to Loki. There are some good use cases for this with the Loki Docker Logging Driver; if you want an easier way to configure pipelines or expose metrics collection, point your Docker drivers at a Promtail instance.
* [2282](https://github.com/grafana/loki/pull/2282) contains an example Amazon Lambda where you can use a fan-in approach and ingestion timestamping in Promtail to work around `out of order` issues with multiple Lambdas processing the same log stream. This is one way to get logs from a high-cardinality source without adding a high-cardinality label.
* [2060](https://github.com/grafana/loki/pull/2060) introduces the `Replace` stage, which lets you find and replace or remove text inside a log line. Combined with [2422](https://github.com/grafana/loki/pull/2422) and [2480](https://github.com/grafana/loki/pull/2480), you can now find and replace sensitive data in a log line like a password or email address and replace it with ****, or hash the value to prevent readability, while still being able to trace the value through your logs. Last on the list of pipeline additions,
* [2496](https://github.com/grafana/loki/pull/2496) adds a `Drop` pipeline stage, which lets you drop log lines based on several criteria options including regex matching content, line length, or the age of the log line. The last two are useful to prevent sending to Loki logs that you know would be rejected based on configured limits in the Loki server.

#### Logstash output plugin

* [1822](https://github.com/grafana/loki/pull/1822) added a Logstash output plugin for Loki. If you have an existing Logstash install, you can now use this plugin to send your logs to Loki to make it easier to try out, or use Loki alongside an existing logging installation.

#### Loki Canary

* [2344](https://github.com/grafana/loki/pull/2344) improved the canaries capabilities for checking for data integrity, including spot checking for logs over a longer time window and running metric queries to verify count_over_time accuracy.

#### Logcli

* [2470](https://github.com/grafana/loki/pull/2470) allows you to color code your log lines based on their stream labels for a nice visual indicator of streams.
* [2497](https://github.com/grafana/loki/pull/2497) expands on the series API query to Loki with the`--analyze-labels` flag, which can show you a detailed breakdown of your label key and value combinations. This is very useful for finding improper label usage in Loki or labels with high cardinality.
* [2482](https://github.com/grafana/loki/pull/2482), in which LogCLI will automatically batch requests to Loki to allow making queries with a `--limit=` far larger than the server side limit defined in Loki. LogCLI will dispatch the request in a series of queries configured by the `--batch=` parameter (which defaults to 1000) until the requested limit is reached!

#### Misc

* [2453](https://github.com/grafana/loki/pull/2453) improves the error messages when a query times out, as `Context Deadline Exceeded` wasn’t the most intuitive.
* [2336](https://github.com/grafana/loki/pull/2336) provides two new flags that will print the entire Loki config object at startup. Be warned there are a lot of config options, and many won’t apply to your setup (such as storage configs you aren’t using), but this can be a really useful tool when troubleshooting. Sticking with the theme of best for last,
* [2224](https://github.com/grafana/loki/pull/2224) and [2288](https://github.com/grafana/loki/pull/2288) improve support for running Loki with a shared Ring using memberlist while not requiring Consul or Etcd. We need to follow up soon with some better documentation or a blog post on this!


### Dependencies

* Go Version:     1.14.2
* Cortex Version: 7014ff11ed70d9d59ad29d0a95e73999c436c47c

### All Changes

#### Loki
* [2484](https://github.com/grafana/loki/pull/2484) **slim-bean**: Loki: fix batch iterator error when all chunks overlap and chunk time ranges are greater than query time range
* [2483](https://github.com/grafana/loki/pull/2483) **sandeepsukhani**: download boltdb files parallelly during reads
* [2472](https://github.com/grafana/loki/pull/2472) **owen-d**: series endpoint uses normal splits
* [2466](https://github.com/grafana/loki/pull/2466) **owen-d**: BatchIter edge cases
* [2463](https://github.com/grafana/loki/pull/2463) **sandeepsukhani**: revendor cortex to latest master
* [2457](https://github.com/grafana/loki/pull/2457) **adityacs**: Fix panic in cassandra storage while registering metrics
* [2453](https://github.com/grafana/loki/pull/2453) **slim-bean**: Loki: Improve error messages on query timeout or cancel
* [2450](https://github.com/grafana/loki/pull/2450) **adityacs**: Fixes panic in runtime_config
* [2449](https://github.com/grafana/loki/pull/2449) **jvrplmlmn**: Replace usage of sync/atomic with uber-go/atomic
* [2441](https://github.com/grafana/loki/pull/2441) **cyriltovena**: Split label names queries in the frontend.
* [2427](https://github.com/grafana/loki/pull/2427) **owen-d**: Revendor cortex
* [2392](https://github.com/grafana/loki/pull/2392) **owen-d**: avoid mutating config while parsing -config.file
* [2346](https://github.com/grafana/loki/pull/2346) **cyriltovena**: Fixes LogQL grouping
* [2336](https://github.com/grafana/loki/pull/2336) **slim-bean**: Loki: add -print-config-stderr flag to dump loki's runtime config to stderr
* [2330](https://github.com/grafana/loki/pull/2330) **slim-bean**: Loki: Use a new context to update the ring state after a failed chunk transfer
* [2328](https://github.com/grafana/loki/pull/2328) **slim-bean**: Loki: Transfer one chunk at a time per series during chunk transfers
* [2327](https://github.com/grafana/loki/pull/2327) **adityacs**: Fix data race in ingester
* [2323](https://github.com/grafana/loki/pull/2323) **cyriltovena**: Improve object key parsing for boltdb shipper.
* [2306](https://github.com/grafana/loki/pull/2306) **cyriltovena**: Fixes buffered iterator skipping very long lines.
* [2302](https://github.com/grafana/loki/pull/2302) **cyriltovena**: Improve entry deduplication.
* [2294](https://github.com/grafana/loki/pull/2294) **cyriltovena**: Remove NET_BIND_SERVICE capability requirement.
* [2293](https://github.com/grafana/loki/pull/2293) **cyriltovena**: Improve metric queries by computing samples at the edges.
* [2288](https://github.com/grafana/loki/pull/2288) **periklis**: Add support for memberlist dns-based discovery
* [2268](https://github.com/grafana/loki/pull/2268) **owen-d**: lock fix for flaky test
* [2266](https://github.com/grafana/loki/pull/2266) **cyriltovena**: Update to latest cortex.
* [2264](https://github.com/grafana/loki/pull/2264) **adityacs**: Fix ingester results for series query
* [2261](https://github.com/grafana/loki/pull/2261) **sandeepsukhani**: create smaller unique files from boltdb shipper and other code refactorings
* [2254](https://github.com/grafana/loki/pull/2254) **slim-bean**: Loki: Series API will return all series with no match or empty matcher
* [2252](https://github.com/grafana/loki/pull/2252) **owen-d**: avoids further time splitting in querysharding mware
* [2250](https://github.com/grafana/loki/pull/2250) **slim-bean**: Loki: Remove redundant log warning
* [2249](https://github.com/grafana/loki/pull/2249) **owen-d**: avoids recording stats in the sharded engine
* [2248](https://github.com/grafana/loki/pull/2248) **cyriltovena**: Add performance profile flags for logcli.
* [2239](https://github.com/grafana/loki/pull/2239) **cyriltovena**: Cache overlapping blocks
* [2224](https://github.com/grafana/loki/pull/2224) **periklis**: Replace memberlist service in favor of cortex provided service
* [2223](https://github.com/grafana/loki/pull/2223) **adityacs**: Add Error method for step evaluators
* [2219](https://github.com/grafana/loki/pull/2219) **cyriltovena**: Reuse slice for the range vector allocations.
* [2218](https://github.com/grafana/loki/pull/2218) **cyriltovena**: Reuse buffer for hash computation in the engine.
* [2216](https://github.com/grafana/loki/pull/2216) **cyriltovena**: Improve point allocations for each steps in the logql engine.
* [2211](https://github.com/grafana/loki/pull/2211) **sandeepsukhani**: query tee proxy with support for comparison of responses
* [2206](https://github.com/grafana/loki/pull/2206) **sandeepsukhani**: disable index dedupe when rf > 1 and current or upcoming index type is boltdb-shipper
* [2204](https://github.com/grafana/loki/pull/2204) **owen-d**: bumps cortex & fixes conflicts
* [2191](https://github.com/grafana/loki/pull/2191) **periklis**: Add flag to disable tracing activation
* [2189](https://github.com/grafana/loki/pull/2189) **owen-d**: Fix vector-scalar comparisons
* [2182](https://github.com/grafana/loki/pull/2182) **owen-d**: Logql comparison ops
* [2178](https://github.com/grafana/loki/pull/2178) **cyriltovena**: Fixes path prefix in the querier.
* [2166](https://github.com/grafana/loki/pull/2166) **sandeepsukhani**: enforce requirment for periodic config for index tables to be 24h when using boltdb shipper
* [2161](https://github.com/grafana/loki/pull/2161) **cyriltovena**: Fix error message for max tail connections.
* [2156](https://github.com/grafana/loki/pull/2156) **sandeepsukhani**: boltdb shipper download failure handling and some refactorings
* [2150](https://github.com/grafana/loki/pull/2150) **cyriltovena**: Bytes aggregations
* [2136](https://github.com/grafana/loki/pull/2136) **cyriltovena**: Fixes Iterator boundaries
* [2123](https://github.com/grafana/loki/pull/2123) **adityacs**: Fix Series API slowness
* [1927](https://github.com/grafana/loki/pull/1927) **owen-d**: Feature/querysharding ii
* [2032](https://github.com/grafana/loki/pull/2032) **tivvit**: Added support for tail to query frontend

#### Promtail
* [2496](https://github.com/grafana/loki/pull/2496) **slim-bean**: Promtail: Drop stage
* [2475](https://github.com/grafana/loki/pull/2475) **slim-bean**: Promtail: force the log level on any Loki Push API target servers to match Promtail's log level.
* [2474](https://github.com/grafana/loki/pull/2474) **slim-bean**: Promtail: use --client.external-labels for all clients
* [2471](https://github.com/grafana/loki/pull/2471) **owen-d**: Fix/promtail yaml config
* [2464](https://github.com/grafana/loki/pull/2464) **slim-bean**: Promtail: Bug: loki push api, clone labels before handling
* [2438](https://github.com/grafana/loki/pull/2438) **rfratto**: pkg/promtail: propagate a logger rather than using util.Logger globally
* [2432](https://github.com/grafana/loki/pull/2432) **pyr0hu**: Promtail: Allow empty replace values for replace stage
* [2422](https://github.com/grafana/loki/pull/2422) **wardbekker**: Template: Added a sha256 template function for obfuscating / anonymize PII data in e.g. the replace stage
* [2414](https://github.com/grafana/loki/pull/2414) **rfratto**: Add RegisterFlagsWithPrefix to config structs
* [2386](https://github.com/grafana/loki/pull/2386) **cyriltovena**: Add regex function to promtail template stage.
* [2345](https://github.com/grafana/loki/pull/2345) **adityacs**: Refactor Promtail target manager code
* [2301](https://github.com/grafana/loki/pull/2301) **flixr**: Promtail: support unix timestamps with fractional seconds
* [2296](https://github.com/grafana/loki/pull/2296) **slim-bean**: Promtail: Loki Push API
* [2282](https://github.com/grafana/loki/pull/2282) **owen-d**: Lambda-Promtail
* [2242](https://github.com/grafana/loki/pull/2242) **carlpett**: Set user agent on outgoing http requests
* [2196](https://github.com/grafana/loki/pull/2196) **cyriltovena**: Adds default -config.file for the promtail docker images.
* [2127](https://github.com/grafana/loki/pull/2127) **bastjan**: Update go-syslog to accept non-UTF8 encoding in syslog message
* [2111](https://github.com/grafana/loki/pull/2111) **adityacs**: Fix Promtail journal seeking known position
* [2105](https://github.com/grafana/loki/pull/2105) **fatpat**: promtail: Add Entry variable to template
* [1118](https://github.com/grafana/loki/pull/1118) **shuttie**: promtail: fix high CPU usage on large kubernetes clusters.
* [2060](https://github.com/grafana/loki/pull/2060) **adityacs**: Feature: Replace stage in pipeline
* [2087](https://github.com/grafana/loki/pull/2087) **adityacs**: Set JournalTarget Priority value to keyword

#### Logcli
* [2497](https://github.com/grafana/loki/pull/2497) **slim-bean**: logcli: adds --analyize-labels to logcli series command and changes how labels are provided to the command
* [2482](https://github.com/grafana/loki/pull/2482) **slim-bean**: Logcli: automatically batch requests
* [2470](https://github.com/grafana/loki/pull/2470) **adityacs**: colored labels output for logcli
* [2235](https://github.com/grafana/loki/pull/2235) **pstibrany**: logcli: Remove single newline from the raw line before printing.
* [2126](https://github.com/grafana/loki/pull/2126) **cyriltovena**: Validate local storage config for the logcli
* [2083](https://github.com/grafana/loki/pull/2083) **adityacs**: Support querying labels on time range in logcli

#### Docs
* [2473](https://github.com/grafana/loki/pull/2473) **owen-d**: fixes lambda-promtail relative doc link
* [2454](https://github.com/grafana/loki/pull/2454) **oddlittlebird**: Create CODEOWNERS
* [2439](https://github.com/grafana/loki/pull/2439) **till**: Docs: updated "Upgrading" for docker driver
* [2437](https://github.com/grafana/loki/pull/2437) **wardbekker**: DOCS: clarified globbing behaviour of __path__ of the doublestar library
* [2431](https://github.com/grafana/loki/pull/2431) **endu**: fix dead link
* [2425](https://github.com/grafana/loki/pull/2425) **RichiH**: Change conduct contact email address
* [2420](https://github.com/grafana/loki/pull/2420) **petuhovskiy**: Fix docker driver doc
* [2418](https://github.com/grafana/loki/pull/2418) **cyriltovena**: Add logstash to clients page with FrontMatter.
* [2402](https://github.com/grafana/loki/pull/2402) **cyriltovena**: More fixes for the website.
* [2400](https://github.com/grafana/loki/pull/2400) **tontongg**: Fix URL to LogQL documentation
* [2398](https://github.com/grafana/loki/pull/2398) **robbymilo**: Docs - update links, readme
* [2397](https://github.com/grafana/loki/pull/2397) **coderanger**: 📝 Note that entry_parser is deprecated.
* [2396](https://github.com/grafana/loki/pull/2396) **dnsmichi**: Docs: Fix Fluentd title (visible in menu)
* [2391](https://github.com/grafana/loki/pull/2391) **cyriltovena**: Update fluentd docs and fixes links for the website.
* [2390](https://github.com/grafana/loki/pull/2390) **cyriltovena**: Fluent bit docs
* [2389](https://github.com/grafana/loki/pull/2389) **cyriltovena**: Docker driver doc
* [2385](https://github.com/grafana/loki/pull/2385) **abowloflrf**: Update logo link in README.md
* [2378](https://github.com/grafana/loki/pull/2378) **robbymilo**: Sync docs to website
* [2360](https://github.com/grafana/loki/pull/2360) **owen-d**: Makes timestamp parsing docs clearer
* [2358](https://github.com/grafana/loki/pull/2358) **rille111**: Documentation: Add example for having separate pvc for loki, using helm
* [2357](https://github.com/grafana/loki/pull/2357) **owen-d**: Storage backend examples
* [2338](https://github.com/grafana/loki/pull/2338) **cyriltovena**: Add a complete tutorial on how to ship logs from AWS EKS.
* [2335](https://github.com/grafana/loki/pull/2335) **cyriltovena**: Improve documentation of the metric stage.
* [2331](https://github.com/grafana/loki/pull/2331) **cyriltovena**: Add a tutorial to forward AWS ECS logs to Loki.
* [2321](https://github.com/grafana/loki/pull/2321) **cyriltovena**: Tutorial to run Promtail on AWS EC2
* [2318](https://github.com/grafana/loki/pull/2318) **adityacs**: Configuration documentation improvements
* [2317](https://github.com/grafana/loki/pull/2317) **owen-d**: remove DynamoDB chunk store doc
* [2308](https://github.com/grafana/loki/pull/2308) **wardbekker**: Added a link to the replace parsing stage
* [2305](https://github.com/grafana/loki/pull/2305) **rafaelpissolatto**: Fix schema_config store value
* [2285](https://github.com/grafana/loki/pull/2285) **adityacs**: Fix local.md doc
* [2284](https://github.com/grafana/loki/pull/2284) **owen-d**: Update local.md
* [2279](https://github.com/grafana/loki/pull/2279) **Fra-nk**: Documentation: Refine LogQL documentation
* [2273](https://github.com/grafana/loki/pull/2273) **RichiH**: Fix typo
* [2247](https://github.com/grafana/loki/pull/2247) **carlpett**: docs: Fix missing quotes
* [2233](https://github.com/grafana/loki/pull/2233) **vyzigold**: docs: Add readmes to individual helm charts
* [2220](https://github.com/grafana/loki/pull/2220) **oddlittlebird**: Docs: Local install edits
* [2217](https://github.com/grafana/loki/pull/2217) **fredr**: docs: BoltDB typo
* [2215](https://github.com/grafana/loki/pull/2215) **fredr**: docs: Correct loki address for docker-compose
* [2172](https://github.com/grafana/loki/pull/2172) **cyriltovena**: Update old link for pipeline stages.
* [2163](https://github.com/grafana/loki/pull/2163) **slim-bean**: docs: fix an error in the example log line and byte counter metrics
* [2160](https://github.com/grafana/loki/pull/2160) **slim-bean**: Fix some errors in the upgrade guide to 1.5.0 and add some missing notes discovered by users.
* [2152](https://github.com/grafana/loki/pull/2152) **eamonryan**: Fix typo in promtail ClusterRole
* [2139](https://github.com/grafana/loki/pull/2139) **adityacs**: Fix configuration docs
* [2137](https://github.com/grafana/loki/pull/2137) **RichiH**: Propose new governance
* [2136](https://github.com/grafana/loki/pull/2136) **cyriltovena**: Fixes Iterator boundaries
* [2125](https://github.com/grafana/loki/pull/2125) **theMercedes**: Update logql.md
* [2112](https://github.com/grafana/loki/pull/2112) **nileshcs**: Documentation: Outdated fluentd image name, UID details, link update
* [2092](https://github.com/grafana/loki/pull/2092) **i-takizawa**: docs: make <placeholders> visible

#### Build
* [2467](https://github.com/grafana/loki/pull/2467) **slim-bean**: Update Loki build image

#### Ksonnet
* [2460](https://github.com/grafana/loki/pull/2460) **Duologic**: refactor: use $.core.v1.envVar
* [2452](https://github.com/grafana/loki/pull/2452) **slim-bean**: ksonnet: Reduce querier parallelism to a more sane default value and remove the default setting for storage_backend
* [2377](https://github.com/grafana/loki/pull/2377) **Duologic**: refactor: moved jaeger-agent-mixin
* [2373](https://github.com/grafana/loki/pull/2373) **slim-bean**: Ksonnet: Add a Pod Disruption Budget to Loki Ingesters
* [2185](https://github.com/grafana/loki/pull/2185) **cyriltovena**: Refactor mixin routes and add series API.
* [2162](https://github.com/grafana/loki/pull/2162) **slim-bean**: ksonnet: Fix up datasources and variables in Loki Operational
* [2091](https://github.com/grafana/loki/pull/2091) **beorn7**: Keep scrape config in line with the new Prometheus scrape config

#### Docker logging driver
* [2435](https://github.com/grafana/loki/pull/2435) **cyriltovena**: Add more precisions on the docker driver installed on the daemon.
* [2343](https://github.com/grafana/loki/pull/2343) **jdfalk**: loki-docker-driver: Change "ignoring empty line" to debug logging
* [2295](https://github.com/grafana/loki/pull/2295) **cyriltovena**: Remove mount in the docker driver.
* [2199](https://github.com/grafana/loki/pull/2199) **cyriltovena**: Docker driver relabeling
* [2116](https://github.com/grafana/loki/pull/2116) **cyriltovena**: Allows to change the log driver mode and buffer size.

#### Logstash output plugin
* [2415](https://github.com/grafana/loki/pull/2415) **cyriltovena**: Set service values via --set for logstash.
* [2410](https://github.com/grafana/loki/pull/2410) **adityacs**: logstash code refactor and doc improvements
* [1822](https://github.com/grafana/loki/pull/1822) **adityacs**: Loki Logstash Plugin

#### Loki canary
* [2413](https://github.com/grafana/loki/pull/2413) **slim-bean**: Loki-Canary: Backoff retries on query failures, add histograms for query performance.
* [2369](https://github.com/grafana/loki/pull/2369) **slim-bean**: Loki Canary: One more round of improvements to query for missing websocket entries up to max-wait
* [2350](https://github.com/grafana/loki/pull/2350) **slim-bean**: Canary tweaks
* [2344](https://github.com/grafana/loki/pull/2344) **slim-bean**: Loki-Canary: Add query spot checking and metric count checking
* [2259](https://github.com/grafana/loki/pull/2259) **ombre8**: Canary: make stream configurable

#### Fluentd
* [2407](https://github.com/grafana/loki/pull/2407) **cyriltovena**: bump fluentd version to release a new gem.
* [2399](https://github.com/grafana/loki/pull/2399) **tarokkk**: fluentd: Make fluentd version requirements permissive
* [2179](https://github.com/grafana/loki/pull/2179) **takanabe**: Improve fluentd plugin development experience
* [2171](https://github.com/grafana/loki/pull/2171) **takanabe**: Add server TLS certificate verification

#### Fluent Bit
* [2375](https://github.com/grafana/loki/pull/2375) **cyriltovena**: Fixes the fluentbit batchwait  backward compatiblity.
* [2367](https://github.com/grafana/loki/pull/2367) **dojci**: fluent-bit: Add more loki client configuration options
* [2365](https://github.com/grafana/loki/pull/2365) **dojci**: fluent-bit: Fix fluent-bit exit callback when buffering is enabled
* [2290](https://github.com/grafana/loki/pull/2290) **cyriltovena**: Fixes the lint issue merged to master.
* [2286](https://github.com/grafana/loki/pull/2286) **adityacs**: Fix fluent-bit newline and tab characters
* [2142](https://github.com/grafana/loki/pull/2142) **dojci**: Add FIFO queue persistent buffering for fluent bit output plugin
* [2089](https://github.com/grafana/loki/pull/2089) **FrederikNS**: Allow configuring more options for output configuration

#### Helm
* [2406](https://github.com/grafana/loki/pull/2406) **steven-sheehy**: Helm: Fix regression in chart name
* [2379](https://github.com/grafana/loki/pull/2379) **StevenReitsma**: production/helm: Add emptyDir volume type to promtail PSP
* [2366](https://github.com/grafana/loki/pull/2366) **StevenReitsma**: production/helm: Add projected and downwardAPI volume types to PodSecurityPolicy (#2355)
* [2258](https://github.com/grafana/loki/pull/2258) **Synehan**: helm: add annotations to service monitor
* [2241](https://github.com/grafana/loki/pull/2241) **chauffer**: Kubernetes manifests: Remove namespace from cluster-wide resources
* [2238](https://github.com/grafana/loki/pull/2238) **vhrosales**: helm: Add loadBalancerIP option to loki chart
* [2205](https://github.com/grafana/loki/pull/2205) **joschi36**: BUG: add missing namespace in ingress object
* [2197](https://github.com/grafana/loki/pull/2197) **cyriltovena**: Render loki datasources even if Grafana is disabled.
* [2141](https://github.com/grafana/loki/pull/2141) **cyriltovena**: Adds the ability to have a pull secrets for Promtail.
* [2099](https://github.com/grafana/loki/pull/2099) **allout58**: helm/loki-stack: Support Prometheus on a sub-path in Grafana config
* [2086](https://github.com/grafana/loki/pull/2086) **osela**: helm/loki-stack: render loki datasource only if grafana is enabled
* [2091](https://github.com/grafana/loki/pull/2091) **beorn7**: Keep scrape config in line with the new Prometheus scrape config

#### Build
* [2371](https://github.com/grafana/loki/pull/2371) **cyriltovena**: Fixes helm publish that needs now to add repo.
* [2341](https://github.com/grafana/loki/pull/2341) **slim-bean**: Build: Fix CI helm test
* [2309](https://github.com/grafana/loki/pull/2309) **cyriltovena**: Test again arm32 on internal ci.
* [2307](https://github.com/grafana/loki/pull/2307) **cyriltovena**: Removes arm32 for now as we're migrating the CI.
* [2287](https://github.com/grafana/loki/pull/2287) **wardbekker**: Change the Grafana image to latest
* [2212](https://github.com/grafana/loki/pull/2212) **roidelapluie**: Remove unhelpful/problematic term in circleci.yml


## 1.5.0 (2020-05-20)

It's been a busy month and a half since 1.4.0 was released, and a lot of new improvements have been added to Loki since!

Be prepared for some configuration changes that may cause some bumps when upgrading,
we apologize for this but are always striving to reach the right compromise of code simplicity and user/operating experience.

In this case we opted to keep a simplified configuration inline with Cortex rather than a more complicated and error prone internal config mapping or difficult to implement support for multiple config names for the same feature.

This does result in breaking config changes for some configurations, however, these will fail fast and with the [list of diffs](https://cortexmetrics.io/docs/changelog/#config-file-breaking-changes) from the Cortex project should be quick to fix.

### Important Notes

**Be prepared for breaking config changes.**  Loki 1.5.0 vendors cortex [v1.0.1-0.20200430170006-3462eb63f324](https://github.com/cortexproject/cortex/commit/3462eb63f324c649bbaa122933bc591b710f4e48),
there were substantial breaking config changes in Cortex 1.0 which standardized config options, and fixed typos.

**The Loki docker image user has changed to no longer be root**

Check the [upgrade guide](https://github.com/grafana/loki/blob/master/docs/sources/operations/upgrade.md#150) for more detailed information on these changes.

### Notable Features and Fixes

There are quite a few we want to mention listed in order they were merged (mostly)

* [1837](https://github.com/grafana/loki/pull/1837) **sandeepsukhani**: flush boltdb to object store

This is perhaps the most exciting feature of 1.5.0, the first steps in removing a dependency on a separate index store!  This feature is still very new and experimental, however, we want this to be the future for Loki.  Only requiring just an object store.

If you want to test this new feature, and help us find any bugs, check out the [docs](docs/operations/storage/boltdb-shipper.md) to learn more and get started.

* [2073](https://github.com/grafana/loki/pull/2073) **slim-bean**: Loki: Allow configuring query_store_max_look_back_period when running a filesystem store and boltdb-shipper

This is even more experimental than the previous feature mentioned however also pretty exciting for Loki users who use the filesystem storage. We can leverage changes made in [1837](https://github.com/grafana/loki/pull/1837) to now allow Loki to run in a clustered mode with individual filesystem stores!

Please check out the last section in the [filesystem docs](docs/operations/storage/filesystem.md) for more details on how this works and how to use it!

* [2095](https://github.com/grafana/loki/pull/2095) **cyriltovena**: Adds backtick for the quoted string token lexer.

This will come as a big win to anyone who is writing complicated reqular expressions in either their Label matchers or Filter Expressions.  Starting now you can use the backtick to encapsulate your regex **and not have to do any escaping of special characters!!**

Examples:

```
{name="cassandra"} |~ `error=\w+`
{name!~`mysql-\d+`}
```

* [2055](https://github.com/grafana/loki/pull/2055) **aknuds1**: Chore: Fix spelling of per second in code

This is technically a breaking change for anyone who wrote code to processes the new statistics output in the query result added in 1.4.0, we apologize to anyone in this situation but if we don't fix this kind of error now it will be there forever.
And at the same time we didn't feel it was appropriate to make any major api revision changes for such a new feature and simple change.  We are always trying to use our best judgement in cases like this.

* [2031](https://github.com/grafana/loki/pull/2031) **cyriltovena**: Improve protobuf serialization

Thanks @cyriltovena for another big performance improvement in Loki, this time around protbuf's!

* [2021](https://github.com/grafana/loki/pull/2021) **slim-bean**: Loki: refactor validation and improve error messages
* [2012](https://github.com/grafana/loki/pull/2012) **slim-bean**: Loki: Improve logging and add metrics to streams dropped by stream limit

These two changes standardize the metrics used to report when a tenant hits a limit, now all discarded samples should be reported under `loki_discarded_samples_total` and you no longer need to also reference `cortex_discarded_samples_total`.
Additionally error messages were improved to help clients take better action when hitting limits.

* [1970](https://github.com/grafana/loki/pull/1970) **cyriltovena**: Allow to aggregate binary operations.

Another nice improvement to the query language which allows queries like this to work now:

```
sum by (job) (count_over_time({namespace="tns"}[5m] |= "level=error") / count_over_time({namespace="tns"}[5m]))
```

* [1713](https://github.com/grafana/loki/pull/1713) **adityacs**: Log error message for invalid checksum

In the event something went wrong with a stored chunk, rather than fail the query we ignore the chunk and return the rest.

* [2066](https://github.com/grafana/loki/pull/2066) **slim-bean**: Promtail: metrics stage can also count line bytes

This is a nice extension to a previous feature which let you add a metric to count log lines per stream, you can now count log bytes per stream.

Check out [this example](docs/clients/promtail/configuration.md#counter) to configure this in your promtail pipelines.

* [1935](https://github.com/grafana/loki/pull/1935) **cyriltovena**: Support stdin target via flag instead of automatic detection.

Third times a charm!  With 1.4.0 we allowed sending logs directly to promtail via stdin, with 1.4.1 we released a patch for this feature which wasn't detecting stdin correctly on some operating systems.
Unfortunately after a few more bug reports it seems this change caused some more undesired side effects so we decided to not try to autodetect stdin at all, instead now you must pass the `--stdin` flag if you want Promtail to listen for logs on stdin.

* [2076](https://github.com/grafana/loki/pull/2076) **cyriltovena**: Allows to pass inlined pipeline stages to the docker driver.
* [1906](https://github.com/grafana/loki/pull/1906) **cyriltovena**: Add no-file and keep-file log option for docker driver.

The docker logging driver received a couple very nice updates, it's always been challenging to configure pipeline stages for the docker driver, with the first PR there are now a few easier ways to do this!
In the second PR we added config options to control keeping any log files on the host when using the docker logging driver, allowing you to run with no disk access if you would like, as well as allowing you to control keeping log files available after container restarts.

* [1864](https://github.com/grafana/loki/pull/1864) **cyriltovena**: Sign helm package with GPG.

We now GPG sign helm packages!

### All Changes

#### Loki

* [2097](https://github.com/grafana/loki/pull/2097) **owen-d**: simplifies/updates some of our configuration examples
* [2095](https://github.com/grafana/loki/pull/2095) **cyriltovena**: Adds backtick for the quoted string token lexer.
* [2093](https://github.com/grafana/loki/pull/2093) **cyriltovena**: Fixes unit in stats request log.
* [2088](https://github.com/grafana/loki/pull/2088) **slim-bean**: Loki: allow no encoding/compression on chunks
* [2078](https://github.com/grafana/loki/pull/2078) **owen-d**: removes yolostring
* [2073](https://github.com/grafana/loki/pull/2073) **slim-bean**: Loki: Allow configuring query_store_max_look_back_period when running a filesystem store and boltdb-shipper
* [2064](https://github.com/grafana/loki/pull/2064) **cyriltovena**: Reverse entry iterator pool
* [2059](https://github.com/grafana/loki/pull/2059) **cyriltovena**: Recover from panic in http and grpc handlers.
* [2058](https://github.com/grafana/loki/pull/2058) **cyriltovena**: Fix a bug in range vector skipping data.
* [2055](https://github.com/grafana/loki/pull/2055) **aknuds1**: Chore: Fix spelling of per second in code
* [2046](https://github.com/grafana/loki/pull/2046) **gouthamve**: Fix bug in logql parsing that leads to crash.
* [2050](https://github.com/grafana/loki/pull/2050) **aknuds1**: Chore: Correct typo "per seconds"
* [2034](https://github.com/grafana/loki/pull/2034) **sandeepsukhani**: some metrics for measuring performance and failures in boltdb shipper
* [2031](https://github.com/grafana/loki/pull/2031) **cyriltovena**: Improve protobuf serialization
* [2030](https://github.com/grafana/loki/pull/2030) **adityacs**: Update loki to cortex master
* [2023](https://github.com/grafana/loki/pull/2023) **cyriltovena**: Support post requests in the frontend queryrange handler.
* [2021](https://github.com/grafana/loki/pull/2021) **slim-bean**: Loki: refactor validation and improve error messages
* [2019](https://github.com/grafana/loki/pull/2019) **slim-bean**: make `loki_ingester_memory_streams` Gauge per tenant.
* [2012](https://github.com/grafana/loki/pull/2012) **slim-bean**: Loki: Improve logging and add metrics to streams dropped by stream limit
* [2010](https://github.com/grafana/loki/pull/2010) **cyriltovena**: Update lz4 library to latest to ensure deterministic output.
* [2001](https://github.com/grafana/loki/pull/2001) **sandeepsukhani**: table client for boltdb shipper to enforce retention
* [1995](https://github.com/grafana/loki/pull/1995) **sandeepsukhani**: make boltdb shipper singleton and some other minor refactoring
* [1987](https://github.com/grafana/loki/pull/1987) **slim-bean**: Loki: Add a missing method to facade which is called by the metrics storage client in cortex
* [1982](https://github.com/grafana/loki/pull/1982) **cyriltovena**: Update cortex to latest.
* [1977](https://github.com/grafana/loki/pull/1977) **cyriltovena**: Ensure trace propagation in our logs.
* [1976](https://github.com/grafana/loki/pull/1976) **slim-bean**: incorporate some better defaults into table-manager configs
* [1975](https://github.com/grafana/loki/pull/1975) **slim-bean**: Update cortex vendoring to latest master
* [1970](https://github.com/grafana/loki/pull/1970) **cyriltovena**: Allow to aggregate binary operations.
* [1965](https://github.com/grafana/loki/pull/1965) **slim-bean**: Loki: Adds an `interval` paramater to query_range queries allowing a sampling of events to be returned based on the provided interval
* [1964](https://github.com/grafana/loki/pull/1964) **owen-d**: chunk bounds metric now records 8h range in 1h increments
* [1963](https://github.com/grafana/loki/pull/1963) **cyriltovena**: Improve the local config to work locally and inside docker.
* [1961](https://github.com/grafana/loki/pull/1961) **jpmcb**: [Bug] Workaround for broken etcd gomod import
* [1958](https://github.com/grafana/loki/pull/1958) **owen-d**: chunk lifespan histogram
* [1956](https://github.com/grafana/loki/pull/1956) **sandeepsukhani**: update cortex to latest master
* [1953](https://github.com/grafana/loki/pull/1953) **jpmcb**: Go mod: explicit golang.org/x/net replace
* [1950](https://github.com/grafana/loki/pull/1950) **cyriltovena**: Fixes case handling in regex simplification.
* [1949](https://github.com/grafana/loki/pull/1949) **SerialVelocity**: [Loki]: Cleanup dockerfile
* [1946](https://github.com/grafana/loki/pull/1946) **slim-bean**: Loki Update the cut block size counter when creating a memchunk from byte slice
* [1939](https://github.com/grafana/loki/pull/1939) **owen-d**: adds config validation, similar to cortex
* [1916](https://github.com/grafana/loki/pull/1916) **cyriltovena**: Add cap_net_bind_service linux capabilities to Loki.
* [1914](https://github.com/grafana/loki/pull/1914) **owen-d**: only fetches one chunk per series in /series
* [1875](https://github.com/grafana/loki/pull/1875) **owen-d**: support `match[]` encoding
* [1869](https://github.com/grafana/loki/pull/1869) **pstibrany**: Update Cortex to latest master
* [1846](https://github.com/grafana/loki/pull/1846) **owen-d**: Sharding optimizations I: AST mapping
* [1838](https://github.com/grafana/loki/pull/1838) **cyriltovena**: Move default port for Loki to 3100 everywhere.
* [1837](https://github.com/grafana/loki/pull/1837) **sandeepsukhani**: flush boltdb to object store
* [1834](https://github.com/grafana/loki/pull/1834) **Mario-Hofstaetter**: Loki/Change local storage directory to /loki/ and fix permissions (#1833)
* [1819](https://github.com/grafana/loki/pull/1819) **cyriltovena**: Adds a counter for total flushed chunks per reason.
* [1816](https://github.com/grafana/loki/pull/1816) **sdojjy**: loki can not be started with loki-local-config.yaml
* [1810](https://github.com/grafana/loki/pull/1810) **cyriltovena**: Optimize empty filter queries.
* [1809](https://github.com/grafana/loki/pull/1809) **cyriltovena**: Test stats memchunk
* [1804](https://github.com/grafana/loki/pull/1804) **pstibrany**: Convert Loki modules to services
* [1799](https://github.com/grafana/loki/pull/1799) **pstibrany**: loki: update Cortex to master
* [1798](https://github.com/grafana/loki/pull/1798) **adityacs**: Support configurable maximum of the limits parameter
* [1713](https://github.com/grafana/loki/pull/1713) **adityacs**: Log error message for invalid checksum
* [1706](https://github.com/grafana/loki/pull/1706) **cyriltovena**: Non-root user docker image for Loki.

#### Logcli
* [2027](https://github.com/grafana/loki/pull/2027) **pstibrany**: logcli: Query needs to be stored into url.RawQuery, and not url.Path
* [2000](https://github.com/grafana/loki/pull/2000) **cyriltovena**: Improve URL building in the logcli to strip trailing /.
* [1922](https://github.com/grafana/loki/pull/1922) **bavarianbidi**: logcli: org-id/tls-skip-verify set via env var
* [1861](https://github.com/grafana/loki/pull/1861) **yeya24**: Support series API in logcli
* [1850](https://github.com/grafana/loki/pull/1850) **chrischdi**: BugFix: Fix logcli client to use OrgID in LiveTail
* [1814](https://github.com/grafana/loki/pull/1814) **cyriltovena**: Logcli remote storage.
* [1712](https://github.com/grafana/loki/pull/1712) **rfratto**: clarify logcli commands and output

#### Promtail
* [2069](https://github.com/grafana/loki/pull/2069) **slim-bean**: Promtail: log at debug level when nothing matches the specified path for a file target
* [2066](https://github.com/grafana/loki/pull/2066) **slim-bean**: Promtail: metrics stage can also count line bytes
* [2049](https://github.com/grafana/loki/pull/2049) **adityacs**: Fix promtail client default values
* [2075](https://github.com/grafana/loki/pull/2075) **cyriltovena**: Fixes a panic in dry-run when using external labels.
* [2026](https://github.com/grafana/loki/pull/2026) **adityacs**: Targets not required in promtail config
* [2004](https://github.com/grafana/loki/pull/2004) **cyriltovena**: Adds config to disable HTTP and GRPC server in Promtail.
* [1935](https://github.com/grafana/loki/pull/1935) **cyriltovena**: Support stdin target via flag instead of automatic detection.
* [1920](https://github.com/grafana/loki/pull/1920) **alexanderGalushka**: feat: tms readiness check bypass implementation
* [1894](https://github.com/grafana/loki/pull/1894) **cyriltovena**: Fixes possible panic in json pipeline stage.
* [1865](https://github.com/grafana/loki/pull/1865) **adityacs**: Fix flaky promtail test
* [1815](https://github.com/grafana/loki/pull/1815) **adityacs**: Log error message when source does not exist in extracted values
* [1627](https://github.com/grafana/loki/pull/1627) **rfratto**: Proposal: Promtail Push API

#### Docker Driver
* [2076](https://github.com/grafana/loki/pull/2076) **cyriltovena**: Allows to pass inlined pipeline stages to the docker driver.
* [2054](https://github.com/grafana/loki/pull/2054) **bkmit**: Docker driver: Allow to provision external pipeline files to plugin
* [1906](https://github.com/grafana/loki/pull/1906) **cyriltovena**: Add no-file and keep-file log option for docker driver.
* [1903](https://github.com/grafana/loki/pull/1903) **cyriltovena**: Log docker driver config map.

#### Fluentd
* [2074](https://github.com/grafana/loki/pull/2074) **osela**: fluentd plugin: support placeholders in tenant field
* [2006](https://github.com/grafana/loki/pull/2006) **Skeen**: fluent-plugin-loki: Restructuring and CI
* [1909](https://github.com/grafana/loki/pull/1909) **jgehrcke**: fluentd loki plugin README: add note about labels
* [1853](https://github.com/grafana/loki/pull/1853) **wardbekker**: bump gem version
* [1811](https://github.com/grafana/loki/pull/1811) **JamesJJ**: Error handling: Show data stream at "debug" level, not "warn"

#### Fluent Bit
* [2040](https://github.com/grafana/loki/pull/2040) **avii-ridge**: Add extraOutputs variable to support multiple outputs for fluent-bit
* [1915](https://github.com/grafana/loki/pull/1915) **DirtyCajunRice**: Fix fluent-bit metrics
* [1890](https://github.com/grafana/loki/pull/1890) **dottedmag**: fluentbit: JSON encoding: avoid base64 encoding of []byte inside other slices
* [1791](https://github.com/grafana/loki/pull/1791) **cyriltovena**: Improve fluentbit logfmt.

#### Ksonnet
* [1980](https://github.com/grafana/loki/pull/1980) **cyriltovena**: Log slow query from the frontend by default in ksonnet.

##### Mixins
* [2080](https://github.com/grafana/loki/pull/2080) **beorn7**: mixin: Accept suffixes to pod name in instance labels
* [2044](https://github.com/grafana/loki/pull/2044) **slim-bean**: Dashboards: fixes the cpu usage graphs
* [2043](https://github.com/grafana/loki/pull/2043) **joe-elliott**: Swapped to container restarts over terminated reasons
* [2041](https://github.com/grafana/loki/pull/2041) **slim-bean**: Dashboard: Loki Operational improvements
* [1934](https://github.com/grafana/loki/pull/1934) **tomwilkie**: Put loki-mixin and promtail-mixin dashboards in a folder.
* [1913](https://github.com/grafana/loki/pull/1913) **tomwilkie**: s/dashboards/grafanaDashboards.

#### Helm
* [2038](https://github.com/grafana/loki/pull/2038) **oke-py**: Docs: update Loki Helm Chart document to support Helm 3
* [2015](https://github.com/grafana/loki/pull/2015) **etashsingh**: Change image tag from 1.4.1 to 1.4.0 in Helm chart
* [1981](https://github.com/grafana/loki/pull/1981) **sshah90**: added extraCommandlineArgs in values file
* [1967](https://github.com/grafana/loki/pull/1967) **rdxmb**: helm chart: add missing line feed
* [1898](https://github.com/grafana/loki/pull/1898) **stefanandres**: [helm loki/promtail] make UpdateStrategy configurable
* [1871](https://github.com/grafana/loki/pull/1871) **stefanandres**: [helm loki/promtail] Add systemd-journald example with extraMount, extraVolumeMount
* [1864](https://github.com/grafana/loki/pull/1864) **cyriltovena**: Sign helm package with GPG.
* [1825](https://github.com/grafana/loki/pull/1825) **polar3130**: Helm/loki-stack: refresh default grafana.image.tag to 6.7.0
* [1817](https://github.com/grafana/loki/pull/1817) **bclermont**: Helm chart: Prevent prometheus to scrape both services

#### Loki Canary
* [1891](https://github.com/grafana/loki/pull/1891) **joe-elliott**: Addition of a `/suspend` endpoint to Loki Canary

#### Docs
* [2056](https://github.com/grafana/loki/pull/2056) **cyriltovena**: Update api.md
* [2014](https://github.com/grafana/loki/pull/2014) **jsoref**: Spelling
* [1999](https://github.com/grafana/loki/pull/1999) **oddlittlebird**: Docs: Added labels content
* [1974](https://github.com/grafana/loki/pull/1974) **rfratto**: fix stores for chunk and index in documentation for period_config
* [1966](https://github.com/grafana/loki/pull/1966) **oddlittlebird**: Docs: Update docker.md
* [1951](https://github.com/grafana/loki/pull/1951) **cstyan**: Move build from source instructions to root readme.
* [1945](https://github.com/grafana/loki/pull/1945) **FlorianLudwig**: docs: version pin the docker image in docker-compose
* [1925](https://github.com/grafana/loki/pull/1925) **wardbekker**: Clarified that the api push path needs to be specified.
* [1905](https://github.com/grafana/loki/pull/1905) **sshah90**: updating typo for end time parameter in api docs
* [1888](https://github.com/grafana/loki/pull/1888) **slim-bean**: docs: cleaning up the comments for the cache_config, default_validity option
* [1887](https://github.com/grafana/loki/pull/1887) **slim-bean**: docs: Adding a config change in release 1.4 upgrade doc, updating readme with new doc links
* [1881](https://github.com/grafana/loki/pull/1881) **cyriltovena**: Add precision about the range notation for LogQL.
* [1879](https://github.com/grafana/loki/pull/1879) **slim-bean**: docs: update promtail docs for backoff
* [1873](https://github.com/grafana/loki/pull/1873) **owen-d**: documents frontend worker
* [1870](https://github.com/grafana/loki/pull/1870) **ushuz**: Docs: Keep plugin install command example in one line
* [1856](https://github.com/grafana/loki/pull/1856) **slim-bean**: docs: tweak the doc section of the readme a little
* [1852](https://github.com/grafana/loki/pull/1852) **slim-bean**: docs: clean up schema recommendations
* [1843](https://github.com/grafana/loki/pull/1843) **vishesh92**: Docs: Update configuration docs for redis

#### Build
* [2042](https://github.com/grafana/loki/pull/2042) **rfratto**: Fix drone
* [2009](https://github.com/grafana/loki/pull/2009) **cyriltovena**: Adds :delegated flags to speed up build experience on MacOS.
* [1942](https://github.com/grafana/loki/pull/1942) **owen-d**: delete tag script filters by prefix instead of substring
* [1918](https://github.com/grafana/loki/pull/1918) **slim-bean**: build: This Dockerfile is a remnant from a long time ago, not needed.
* [1911](https://github.com/grafana/loki/pull/1911) **slim-bean**: build: push images for `k` branches
* [1849](https://github.com/grafana/loki/pull/1849) **cyriltovena**: Pin helm version in circle-ci helm testing workflow.


## 1.4.1 (2020-04-06)

We realized after the release last week that piping data into promtail was not working on Linux or Windows, this should fix this issue for both platforms:

* [1893](https://github.com/grafana/loki/pull/1893) **cyriltovena**: Removes file size check for pipe, not provided by linux.

Also thanks to @dottedmag for providing this fix for Fluent Bit!

* [1890](https://github.com/grafana/loki/pull/1890) **dottedmag**: fluentbit: JSON encoding: avoid base64 encoding of []byte inside other slices

## 1.4.0 (2020-04-01)

Over 130 PR's merged for this release, from 40 different contributors!!  We continue to be humbled and thankful for the growing community of contributors and users of Loki.  Thank you all so much.

### Important Notes

**Really, this is important**

Before we get into new features, version 1.4.0 brings with it the first (that we are aware of) upgrade dependency.

We have created a dedicated page for upgrading Loki in the [operations section of the docs](https://github.com/grafana/loki/blob/master/docs/sources/operations/upgrade.md#140)

The docker image tag naming was changed, the starting in 1.4.0 docker images no longer have the `v` prefix: `grafana/loki:1.4.0`

Also you should be aware we are now pruning old `master-xxxxx` docker images from docker hub, currently anything older than 90 days is removed.  **We will never remove released versions of Loki**

### Notable Features

* [1661](https://github.com/grafana/loki/pull/1661) **cyriltovena**: Frontend & Querier query statistics instrumentation.

The API now returns a plethora of stats into the work Loki performed to execute your query, eventually this will be displayed in some form in Grafana to help users better understand how "expensive" their queries are.  Our goal here initially was to better instrument the recent work done in v1.3.0 on query parallelization and to better understand the performance of each part of Loki.  In the future we are looking at additional ideas to provide feedback to users to tailor their queries for better performance.

* [1652](https://github.com/grafana/loki/pull/1652) **cyriltovena**: --dry-run Promtail.
* [1649](https://github.com/grafana/loki/pull/1649) **cyriltovena**: Pipe data to Promtail

This is a long overdue addition to Promtail which can help setup and debug pipelines, with these new features you can do this to feed a single log line into Promtail:

```bash
echo -n 'level=debug msg="test log (200)"' | cmd/promtail/promtail -config.file=cmd/promtail/promtail-local-config.yaml --dry-run -log.level=debug 2>&1 | sed 's/^.*stage/stage/g'
```

`-log.level=debug 2>&1 | sed 's/^.*stage/stage/g` are added to enable debug output, direct the output to stdout, and a sed filter to remove some noise from the log lines.

The `stdin` functionality also works without `--dry-run` allowing you to feed any logs into Promtail via `stdin` and send them to Loki

* [1677](https://github.com/grafana/loki/pull/1677) **owen-d**: Literal Expressions in LogQL
* [1662](https://github.com/grafana/loki/pull/1662) **owen-d**: Binary operators in LogQL

These two extensions to LogQL now let you execute queries like this:

    * `sum(rate({app="foo"}[5m])) * 2`
    * `sum(rate({app="foo"}[5m]))/1e6`

* [1678](https://github.com/grafana/loki/pull/1678) **slim-bean**: promtail: metrics pipeline count all log lines

Now you can get per-stream line counts as a metric from promtail, useful for seeing which applications log the most

```yaml
- metrics:
    line_count_total:
      config:
        action: inc
        match_all: true
      description: A running counter of all lines with their corresponding
        labels
      type: Counter
```

* [1558](https://github.com/grafana/loki/pull/1558) **owen-d**: ingester.max-chunk-age
* [1572](https://github.com/grafana/loki/pull/1572) **owen-d**: Feature/query ingesters within

These two configs let you set the max time a chunk can stay in memory in Loki, this is useful to keep memory usage down as well as limit potential loss of data if ingesters crash.  Combine this with the `query_ingesters_within` config and you can have your queriers skip asking the ingesters for data which you know won't still be in memory (older than max_chunk_age).

**NOTE** Do not set the `max_chunk_age` too small, the default of 1h is probably a good point for most people.  Loki does not perform well when you flush many small chunks (such as when your logs have too much cardinality), setting this lower than 1h risks flushing too many small chunks.

* [1581](https://github.com/grafana/loki/pull/1581) **slim-bean**: Add sleep to canary reconnect on error

This isn't a feature but it's an important fix, this is the second time our canaries have tried to DDOS our Loki clusters so you should update to prevent them from trying to attack you.  Aggressive little things these canaries...

* [1840](https://github.com/grafana/loki/pull/1840) **slim-bean**: promtail: Retry 429 rate limit errors from Loki, increase default retry limits
* [1845](https://github.com/grafana/loki/pull/1845) **wardbekker**: throw exceptions on HTTPTooManyRequests and HTTPServerError so Fluentd will retry

These two PR's change how 429 HTTP Response codes are handled (Rate Limiting), previously these responses were dropped, now they will be retried for these clients

    * Promtail
    * Docker logging driver
    * Fluent Bit
    * Fluentd

This pushes the failure to send logs to two places. First is the retry limits. The defaults in promtail (and thus also the Docker logging driver and Fluent Bit, which share the same underlying code) will retry 429s (and 500s) on an exponential backoff for up to about 8.5 mins on the default configurations. (This can be changed; see the [config docs](https://github.com/grafana/loki/blob/v1.4.0/docs/clients/promtail/configuration.md#client_config) for more info.)

The second place would be the log file itself. At some point, most log files roll based on size or time. Promtail makes an attempt to read a rolled log file but will only try once. If you are very sensitive to lost logs, give yourself really big log files with size-based rolling rules and increase those retry timeouts. This should protect you from Loki server outages or network issues.

### All Changes

There are many other important fixes and improvements to Loki, way too many to call out in individual detail, so take a look!

#### Loki
* [1810](https://github.com/grafana/loki/pull/1810) **cyriltovena**: Optimize empty filter queries.
* [1809](https://github.com/grafana/loki/pull/1809) **cyriltovena**: Test stats memchunk
* [1807](https://github.com/grafana/loki/pull/1807) **pracucci**: Enable global limits by default in production mixin
* [1802](https://github.com/grafana/loki/pull/1802) **cyriltovena**: Add a test for duplicates count in the heap iterator and fixes it.
* [1799](https://github.com/grafana/loki/pull/1799) **pstibrany**: loki: update Cortex to master
* [1797](https://github.com/grafana/loki/pull/1797) **cyriltovena**: Use ingester client GRPC call options from config.
* [1794](https://github.com/grafana/loki/pull/1794) **pstibrany**: loki: Convert module names to string
* [1793](https://github.com/grafana/loki/pull/1793) **johncming**: pkg/chunkenc: fix leak of pool.
* [1789](https://github.com/grafana/loki/pull/1789) **adityacs**: Fix loki exit on jaeger agent not being present
* [1787](https://github.com/grafana/loki/pull/1787) **cyriltovena**: Regexp simplification
* [1785](https://github.com/grafana/loki/pull/1785) **pstibrany**: Update Cortex to master
* [1758](https://github.com/grafana/loki/pull/1758) **cyriltovena**: Query range should not support date where start == end.
* [1750](https://github.com/grafana/loki/pull/1750) **talham7391**: Clearer error response from push endpoint when labels are malformed
* [1746](https://github.com/grafana/loki/pull/1746) **cyriltovena**: Update cortex vendoring to include frontend status code improvement.
* [1745](https://github.com/grafana/loki/pull/1745) **cyriltovena**: Refactor querier http error handling.
* [1736](https://github.com/grafana/loki/pull/1736) **adityacs**: Add /ready endpoint to table-manager
* [1733](https://github.com/grafana/loki/pull/1733) **cyriltovena**: This logs queries with latency tag when  recording stats.
* [1730](https://github.com/grafana/loki/pull/1730) **adityacs**: Fix nil pointer dereference in ingester client
* [1719](https://github.com/grafana/loki/pull/1719) **cyriltovena**: Expose QueryType function.
* [1718](https://github.com/grafana/loki/pull/1718) **cyriltovena**: Better logql metric status code.
* [1708](https://github.com/grafana/loki/pull/1708) **cyriltovena**: Increase discarded samples when line is too long.
* [1704](https://github.com/grafana/loki/pull/1704) **owen-d**: api support for scalars
* [1686](https://github.com/grafana/loki/pull/1686) **owen-d**: max line lengths (component + tenant overrides)
* [1684](https://github.com/grafana/loki/pull/1684) **cyriltovena**: Ensure status codes are set correctly in the frontend.
* [1677](https://github.com/grafana/loki/pull/1677) **owen-d**: Literal Expressions in LogQL
* [1662](https://github.com/grafana/loki/pull/1662) **owen-d**: Binary operators in LogQL
* [1661](https://github.com/grafana/loki/pull/1661) **cyriltovena**: Frontend & Querier query statistics instrumentation.
* [1651](https://github.com/grafana/loki/pull/1651) **owen-d**: removes duplicate logRangeExprExt grammar
* [1636](https://github.com/grafana/loki/pull/1636) **cyriltovena**: Fixes stats summary computation.
* [1630](https://github.com/grafana/loki/pull/1630) **owen-d**: adds stringer methods for all ast expr types
* [1626](https://github.com/grafana/loki/pull/1626) **owen-d**: compiler guarantees for logql exprs
* [1616](https://github.com/grafana/loki/pull/1616) **owen-d**: cache key cant be reused when an interval changes
* [1615](https://github.com/grafana/loki/pull/1615) **cyriltovena**: Add statistics to query_range and instant_query API.
* [1612](https://github.com/grafana/loki/pull/1612) **owen-d**: bumps cortex to 0.6.1 master
* [1605](https://github.com/grafana/loki/pull/1605) **owen-d**: Decouple logql engine/AST from execution context
* [1582](https://github.com/grafana/loki/pull/1582) **slim-bean**: Change new stats names
* [1579](https://github.com/grafana/loki/pull/1579) **rfratto**: Disable transfers in loki-local-config.yaml
* [1572](https://github.com/grafana/loki/pull/1572) **owen-d**: Feature/query ingesters within
* [1677](https://github.com/grafana/loki/pull/1677) **owen-d**: Introduces numeric literals in LogQL
* [1569](https://github.com/grafana/loki/pull/1569) **owen-d**: refactors splitby to not require buffered channels
* [1567](https://github.com/grafana/loki/pull/1567) **owen-d**: adds span metadata for split queries
* [1565](https://github.com/grafana/loki/pull/1565) **owen-d**: Feature/per tenant splitby
* [1562](https://github.com/grafana/loki/pull/1562) **sandeepsukhani**: limit for concurrent tail requests
* [1558](https://github.com/grafana/loki/pull/1558) **owen-d**: ingester.max-chunk-age
* [1484](https://github.com/grafana/loki/pull/1484) **pstibrany**: loki: use new runtimeconfig package from Cortex

#### Promtail
* [1840](https://github.com/grafana/loki/pull/1840) **slim-bean**: promtail: Retry 429 rate limit errors from Loki, increase default retry limits
* [1775](https://github.com/grafana/loki/pull/1775) **slim-bean**: promtail: remove the read lines counter when the log file stops being tailed
* [1770](https://github.com/grafana/loki/pull/1770) **adityacs**: Fix single job with multiple service discovery elements
* [1765](https://github.com/grafana/loki/pull/1765) **adityacs**: Fix error in templating when extracted key has nil value
* [1743](https://github.com/grafana/loki/pull/1743) **dtennander**: Promtail: Ignore dropped entries in subsequent metric-stages in pipelines.
* [1687](https://github.com/grafana/loki/pull/1687) **adityacs**: Fix panic in labels debug message
* [1683](https://github.com/grafana/loki/pull/1683) **slim-bean**: promtail: auto-prune stale metrics
* [1678](https://github.com/grafana/loki/pull/1678) **slim-bean**: promtail: metrics pipeline count all log lines
* [1666](https://github.com/grafana/loki/pull/1666) **adityacs**: Support entire extracted value map in template pipeline stage
* [1664](https://github.com/grafana/loki/pull/1664) **adityacs**: Support custom prefix name in metrics stage
* [1660](https://github.com/grafana/loki/pull/1660) **rfratto**: pkg/promtail/positions: handle empty positions file
* [1652](https://github.com/grafana/loki/pull/1652) **cyriltovena**: --dry-run Promtail.
* [1649](https://github.com/grafana/loki/pull/1649) **cyriltovena**: Pipe data to Promtail
* [1602](https://github.com/grafana/loki/pull/1602) **slim-bean**: Improve promtail configuration docs

#### Helm
* [1731](https://github.com/grafana/loki/pull/1731) **billimek**: [promtail helm chart] - Expand promtail syslog svc to support values
* [1688](https://github.com/grafana/loki/pull/1688) **fredgate**: Loki stack helm chart can deploy datasources without Grafana
* [1632](https://github.com/grafana/loki/pull/1632) **lukipro**: Added support for imagePullSecrets in Loki Helm chart
* [1620](https://github.com/grafana/loki/pull/1620) **rsteneteg**: [promtail helm chart] option to set fs.inotify.max_user_instances with init container
* [1617](https://github.com/grafana/loki/pull/1617) **billimek**: [promtail helm chart] Enable support for syslog service
* [1590](https://github.com/grafana/loki/pull/1590) **polar3130**: Helm/loki-stack: refresh default grafana.image.tag to 6.6.0
* [1587](https://github.com/grafana/loki/pull/1587) **polar3130**: Helm/loki-stack: add template for the service name to connect to loki
* [1585](https://github.com/grafana/loki/pull/1585) **monotek**: [loki helm chart] added ingress
* [1553](https://github.com/grafana/loki/pull/1553) **got-root**: helm: Allow setting 'loadBalancerSourceRanges' for the loki service
* [1529](https://github.com/grafana/loki/pull/1529) **tourea**: Promtail Helm Chart: Add support for passing environment variables

#### Jsonnet
* [1776](https://github.com/grafana/loki/pull/1776) **Eraac**: fix typo: Not a binary operator: =
* [1767](https://github.com/grafana/loki/pull/1767) **joe-elliott**: Dashboard Cleanup
* [1766](https://github.com/grafana/loki/pull/1766) **joe-elliott**: Move dashboards out into their own json files
* [1757](https://github.com/grafana/loki/pull/1757) **slim-bean**: promtail-mixin: Allow choosing promtail name
* [1756](https://github.com/grafana/loki/pull/1756) **sh0rez**: fix(ksonnet): named parameters for containerPort
* [1749](https://github.com/grafana/loki/pull/1749) **slim-bean**: Increasing the threshold for a file lag and reducing the severity to warning
* [1748](https://github.com/grafana/loki/pull/1748) **slim-bean**: jsonnet: Breakout promtail mixin.
* [1739](https://github.com/grafana/loki/pull/1739) **cyriltovena**: Fixes frontend args in libsonnet.
* [1735](https://github.com/grafana/loki/pull/1735) **cyriltovena**: Allow to configure global limits via the jsonnet deployment.
* [1705](https://github.com/grafana/loki/pull/1705) **cyriltovena**: Add overrides file for our jsonnet library.
* [1699](https://github.com/grafana/loki/pull/1699) **pracucci**: Increased production distributors memory request and limit
* [1689](https://github.com/grafana/loki/pull/1689) **shokada**: Add headers for WebSocket
* [1665](https://github.com/grafana/loki/pull/1665) **cyriltovena**: Query frontend service should be headless.
* [1613](https://github.com/grafana/loki/pull/1613) **cyriltovena**: Fixes config change in the result cache

#### Fluent Bit
* [1791](https://github.com/grafana/loki/pull/1791) **cyriltovena**: Improve fluentbit logfmt.
* [1717](https://github.com/grafana/loki/pull/1717) **adityacs**: Fluent-bit: Fix panic error when AutoKubernetesLabels is true

#### Fluentd
* [1811](https://github.com/grafana/loki/pull/1811) **JamesJJ**: Error handling: Show data stream at "debug" level, not "warn"
* [1728](https://github.com/grafana/loki/pull/1728) **irake99**: docs: fix outdated link to fluentd
* [1703](https://github.com/grafana/loki/pull/1703) **Skeen**:  fluent-plugin-grafana-loki: Update fluentd base image to current images (edge)
* [1656](https://github.com/grafana/loki/pull/1656) **takanabe**: Convert second(Integer class) to nanosecond precision
* [1646](https://github.com/grafana/loki/pull/1646) **takanabe**: Fix rubocop violation for fluentd/fluent-plugin-loki
* [1603](https://github.com/grafana/loki/pull/1603) **tarokkk**: fluentd-plugin: add URI validation

#### Docs
* [1781](https://github.com/grafana/loki/pull/1781) **candlerb**: Docs: Recommended schema is now v11
* [1771](https://github.com/grafana/loki/pull/1771) **rfratto**: change slack url to slack.grafana.com and use https
* [1738](https://github.com/grafana/loki/pull/1738) **jgehrcke**: docs: observability.md: clarify lines vs. entries
* [1707](https://github.com/grafana/loki/pull/1707) **dangoodman**: Fix regex in pipeline-example.yml
* [1697](https://github.com/grafana/loki/pull/1697) **oke-py**: fix promtail/templates/NOTES.txt to show correctly port-forward command
* [1675](https://github.com/grafana/loki/pull/1675) **owen-d**: maintainer links & usernames
* [1673](https://github.com/grafana/loki/pull/1673) **cyriltovena**: Add Owen to the maintainer team.
* [1671](https://github.com/grafana/loki/pull/1671) **shokada**: Update tanka.md so that promtail.yml is the correct format
* [1648](https://github.com/grafana/loki/pull/1648) **ShotaKitazawa**: loki-canary: fix indent of DaemonSet manifest written in .md file
* [1642](https://github.com/grafana/loki/pull/1642) **slim-bean**: Improve systemd field docs
* [1641](https://github.com/grafana/loki/pull/1641) **pastatopf**: Correct syntax of rate example
* [1634](https://github.com/grafana/loki/pull/1634) **takanabe**: Unite docs for fluentd plugin
* [1619](https://github.com/grafana/loki/pull/1619) **shaikatz**: PeriodConfig documentation fix dynamodb -> aws-dynamo
* [1611](https://github.com/grafana/loki/pull/1611) **owen-d**: loki frontend docs additions
* [1609](https://github.com/grafana/loki/pull/1609) **Lusitaniae**: Fix wget syntax in documentation
* [1608](https://github.com/grafana/loki/pull/1608) **PabloCastellano**: Documentation: Recommend using the latest schema version (v11)
* [1601](https://github.com/grafana/loki/pull/1601) **rfratto**: Clarify regex escaping rules
* [1598](https://github.com/grafana/loki/pull/1598) **cyriltovena**: Update tanka.md doc.
* [1586](https://github.com/grafana/loki/pull/1586) **MrSaints**: Fix typo in changelog for 1.3.0
* [1504](https://github.com/grafana/loki/pull/1504) **hsraju**: Updated configuration.md

#### Logcli
* [1808](https://github.com/grafana/loki/pull/1808) **slim-bean**: logcli: log the full stats and send to stderr instead of stdout
* [1682](https://github.com/grafana/loki/pull/1682) **adityacs**: BugFix: Fix logcli --quiet parameter parsing issue
* [1644](https://github.com/grafana/loki/pull/1644) **cyriltovena**: This improves the log output for statistics in the logcli.
* [1638](https://github.com/grafana/loki/pull/1638) **owen-d**: adds query stats and org id options in logcli
* [1573](https://github.com/grafana/loki/pull/1573) **cyriltovena**: Improve logql query statistics collection.

#### Loki Canary
* [1653](https://github.com/grafana/loki/pull/1653) **slim-bean**: Canary needs its logo
* [1581](https://github.com/grafana/loki/pull/1581) **slim-bean**: Add sleep to canary reconnect on error

#### Build
* [1780](https://github.com/grafana/loki/pull/1780) **slim-bean**: build: Update the CD deploy task name
* [1762](https://github.com/grafana/loki/pull/1762) **dgzlopes**: Bump testify to 1.5.1
* [1742](https://github.com/grafana/loki/pull/1742) **slim-bean**: build: fix deploy on tagged build
* [1741](https://github.com/grafana/loki/pull/1741) **slim-bean**: add darwin and freebsd binaries to release output
* [1740](https://github.com/grafana/loki/pull/1740) **rfratto**: Fix 32-bit Promtail ARM docker builds from Drone
* [1710](https://github.com/grafana/loki/pull/1710) **adityacs**: Add goimport local-prefixes configuration to .golangci.yml
* [1647](https://github.com/grafana/loki/pull/1647) **mattmendick**: Attempting to add `informational` only feedback for codecov
* [1640](https://github.com/grafana/loki/pull/1640) **rfratto**: ci: print error messages when an API request fails
* [1639](https://github.com/grafana/loki/pull/1639) **rfratto**: ci: prune docker tags prefixed with "master-" older than 90 days
* [1637](https://github.com/grafana/loki/pull/1637) **rfratto**: ci: pin plugins/manifest image tag
* [1633](https://github.com/grafana/loki/pull/1633) **rfratto**: ci: make manifest publishing run in serial
* [1629](https://github.com/grafana/loki/pull/1629) **slim-bean**: Ignore markdown files in codecoverage
* [1628](https://github.com/grafana/loki/pull/1628) **rfratto**: Exempt proposals from stale bot
* [1614](https://github.com/grafana/loki/pull/1614) **mattmendick**: Codecov: Update config to add informational flag
* [1600](https://github.com/grafana/loki/pull/1600) **mattmendick**: Codecov circleci test [WIP]

#### Tooling
* [1577](https://github.com/grafana/loki/pull/1577) **pstibrany**: Move chunks-inspect tool to Loki repo

## 1.3.0 (2020-01-16)

### What's New?? ###

With 1.3.0 we are excited to announce several improvements focusing on performance!

First and most significant is the Query Frontend:

* [1442](https://github.com/grafana/loki/pull/1442) **cyriltovena**: Loki Query Frontend

The query frontend allows for sharding queries by time and dispatching them in parallel to multiple queriers, giving true horizontal scaling ability for queries.  Take a look at the [jsonnet changes](https://github.com/grafana/loki/pull/1442/files?file-filters%5B%5D=.libsonnet) to see how we are deploying this in our production setup.  Keep an eye out for a blog post with more information on how the frontend works and more information on this exciting new feature.

In our quest to improve query performance, we discovered that gzip, while good for compression ratio, is not the best for speed.  So we introduced the ability to select from several different compression algorithms:

* [1411](https://github.com/grafana/loki/pull/1411) **cyriltovena**: Adds configurable compression algorithms for chunks

We are currently testing out LZ4 and snappy, LZ4 seemed like a good fit however we found that it didn't always compress the same data to the same output which was causing some troubles for another important improvement:

* [1438](https://github.com/grafana/loki/pull/1438) **pstibrany**: pkg/ingester: added sync period flags

Extending on the work done by @bboreham on Cortex, @pstibrany added a few new flags and code to synchronize chunks between ingesters, which reduces the number of chunks persisted to object stores and therefore also reduces the number of chunks loaded on queries and the amount of de-duplication work which needs to be done.

As mentioned above, LZ4 was in some cases compressing the same data with a different result which was interfering with this change, we are still investigating the cause of this issue (It may be in how we implemented something, or may be in the compression code itself).  For now we have switched to snappy which has seen a reduction in data written to the object store from almost 3x the source data (with a replication factor of 3) to about 1.5x, saving a lot of duplicated log storage!

Another valuable change related to chunks:

* [1406](https://github.com/grafana/loki/pull/1406) **slim-bean**: allow configuring a target chunk size in compressed bytes

With this change you can set a `chunk_target_size` and Loki will attempt to fill a chunk to approx that size before flushing (previously a chunk size was a hard coded 10 blocks where the default block size is 262144 bytes).  Larger chunks are beneficial for a few reasons, mainly on reducing API calls to your object store when performing queries, but also in reducing overhead in a few places, especially when processing very high volume log streams.

Another big improvement is the introduction of accurate rate limiting when running microservices:

* [1486](https://github.com/grafana/loki/pull/1486) **pracucci**: Add ingestion rate global limit support

Previously the rate limit was applied at each distributor, however with traffic split over many distributors the limit would need to be adjusted accordingly.  This meant that scaling up distributors required changing the limit.  Now this information is communicated between distributors such that the limit should be applied accurately regardless of the number of distributors.

And last but not least on the notable changes list is a new feature for Promtail:

* [1275](https://github.com/grafana/loki/pull/1275) **bastjan**: pkg/promtail: IETF Syslog (RFC5424) Support

With this change Promtail can receive syslogs via TCP!  Thanks to @bastjan for all the hard work on this submission!

### Important things to note:

* [1519](https://github.com/grafana/loki/pull/1519) Changes a core behavior in Loki regarding logs with duplicate content AND duplicate timestamps, previously Loki would store logs with duplicate timestamps and content, moving forward logs with duplicate content AND timestamps will be silently ignored.  Mainly this change is to prevent duplicates that appear when a batch is retried (the first entry in the list would be inserted again, now it will be ignored).  Logs with the same timestamp and different content will still be accepted.
* [1486](https://github.com/grafana/loki/pull/1486) Deprecated `-distributor.limiter-reload-period` flag / distributor's `limiter_reload_period` config option.

### All Changes

Once again we can't thank our community and contributors enough for the significant work that everyone is adding to Loki, the entire list of changes is long!!

#### Loki
* [1526](https://github.com/grafana/loki/pull/1526) **codesome**: Support <selector> <range> <filters> for aggregation
* [1522](https://github.com/grafana/loki/pull/1522) **cyriltovena**: Adds support for the old query string regexp in the frontend.
* [1519](https://github.com/grafana/loki/pull/1519) **rfratto**: pkg/chunkenc: ignore duplicate lines pushed to a stream
* [1511](https://github.com/grafana/loki/pull/1511) **sandlis**: querier: fix panic in tailer when max tail duration exceeds
* [1499](https://github.com/grafana/loki/pull/1499) **slim-bean**: Fix a panic in chunk prefetch
* [1495](https://github.com/grafana/loki/pull/1495) **slim-bean**: Prefetch chunks while processing
* [1496](https://github.com/grafana/loki/pull/1496) **cyriltovena**: Add duplicates info and remove timing informations.
* [1490](https://github.com/grafana/loki/pull/1490) **owen-d**: Fix/deadlock frontend queue
* [1489](https://github.com/grafana/loki/pull/1489) **owen-d**: unifies reverse iterators
* [1488](https://github.com/grafana/loki/pull/1488) **cyriltovena**: Fixes response json encoding and add regression tests.
* [1486](https://github.com/grafana/loki/pull/1486) **pracucci**: Add ingestion rate global limit support* [1493](https://github.com/grafana/loki/pull/1493) **pracucci**: Added max streams per user global limit
* [1480](https://github.com/grafana/loki/pull/1480) **cyriltovena**: Close iterator properly and check nil before releasing buffers.
* [1473](https://github.com/grafana/loki/pull/1473) **rfratto**: pkg/querier: don't query all ingesters
* [1470](https://github.com/grafana/loki/pull/1470) **cyriltovena**: Validates limit parameter.
* [1448](https://github.com/grafana/loki/pull/1448) **cyriltovena**: Improving storage benchmark
* [1445](https://github.com/grafana/loki/pull/1445) **cyriltovena**: Add decompression tracing instrumentation.
* [1442](https://github.com/grafana/loki/pull/1442) **cyriltovena**: Loki Query Frontend
* [1438](https://github.com/grafana/loki/pull/1438) **pstibrany**: pkg/ingester: added sync period flags
* [1433](https://github.com/grafana/loki/pull/1433) **zendern**: Using strict parsing for yaml configs
* [1425](https://github.com/grafana/loki/pull/1425) **pstibrany**: pkg/ingester: Added possibility to disable transfers.
* [1423](https://github.com/grafana/loki/pull/1423) **pstibrany**: pkg/chunkenc: Fix BenchmarkRead to focus on reading chunks, not converting bytes to string
* [1421](https://github.com/grafana/loki/pull/1421) **pstibrany**: pkg/chunkenc: change default LZ4 buffer size to 64k.
* [1420](https://github.com/grafana/loki/pull/1420) **cyriltovena**: Sets the chunk encoding correctly when creating chunk from bytes.
* [1419](https://github.com/grafana/loki/pull/1419) **owen-d**: Enables Series API in loki
* [1413](https://github.com/grafana/loki/pull/1413) **pstibrany**: RangeQuery benchmark optimizations
* [1411](https://github.com/grafana/loki/pull/1411) **cyriltovena**: Adds configurable compression algorithms for chunks
* [1409](https://github.com/grafana/loki/pull/1409) **slim-bean**: change the chunk size histogram to allow for bigger buckets
* [1408](https://github.com/grafana/loki/pull/1408) **slim-bean**: forgot to register the new metric for counting blocks per chunk
* [1406](https://github.com/grafana/loki/pull/1406) **slim-bean**: allow configuring a target chunk size in compressed bytes
* [1405](https://github.com/grafana/loki/pull/1405) **pstibrany**: Convert string to bytes once only when doing string filtering.
* [1396](https://github.com/grafana/loki/pull/1396) **pstibrany**: pkg/cfg: print help only when requested, and print it on stdout
* [1383](https://github.com/grafana/loki/pull/1383) **beornf**: Read websocket close in tail handler
* [1071](https://github.com/grafana/loki/pull/1071) **rfratto**: pkg/ingester: limit total number of errors a stream can return on push
* [1545](https://github.com/grafana/loki/pull/1545) **joe-elliott**: Critical n => m conversions
* [1541](https://github.com/grafana/loki/pull/1541) **owen-d**: legacy endpoint 400s metric queries

#### Promtail
* [1515](https://github.com/grafana/loki/pull/1515) **slim-bean**: Promtail: Improve position and size metrics
* [1485](https://github.com/grafana/loki/pull/1485) **p37ruh4**: Fileglob parsing fixes
* [1472](https://github.com/grafana/loki/pull/1472) **owen-d**: positions.ignore-corruptions
* [1453](https://github.com/grafana/loki/pull/1453) **chancez**: pkg/promtail: Initialize counters to 0 when creating client
* [1436](https://github.com/grafana/loki/pull/1436) **rfratto**: promtail: add support for passing through journal entries as JSON
* [1426](https://github.com/grafana/loki/pull/1426) **wphan**: Support microsecond timestamp format
* [1416](https://github.com/grafana/loki/pull/1416) **pstibrany**: pkg/promtail/client: missing URL in client returns error
* [1275](https://github.com/grafana/loki/pull/1275) **bastjan**: pkg/promtail: IETF Syslog (RFC5424) Support

#### Fluent Bit
* [1455](https://github.com/grafana/loki/pull/1455) **JensErat**: fluent-bit-plugin: re-enable failing JSON marshaller tests; pass error instead of logging and ignoring
* [1294](https://github.com/grafana/loki/pull/1294) **JensErat**: fluent-bit: multi-instance support
* [1514](https://github.com/grafana/loki/pull/1514) **shane-axiom**: fluent-plugin-grafana-loki: Add `fluentd_thread` label when `flush_thread_count` > 1

#### Fluentd
* [1500](https://github.com/grafana/loki/pull/1500) **cyriltovena**: Bump fluentd plugin to 1.2.6.
* [1475](https://github.com/grafana/loki/pull/1475) **Horkyze**: fluentd-plugin: call gsub for strings only

#### Docker Driver
* [1414](https://github.com/grafana/loki/pull/1414) **cyriltovena**: Adds tenant-id for docker driver.

#### Logcli
* [1492](https://github.com/grafana/loki/pull/1492) **sandlis**: logcli: replaced GRAFANA_* with LOKI_* in logcli env vars, set default server url for logcli to localhost

#### Helm
* [1534](https://github.com/grafana/loki/pull/1534) **olivierboudet**: helm : fix fluent-bit parser configuration syntax
* [1506](https://github.com/grafana/loki/pull/1506) **terjesannum**: helm: add podsecuritypolicy for fluent-bit
* [1431](https://github.com/grafana/loki/pull/1431) **eugene100**: Helm: fix issue with config.clients
* [1430](https://github.com/grafana/loki/pull/1430) **olivierboudet**: helm : allow to define custom parsers to use with fluentbit.io/parser annotation
* [1418](https://github.com/grafana/loki/pull/1418) **evalsocket**: Helm chart url added in helm.md
* [1336](https://github.com/grafana/loki/pull/1336) **terjesannum**: helm: support adding init containers to the loki pod
* [1530](https://github.com/grafana/loki/pull/1530) **WeiBanjo**: Allow extra command line args for external labels like hostname

#### Jsonnet
* [1518](https://github.com/grafana/loki/pull/1518) **benjaminhuo**: Fix error 'Field does not exist: jaeger_mixin' in tk show
* [1501](https://github.com/grafana/loki/pull/1501) **anarcher**: jsonnet: fix common/defaultPorts parameters
* [1497](https://github.com/grafana/loki/pull/1497) **cyriltovena**: Update Loki mixin to include frontend QPS and latency.
* [1478](https://github.com/grafana/loki/pull/1478) **cyriltovena**: Fixes the typo in the result cache config of the Loki ksonnet lib.
* [1543](https://github.com/grafana/loki/pull/1543) **sh0rez**: fix(ksonnet): use apps/v1

#### Docs
* [1531](https://github.com/grafana/loki/pull/1531) **fitzoh**: Documentation: Add note on using Loki with Amazon ECS
* [1521](https://github.com/grafana/loki/pull/1521) **rfratto**: docs: Document timestamp ordering rules
* [1516](https://github.com/grafana/loki/pull/1516) **rfratto**: Link to release docs in README.md, not master docs
* [1508](https://github.com/grafana/loki/pull/1508) **cyriltovena**: Fixes bad json in Loki API documentation.
* [1505](https://github.com/grafana/loki/pull/1505) **sandlis**: doc: fix sample yaml in docs for installing promtail to k8s
* [1481](https://github.com/grafana/loki/pull/1481) **terjesannum**: docs: fix broken promtail link
* [1474](https://github.com/grafana/loki/pull/1474) **Eraac**: <doc>: information about max_look_back_period
* [1471](https://github.com/grafana/loki/pull/1471) **cyriltovena**: Update README.md
* [1466](https://github.com/grafana/loki/pull/1466) **Eraac**: <documentation>: Update IAM requirement
* [1441](https://github.com/grafana/loki/pull/1441) **vtereso**: <Docs>: README spelling fix
* [1437](https://github.com/grafana/loki/pull/1437) **daixiang0**: fix all misspell
* [1432](https://github.com/grafana/loki/pull/1432) **joe-elliott**: Removed unsupported encodings from docs
* [1399](https://github.com/grafana/loki/pull/1399) **vishesh92**: Docs: Add configuration docs for redis
* [1394](https://github.com/grafana/loki/pull/1394) **chancez**: Documentation: Fix example AWS storage configuration
* [1227](https://github.com/grafana/loki/pull/1227) **daixiang0**: Add docker install doc
* [1560](https://github.com/grafana/loki/pull/1560) **robshep**: Promtail Docs: Update output.md
* [1546](https://github.com/grafana/loki/pull/1546) **mattmendick**: Removing third-party link
* [1539](https://github.com/grafana/loki/pull/1539) **j18e**: docs: fix syntax error in pipeline example

#### Build
* [1494](https://github.com/grafana/loki/pull/1494) **pracucci**: Fixed TOUCH_PROTOS in all DroneCI pipelines
* [1479](https://github.com/grafana/loki/pull/1479) **owen-d**: TOUCH_PROTOS build arg for dockerfile
* [1476](https://github.com/grafana/loki/pull/1476) **owen-d**: initiates docker daemon for circle windows builds
* [1469](https://github.com/grafana/loki/pull/1469) **rfratto**: Makefile: re-enable journal scraping on ARM

#### New Members!
* [1415](https://github.com/grafana/loki/pull/1415) **cyriltovena**: Add Joe as member of the team.

# 1.2.0 (2019-12-09)

One week has passed since the last Loki release, and it's time for a new one!

## Notable Changes

We have continued our work making our API Prometheus-compatible. The key
changes centered around API compatibility are:

* [1370](https://github.com/grafana/loki/pull/1370) **slim-bean**: Change `/loki/api/v1/label` to `loki/api/v1/labels`
* [1381](https://github.com/grafana/loki/pull/1381) **owen-d**: application/x-www-form-urlencoded support

Meanwhile, @pstibrany has done great work ensuring that Loki handles hash
collisions properly:

* [1247](https://github.com/grafana/loki/pull/1247) **pstibrany**: pkg/ingester: handle labels mapping to the same fast fingerprint.

## Other Changes

:heart: All PR's are important to us, thanks everyone for continuing to help support and improve Loki! :heart:

### Features

* [1372](https://github.com/grafana/loki/pull/1372) **cyriltovena**: Let Loki start when using the debug image.
* [1300](https://github.com/grafana/loki/pull/1300) **pstibrany**: pkg/ingester: check that ingester is in LEAVING state when transferring chunks and claiming tokens. Required when using memberlist client.

### Bug Fixes/Improvements

* [1376](https://github.com/grafana/loki/pull/1376) **jstaffans**: Fluentd: guard against nil values when sanitizing labels
* [1371](https://github.com/grafana/loki/pull/1371) **cyriltovena**: Logql benchmark and performance improvement.
* [1363](https://github.com/grafana/loki/pull/1363) **cyriltovena**: Fixes fluentd new push path API.
* [1353](https://github.com/grafana/loki/pull/1353) **pstibrany**: docs: Fix grpc_listen_host and http_listen_host.
* [1350](https://github.com/grafana/loki/pull/1350) **Eraac**: documentation: iam requirement for autoscaling

# 1.1.0 (2019-12-04)

It's been a busy 2 weeks since the 1.0.0 release and quite a few important PR's have been merged to Loki.

The most significant:

* [1322](https://github.com/grafana/loki/pull/1322) **rfratto**: Fix v1 label API to be Prometheus-compatible

Some might call this a **breaking change**, we are instead calling it a bug fix as our goal was to be prometheus compatible and we were not :smiley:

**But please be aware if you are using the `/loki/api/v1/label` or `/loki/api/v1/label/<name>/values` the JSON result will be different in 1.1.0**

Old result:
```json
{
  "values": [
    "label1",
    "label2",
    "labeln"
  ]
}
```
New result:

```json
{
  "status": "success",
  "data": [
    "label1",
    "label2",
    "labeln"
  ]
}
```

**ALSO IMPORTANT**

* [1160](https://github.com/grafana/loki/pull/1160) **daixiang0**: replace gzip with zip

Binaries will now be zipped instead of gzipped as many people voiced their opinion that zip is likely to be installed on more systems by default.

**If you had existing automation to download and install binaries this will have to be updated to use zip instead of gzip**

## Notable Fixes and Improvements

* Broken version info in startup log message:

    [1095](https://github.com/grafana/loki/pull/1095) **pstibrany**: Makefile changes to allow easy builds with or without vendoring. Also fixes version bug for both cases.

* The hashing algorithm used to calculate the hash for a stream was creating hash collisions in some instances.
**Please Note** this is just one part of the fix and is only in Promtail, the second part for Loki can be tracked [in PR1247](https://github.com/grafana/loki/pull/1247) which didn't quite make the cut for 1.1.0 and will be in 1.2.0:

    [1254](https://github.com/grafana/loki/pull/1254) **pstibrany**: pkg/promtail/client: Handle fingerprint hash collisions

* Thank you @putrasattvika for finding and fixing an important bug where logs were some logs were missed in a query shortly after a flush!

    [1299](https://github.com/grafana/loki/pull/1299) **putrasattvika**: storage: fix missing logs with batched chunk iterator

* Thank you @danieldabate for helping to again improve our API to be more Prometheus compatible:

    [1355](https://github.com/grafana/loki/pull/1355) **danieldabate**: HTTP API: Support duration and float formats for step parameter

* LogQL will support duration formats that are not typically handled by Go like [1d] or [1w]

    [1357](https://github.com/grafana/loki/pull/1357) **cyriltovena**: Supports same duration format in LogQL as Prometheus


## Everything Else

:heart: All PR's are important to us, thanks everyone for continuing to help support and improve Loki! :heart:

* [1349](https://github.com/grafana/loki/pull/1349) **Eraac**: documentation: using parsable value in example
* [1343](https://github.com/grafana/loki/pull/1343) **dgzlopes**: doc(configuration): Fix duration format.
* [1342](https://github.com/grafana/loki/pull/1342) **whothey**: Makefile: add debug symbols to loki and promtail debug builds
* [1341](https://github.com/grafana/loki/pull/1341) **adamjohnson01**: Update loki helm chart to support service account annotations
* [1340](https://github.com/grafana/loki/pull/1340) **adamjohnson01**: Pull in cortex changes to support IAM roles for EKS
* [1339](https://github.com/grafana/loki/pull/1339) **cyriltovena**: Update gem version.
* [1333](https://github.com/grafana/loki/pull/1333) **daixiang0**: fix broken link
* [1328](https://github.com/grafana/loki/pull/1328) **cyriltovena**: Fixes linter warning from the yacc file.
* [1326](https://github.com/grafana/loki/pull/1326) **dawidmalina**: Wrong api endpoint in fluent-plugin-grafana-loki
* [1320](https://github.com/grafana/loki/pull/1320) **roidelapluie**: Metrics: use Namespace everywhere when declaring metrics
* [1318](https://github.com/grafana/loki/pull/1318) **roidelapluie**: Use tenant as label name for discarded_samples metrics
* [1317](https://github.com/grafana/loki/pull/1317) **roidelapluie**: Expose discarded bytes metric
* [1316](https://github.com/grafana/loki/pull/1316) **slim-bean**: Removing old file needed for dep (no longer needed)
* [1312](https://github.com/grafana/loki/pull/1312) **ekeih**: Docs: Add missing ) in LogQL example
* [1311](https://github.com/grafana/loki/pull/1311) **pstibrany**: Include positions filename in the error when YAML unmarshal fails.
* [1310](https://github.com/grafana/loki/pull/1310) **JensErat**: fluent-bit: sorted JSON and properly convert []byte to string
* [1304](https://github.com/grafana/loki/pull/1304) **pstibrany**: promtail: write positions to new file first, move to target location afterwards
* [1303](https://github.com/grafana/loki/pull/1303) **zhangjianweibj**: https://github.com/grafana/loki/issues/1302
* [1298](https://github.com/grafana/loki/pull/1298) **rfratto**: pkg/promtail: remove journal target forced path
* [1279](https://github.com/grafana/loki/pull/1279) **rfratto**: Fix loki_discarded_samples_total metric
* [1278](https://github.com/grafana/loki/pull/1278) **rfratto**: docs: update limits_config to new structure from #948
* [1276](https://github.com/grafana/loki/pull/1276) **roidelapluie**: Update fluentbit README.md based on my experience
* [1274](https://github.com/grafana/loki/pull/1274) **sh0rez**: chore(ci): drone-cli
* [1273](https://github.com/grafana/loki/pull/1273) **JensErat**: fluent-bit: tenant ID configuration
* [1266](https://github.com/grafana/loki/pull/1266) **polar3130**: add description about tenant stage
* [1262](https://github.com/grafana/loki/pull/1262) **Eraac**: documentation: iam requirement for autoscaling
* [1261](https://github.com/grafana/loki/pull/1261) **rfratto**: Document systemd journal scraping
* [1249](https://github.com/grafana/loki/pull/1249) **cyriltovena**: Move to jsoniter instead of default json package
* [1223](https://github.com/grafana/loki/pull/1223) **jgehrcke**: authentication.md: replace "user" with "tenant"
* [1204](https://github.com/grafana/loki/pull/1204) **allanhung**: fluent-bit-plugin: Auto add Kubernetes labels to Loki labels



# 1.0.0 (2019-11-19)

:tada: Nearly a year since Loki was announced at KubeCon in Seattle 2018 we are very excited to announce the 1.0.0 release of Loki! :tada:

A lot has happened since the announcement, the project just recently passed 1000 commits by 138 contributors over 700+ PR's accumulating over 7700 GitHub stars!

Internally at Grafana Labs we have been using Loki to monitor all of our infrastructure and ingest around 1.5TB/10 billion log lines a day. Since the v0.2.0 release we have found Loki to be reliable and stable in our environments.

We are comfortable with the state of the project in our production environments and think it's time to promote Loki to a non-beta release to communicate to everyone that they should feel comfortable using Loki in their production environments too.

## API Stability

With the 1.0.0 release our intent is to try to follow Semver rules regarding stability with some aspects of Loki, focusing mainly on the operating experience of Loki as an application.  That is to say we are not planning any major changes to the HTTP API, and anything breaking would likely be accompanied by a major release with backwards compatibility support.

We are currently NOT planning on maintaining Go API stability with this release, if you are importing Loki as a library you should be prepared for any kind of change, including breaking, even in minor or bugfix releases.

Loki is still a young and active project and there might be some breaking config changes in non-major releases, rest assured this will be clearly communicated and backwards or overlapping compatibility will be provided if possible.

## Changes

There were not as many changes in this release as the last, mainly we wanted to make sure Loki was mostly stable before 1.0.0.  The most notable change is the inclusion of the V11 schema in PR's [1201](https://github.com/grafana/loki/pull/1201) and [1280](https://github.com/grafana/loki/pull/1280).  The V11 schema adds some more data to the index to improve label queries over large amounts of time and series.  Currently we have not updated the Helm or Ksonnet to use the new schema, this will come soon with more details on how it works.

The full list of changes:

* [1280](https://github.com/grafana/loki/pull/1280) **owen-d**: Fix duplicate labels (update cortex)
* [1260](https://github.com/grafana/loki/pull/1260) **rfratto**: pkg/loki: unmarshal module name from YAML
* [1257](https://github.com/grafana/loki/pull/1257) **rfratto**: helm: update default terminationGracePeriodSeconds to 4800
* [1251](https://github.com/grafana/loki/pull/1251) **obitech**: docs: Fix promtail releases download link
* [1248](https://github.com/grafana/loki/pull/1248) **rfratto**: docs: slightly modify language in community Loki packages section
* [1242](https://github.com/grafana/loki/pull/1242) **tarokkk**: fluentd: Suppress unread configuration warning
* [1239](https://github.com/grafana/loki/pull/1239) **pracucci**: Move ReservedLabelTenantID out from a dedicated file
* [1238](https://github.com/grafana/loki/pull/1238) **oke-py**: helm: loki-stack supports k8s 1.16
* [1237](https://github.com/grafana/loki/pull/1237) **joe-elliott**: Rollback google.golang.org/api to 0.8.0
* [1235](https://github.com/grafana/loki/pull/1235) **woodsaj**: ci: update triggers to use new deployment_tools location
* [1234](https://github.com/grafana/loki/pull/1234) **rfratto**: Standardize schema used in `match` stage
* [1233](https://github.com/grafana/loki/pull/1233) **wapmorgan**: Update docker-driver Dockerfile: add tzdb
* [1232](https://github.com/grafana/loki/pull/1232) **rfratto**: Fix drone deploy job
* [1231](https://github.com/grafana/loki/pull/1231) **joe-elliott**: Removed references to Loki free tier
* [1226](https://github.com/grafana/loki/pull/1226) **clickyotomy**: Update dependencies to use weaveworks/common upstream
* [1221](https://github.com/grafana/loki/pull/1221) **slim-bean**: use regex label matcher to not alert on any tail route latencies
* [1219](https://github.com/grafana/loki/pull/1219) **MightySCollins**: docs: Updated Kubernetes docs links in Helm charts
* [1218](https://github.com/grafana/loki/pull/1218) **slim-bean**: update dashboards to include the new /loki/api/v1/* endpoints
* [1217](https://github.com/grafana/loki/pull/1217) **slim-bean**: sum the bad words by name and level
* [1216](https://github.com/grafana/loki/pull/1216) **joe-elliott**: Remove rules that reference no longer existing metrics
* [1215](https://github.com/grafana/loki/pull/1215) **Eraac**: typo url
* [1214](https://github.com/grafana/loki/pull/1214) **takanabe**: Correct wrong document paths about querying
* [1213](https://github.com/grafana/loki/pull/1213) **slim-bean**: Fix docker latest and master tags
* [1212](https://github.com/grafana/loki/pull/1212) **joe-elliott**: Update loki operational
* [1206](https://github.com/grafana/loki/pull/1206) **sandlis**: ksonnet: fix replication always set to 3 in ksonnet
* [1203](https://github.com/grafana/loki/pull/1203) **joe-elliott**: Chunk iterator performance improvement
* [1202](https://github.com/grafana/loki/pull/1202) **beorn7**: Simplify regexp's
* [1201](https://github.com/grafana/loki/pull/1201) **cyriltovena**: Update cortex to bring v11 schema
* [1189](https://github.com/grafana/loki/pull/1189) **putrasattvika**: fluent-plugin: Add client certificate verification
* [1186](https://github.com/grafana/loki/pull/1186) **tarokkk**: fluentd: Refactor label_keys and and add extract_kubernetes_labels configuration

# 0.4.0 (2019-10-24)

A **huge** thanks to the **36 contributors** who submitted **148 PR's** since 0.3.0!

## Notable Changes

* With PR [654](https://github.com/grafana/loki/pull/654) @cyriltovena added a really exciting new capability to Loki, a Prometheus compatible API with support for running metric style queries against your logs! [Take a look at how to write metric queries for logs](https://github.com/grafana/loki/blob/master/docs/logql.md#counting-logs)
    > PLEASE NOTE: To use metric style queries in the current Grafana release 6.4.x you will need to add Loki as a Prometheus datasource in addition to having it as a Log datasource and you will have to select the correct source for querying logs vs metrics, coming soon Grafana will support both logs and metric queries directly to the Loki datasource!
* PR [1022](https://github.com/grafana/loki/pull/1022) (and a few others) @joe-elliott added a new set of HTTP endpoints in conjunction with the work @cyriltovena to create a Prometheus compatible API as well as improve how labels/timestamps are handled
    > IMPORTANT: The new `/api/v1/*` endpoints contain breaking changes on the query paths (push path is unchanged) Eventually the `/api/prom/*` endpoints will be removed
* PR [847](https://github.com/grafana/loki/pull/847) owes a big thanks to @cosmo0920 for contributing his Fluent Bit go plugin, now loki has Fluent Bit plugin support!!

* PR [982](https://github.com/grafana/loki/pull/982) was a couple weeks of painstaking work by @rfratto for a much needed improvement to Loki's docs! [Check them out!](https://github.com/grafana/loki/tree/master/docs)

* PR [980](https://github.com/grafana/loki/pull/980) by @sh0rez improved how flags and config file's are loaded to honor a more traditional order of precedence:
    1. Defaults
    2. Config file
    3. User-supplied flag values (command line arguments)
    > PLEASE NOTE: This is potentially a breaking change if you were passing command line arguments that also existed in a config file in which case the order they are given priority now has changed!

* PR [1062](https://github.com/grafana/loki/pull/1062) and [1089](https://github.com/grafana/loki/pull/1089) have moved Loki from Dep to Go Modules and to Go 1.13


## Loki

### Features/Improvements/Changes

* **Loki** [1171](https://github.com/grafana/loki/pull/1171) **cyriltovena**: Moves request parsing into the loghttp package
* **Loki** [1145](https://github.com/grafana/loki/pull/1145) **joe-elliott**: Update `/loki/api/v1/push` to use the v1 json format
* **Loki** [1128](https://github.com/grafana/loki/pull/1128) **sandlis**: bigtable-backup: list backups just before starting deletion of wanted backups
* **Loki** [1100](https://github.com/grafana/loki/pull/1100) **sandlis**: logging: removed some noise in logs from live-tailing
* **Loki/build** [1089](https://github.com/grafana/loki/pull/1089) **joe-elliott**: Go 1.13
* **Loki** [1088](https://github.com/grafana/loki/pull/1088) **pstibrany**: Updated cortex to latest master.
* **Loki** [1085](https://github.com/grafana/loki/pull/1085) **pracucci**: Do not retry chunks transferring on shutdown in the local dev env
* **Loki** [1084](https://github.com/grafana/loki/pull/1084) **pracucci**: Skip ingester tailer filtering if no filter is set
* **Loki/build**[1062](https://github.com/grafana/loki/pull/1062) **joe-elliott**: dep => go mod
* **Loki** [1049](https://github.com/grafana/loki/pull/1049) **joe-elliott**: Update loki push path
* **Loki** [1044](https://github.com/grafana/loki/pull/1044) **joe-elliott**: Fixed broken logql request filtering
* **Loki/tools** [1043](https://github.com/grafana/loki/pull/1043) **sandlis**: bigtable-backup: use latest bigtable backup docker image with fix for list backups
* **Loki** [1030](https://github.com/grafana/loki/pull/1030) **polar3130**: fix typo in error messages
* **Loki/tools** [1028](https://github.com/grafana/loki/pull/1028) **sandlis**: bigtable-backup: verify backups to work on latest list of backups
* **Loki** [1022](https://github.com/grafana/loki/pull/1022) **joe-elliott**: Loki HTTP/JSON Model Layer
* **Loki** [1016](https://github.com/grafana/loki/pull/1016) **slim-bean**: Revert "Updated stream json objects to be more parse friendly (#1010)"
* **Loki** [1010](https://github.com/grafana/loki/pull/1010) **joe-elliott**: Updated stream json objects to be more parse friendly
* **Loki** [1009](https://github.com/grafana/loki/pull/1009) **cyriltovena**: Make Loki HTTP API more compatible with Prometheus
* **Loki** [1008](https://github.com/grafana/loki/pull/1008) **wardbekker**: Improved Ingester out-of-order error for faster troubleshooting
* **Loki** [1001](https://github.com/grafana/loki/pull/1001) **slim-bean**: Update new API paths
* **Loki** [998](https://github.com/grafana/loki/pull/998) **sandlis**: Change unit of duration params to hours to align it with duration config at other places in Loki
* **Loki** [980](https://github.com/grafana/loki/pull/980) **sh0rez**: feat: configuration source precedence
* **Loki** [948](https://github.com/grafana/loki/pull/948) **sandlis**: limits: limits implementation for loki
* **Loki** [947](https://github.com/grafana/loki/pull/947) **sandlis**: added a variable for storing periodic table duration as an int to be …
* **Loki** [938](https://github.com/grafana/loki/pull/938) **sandlis**: vendoring: update cortex to latest master
* **Loki/tools** [930](https://github.com/grafana/loki/pull/930) **sandlis**: fix incrementing of bigtable_backup_job_backups_created metric
* **Loki/tools** [920](https://github.com/grafana/loki/pull/920) **sandlis**: bigtable-backup tool fix
* **Loki/tools** [895](https://github.com/grafana/loki/pull/895) **sandlis**: bigtable-backup-tool: Improvements
* **Loki** [755](https://github.com/grafana/loki/pull/755) **sandlis**: Use grpc client config from cortex for Ingester to get more control
* **Loki** [654](https://github.com/grafana/loki/pull/654) **cyriltovena**: LogQL: Vector and Range Vector Aggregation.

### Bug Fixes
* **Loki** [1114](https://github.com/grafana/loki/pull/1114) **rfratto**: pkg/ingester: prevent shutdowns from processing during joining handoff
* **Loki** [1097](https://github.com/grafana/loki/pull/1097) **joe-elliott**: Reverted cloud.google.com/go to 0.44.1
* **Loki** [986](https://github.com/grafana/loki/pull/986) **pracucci**: Fix panic in tailer due to race condition between send() and close()
* **Loki** [975](https://github.com/grafana/loki/pull/975) **sh0rez**: fix(distributor): parseError BadRequest
* **Loki** [944](https://github.com/grafana/loki/pull/944) **rfratto**: pkg/querier: fix concurrent access to querier tail clients

## Promtail

### Features/Improvements/Changes

* **Promtail/pipeline** [1179](https://github.com/grafana/loki/pull/1179) **pracucci**: promtail: fix handling of JMESPath expression returning nil while parsing JSON
* **Promtail/pipeline** [1123](https://github.com/grafana/loki/pull/1123) **pracucci**: promtail: added action_on_failure support to timestamp stage
* **Promtail/pipeline** [1122](https://github.com/grafana/loki/pull/1122) **pracucci**: promtail: initialize extracted map with initial labels
* **Promtail/pipeline** [1112](https://github.com/grafana/loki/pull/1112) **cyriltovena**: Add logql filter to match stages and drop capability
* **Promtail/journal** [1109](https://github.com/grafana/loki/pull/1109) **rfratto**: Clarify journal warning
* **Promtail** [1083](https://github.com/grafana/loki/pull/1083) **pracucci**: Increased promtail's backoff settings in prod and improved doc
* **Promtail** [1026](https://github.com/grafana/loki/pull/1026) **erwinvaneyk**: promtail: fix externalURL and path prefix issues
* **Promtail** [976](https://github.com/grafana/loki/pull/976) **slim-bean**: Wrap debug log statements in conditionals to save allocations
* **Promtail** [973](https://github.com/grafana/loki/pull/973) **ctrox**: tests: Set default value for BatchWait as ticker does not accept 0
* **Promtail** [969](https://github.com/grafana/loki/pull/969) **ctrox**: promtail: Use ticker instead of timer for batch wait
* **Promtail** [952](https://github.com/grafana/loki/pull/952) **pracucci**: promtail: add metrics on sent and dropped log entries
* **Promtail** [934](https://github.com/grafana/loki/pull/934) **pracucci**: promtail: do not send the last batch - to ingester - if empty
* **Promtail** [921](https://github.com/grafana/loki/pull/921) **rfratto**: promtail: add "max_age" field to configure cutoff for journal reading
* **Promtail** [883](https://github.com/grafana/loki/pull/883) **adityacs**: Add pipeline unit testing to promtail

### Bugfixes

* **Promtail** [1194](https://github.com/grafana/loki/pull/1194) **slim-bean**: Improve how we record file size metric to avoid a race in our file lagging alert
* **Promtail/journal** [1072](https://github.com/grafana/loki/pull/1072) **rfratto**: build: enable journal in promtail linux release build

## Docs

* **Docs** [1176](https://github.com/grafana/loki/pull/1176) **rfratto**: docs: add example and documentation about using JMESPath literals
* **Docs** [1139](https://github.com/grafana/loki/pull/1139) **joe-elliott**: Moved client docs and add serilog example
* **Docs** [1132](https://github.com/grafana/loki/pull/1132) **kailwallin**: FixedTypo.Update README.md
* **Docs** [1130](https://github.com/grafana/loki/pull/1130) **pracucci**: docs: fix Promtail / Loki capitalization
* **Docs** [1129](https://github.com/grafana/loki/pull/1129) **pracucci**: docs: clarified the relation between retention period and table period
* **Docs** [1124](https://github.com/grafana/loki/pull/1124) **geowa4**: Client recommendations documentation tweaks
* **Docs** [1106](https://github.com/grafana/loki/pull/1106) **cyriltovena**: Add fluent-bit missing link in the main documentation page.
* **Docs** [1099](https://github.com/grafana/loki/pull/1099) **pracucci**: docs: improve table manager documentation
* **Docs** [1094](https://github.com/grafana/loki/pull/1094) **rfratto**: docs: update stages README with the docker and cri stages
* **Docs** [1091](https://github.com/grafana/loki/pull/1091) **daixiang0**: docs(stage): add docker and cri
* **Docs** [1077](https://github.com/grafana/loki/pull/1077) **daixiang0**: doc(fluent-bit): add missing namespace
* **Docs** [1073](https://github.com/grafana/loki/pull/1073) **flouthoc**: Re Fix Docs: PR https://github.com/grafana/loki/pull/1053 got erased due to force push.
* **Docs** [1069](https://github.com/grafana/loki/pull/1069) **daixiang0**: doc: unify GOPATH
* **Docs** [1068](https://github.com/grafana/loki/pull/1068) **daixiang0**: doc: skip jb init when using Tanka
* **Docs** [1067](https://github.com/grafana/loki/pull/1067) **rfratto**: Fix broken links to docs in README.md
* **Docs** [1064](https://github.com/grafana/loki/pull/1064) **jonaskello**: Fix spelling of HTTP header
* **Docs** [1063](https://github.com/grafana/loki/pull/1063) **rfratto**: docs: fix deprecated warning in api.md
* **Docs** [1060](https://github.com/grafana/loki/pull/1060) **rfratto**: Add Drone CI badge to README.md
* **Docs** [1053](https://github.com/grafana/loki/pull/1053) **flouthoc**: Fix Docs: Change Imagepull policy to IfNotpresent / Add loki-canary b…
* **Docs** [1048](https://github.com/grafana/loki/pull/1048) **wassan128**: Loki: Fix README link
* **Docs** [1042](https://github.com/grafana/loki/pull/1042) **daixiang0**: doc(ksonnet): include ksonnet-lib
* **Docs** [1039](https://github.com/grafana/loki/pull/1039) **sh0rez**: doc(production): replace ksonnet with Tanka
* **Docs** [1036](https://github.com/grafana/loki/pull/1036) **sh0rez**: feat: -version flag
* **Docs** [1025](https://github.com/grafana/loki/pull/1025) **oddlittlebird**: Update CONTRIBUTING.md
* **Docs** [1024](https://github.com/grafana/loki/pull/1024) **oddlittlebird**: Update README.md
* **Docs** [1014](https://github.com/grafana/loki/pull/1014) **polar3130**: Fix a link to correct doc and fix a typo
* **Docs** [1006](https://github.com/grafana/loki/pull/1006) **slim-bean**: fixing lots of broken links and a few typos
* **Docs** [1005](https://github.com/grafana/loki/pull/1005) **SmilingNavern**: Fix links to correct doc
* **Docs** [1004](https://github.com/grafana/loki/pull/1004) **rfratto**: docs: fix example with pulling systemd logs
* **Docs** [1003](https://github.com/grafana/loki/pull/1003) **oddlittlebird**: Loki: Update README.md
* **Docs** [984](https://github.com/grafana/loki/pull/984) **tomgs**: Changing "Usage" link in main readme after docs change
* **Docs** [983](https://github.com/grafana/loki/pull/983) **daixiang0**: update positions.yaml location reference
* **Docs** [982](https://github.com/grafana/loki/pull/982) **rfratto**: Documentation Rewrite
* **Docs** [961](https://github.com/grafana/loki/pull/961) **worr**: doc: Add permissions that IAM roles for Loki need
* **Docs** [933](https://github.com/grafana/loki/pull/933) **pracucci**: doc: move promtail doc into dedicated subfolder
* **Docs** [924](https://github.com/grafana/loki/pull/924) **pracucci**: doc: promtail known failure modes
* **Docs** [910](https://github.com/grafana/loki/pull/910) **slim-bean**: docs(build): Update docs around releasing and fix bug in version updating script
* **Docs** [850](https://github.com/grafana/loki/pull/850) **sh0rez**: docs: general documentation rework

## Build

* **Build** [1157](https://github.com/grafana/loki/pull/1157) **daixiang0**: Update golint
* **Build** [1133](https://github.com/grafana/loki/pull/1133) **daixiang0**: bump up golangci to 1.20
* **Build** [1121](https://github.com/grafana/loki/pull/1121) **pracucci**: Publish loki-canary binaries on release
* **Build** [1054](https://github.com/grafana/loki/pull/1054) **pstibrany**: Fix dep check warnings by running dep ensure
* **Build/release** [1018](https://github.com/grafana/loki/pull/1018) **slim-bean**: updating the image version for loki-canary and adding the version increment to the release_prepare script
* **Build/CI** [997](https://github.com/grafana/loki/pull/997) **slim-bean**: full circle
* **Build/CI** [996](https://github.com/grafana/loki/pull/996) **rfratto**: ci/drone: fix deploy command by escaping double quotes in JSON body
* **Build/CI** [995](https://github.com/grafana/loki/pull/995) **slim-bean**: use the loki-build-image for calling circle
* **Build/CI** [994](https://github.com/grafana/loki/pull/994) **slim-bean**: Also need bash for the deploy step from drone
* **Build/CI** [993](https://github.com/grafana/loki/pull/993) **slim-bean**: Add make to the alpine image used for calling the circle deploy task from drone.
* **Build/CI** [992](https://github.com/grafana/loki/pull/992) **sh0rez**: chore(packaging): fix GOPATH being overwritten
* **Build/CI** [991](https://github.com/grafana/loki/pull/991) **sh0rez**: chore(packaging): deploy from drone
* **Build/CI** [990](https://github.com/grafana/loki/pull/990) **sh0rez**: chore(ci/cd): breaking the circle
* **Build** [989](https://github.com/grafana/loki/pull/989) **sh0rez**: chore(packaging): simplify tagging
* **Build** [981](https://github.com/grafana/loki/pull/981) **sh0rez**: chore(packaging): loki windows/amd64
* **Build** [958](https://github.com/grafana/loki/pull/958) **daixiang0**: sync release pkgs name with release note
* **Build/CI** [914](https://github.com/grafana/loki/pull/914) **rfratto**: ci: update apt-get before installing deps for rootless step
* **Build** [911](https://github.com/grafana/loki/pull/911) **daixiang0**: optimize image tag script

## Deployment

* **Ksonnet** [1023](https://github.com/grafana/loki/pull/1023) **slim-bean**: make promtail daemonset name configurable
* **Ksonnet** [1021](https://github.com/grafana/loki/pull/1021) **rfratto**: ksonnet: update memcached and memcached-exporter images
* **Ksonnet** [1020](https://github.com/grafana/loki/pull/1020) **rfratto**: ksonnet: use consistent hashing in memcached client configs
* **Ksonnet** [1017](https://github.com/grafana/loki/pull/1017) **slim-bean**: make promtail configmap name configurable
* **Ksonnet** [946](https://github.com/grafana/loki/pull/946) **rfratto**: ksonnet: remove prefix from kvstore.consul settings in loki config
* **Ksonnet** [926](https://github.com/grafana/loki/pull/926) **slim-bean**: feat(promtail): Make cluster role configurable
<!-- -->
* **Helm** [1174](https://github.com/grafana/loki/pull/1174) **rally25rs**: loki-stack: Add release name to prometheus service name.
* **Helm** [1152](https://github.com/grafana/loki/pull/1152) **nicr9**: docs(helm): fix broken link to grafana datasource
* **Helm** [1134](https://github.com/grafana/loki/pull/1134) **minhdanh**: Helm chart: Allow additional scrape_configs to be added
* **Helm** [1111](https://github.com/grafana/loki/pull/1111) **ekarlso**: helm: Add support for passing arbitrary secrets
* **Helm** [1110](https://github.com/grafana/loki/pull/1110) **marcosnils**: Bump grafana image in loki helm chart
* **Helm** [1104](https://github.com/grafana/loki/pull/1104) **marcosnils**: <Examples>: Deploy prometheus from helm chart
* **Helm** [1058](https://github.com/grafana/loki/pull/1058) **polar3130**: Helm: Remove default value of storageClassName in loki/loki helm chart
* **Helm** [1056](https://github.com/grafana/loki/pull/1056) **polar3130**: Helm: Fix the reference error of loki/loki helm chart
* **Helm** [967](https://github.com/grafana/loki/pull/967) **makocchi-git**: helm chart: Add missing operator to promtail
* **Helm** [937](https://github.com/grafana/loki/pull/937) **minhdanh**: helm chart: Add support for additional labels and scrapeTimeout for serviceMonitors
* **Helm** [909](https://github.com/grafana/loki/pull/909) **angelbarrera92**: Feature: Add extra containers to loki helm chart
* **Helm** [855](https://github.com/grafana/loki/pull/855) **ikeeip**: set helm chart appVersion while release
* **Helm** [675](https://github.com/grafana/loki/pull/675) **cyriltovena**: Helm default ingester config

## Loki Canary

* **Loki-canary** [1137](https://github.com/grafana/loki/pull/1137) **slim-bean**: Add some additional logging to the canary on queries
* **Loki-canary** [1131](https://github.com/grafana/loki/pull/1131) **rfratto**: pkg/canary: use default HTTP client when reading from Loki

## Logcli

* **Logcli** [1168](https://github.com/grafana/loki/pull/1168) **sh0rez**: feat(cli): order flags by categories
* **Logcli** [1115](https://github.com/grafana/loki/pull/1115) **pracucci**: logcli: introduced QueryStringBuilder utility to clean up query string encoding
* **Logcli** [1103](https://github.com/grafana/loki/pull/1103) **pracucci**: logcli: added --step support to query command
* **Logcli** [987](https://github.com/grafana/loki/pull/987) **joe-elliott**: Logcli: Add Support for New Query Path

## Tooling

* **Dashboards** [1188](https://github.com/grafana/loki/pull/1188) **joe-elliott**: Adding Operational dashboards
* **Dashboards** [1143](https://github.com/grafana/loki/pull/1143) **joe-elliott**: Improved compression ratio histogram
* **Dashboards** [1126](https://github.com/grafana/loki/pull/1126) **joe-elliott**: Fix Loki Chunks Dashboard
* **Tools** [1108](https://github.com/grafana/loki/pull/1108) **joe-elliott**: Updated push path to current prod

## Plugins

* **DockerDriver** [972](https://github.com/grafana/loki/pull/972) **cyriltovena**: Add stream label to docker driver
* **DockerDriver** [971](https://github.com/grafana/loki/pull/971) **cyriltovena**: Allow to pass max-size and max-file to the docker driver
* **DockerDriver** [970](https://github.com/grafana/loki/pull/970) **mindfl**: docker-driver compose labels support
<!-- -->
* **Fluentd** [928](https://github.com/grafana/loki/pull/928) **candlerb**: fluent-plugin-grafana-loki: Escape double-quotes in labels, and suppress labels with value nil
<!-- -->
* **Fluent Bit** [1155](https://github.com/grafana/loki/pull/1155) **cyriltovena**: rollback fluent-bit push path until we release 0.4
* **Fluent Bit** [1096](https://github.com/grafana/loki/pull/1096) **JensErat**: fluent-bit: edge case tests
* **Fluent Bit** [847](https://github.com/grafana/loki/pull/847) **cosmo0920**: fluent-bit shared object go plugin

## Misc

Loki is now using a Bot to help keep issues and PR's pruned based on age/relevancy.  Please don't hesitate to comment on an issue or PR that you think was closed by the stale-bot which you think should remain open!!

* **Github** [965](https://github.com/grafana/loki/pull/965) **rfratto**: Change label used to keep issues from being marked as stale to keepalive
* **Github** [964](https://github.com/grafana/loki/pull/964) **rfratto**: Add probot-stale configuration to close stale issues.











# 0.3.0 (2019-08-16)

### Features/Enhancements


* **Loki** [877](https://github.com/grafana/loki/pull/877) **pracucci**: loki: Improve Tailer loop
* **Loki** [870](https://github.com/grafana/loki/pull/870) **sandlis**: bigtable-backup: update docker image for bigtable-backup tool
* **Loki** [862](https://github.com/grafana/loki/pull/862) **sandlis**: live-tailing: preload all the historic entries before query context is cancelled
* **Loki** [858](https://github.com/grafana/loki/pull/858) **pracucci**: loki: removed unused TestGZIPCompression
* **Loki** [854](https://github.com/grafana/loki/pull/854) **adityacs**: Readiness probe for querier
* **Loki** [851](https://github.com/grafana/loki/pull/851) **cyriltovena**: Add readiness probe to distributor deployment.
* **Loki** [894](https://github.com/grafana/loki/pull/894) **rfratto**: ksonnet: update ingester config to transfer chunks on rollout
<!-- -->
* **Build** [901](https://github.com/grafana/loki/pull/901) **sh0rez**: chore(packaging): set tag length to 7
* **Build** [900](https://github.com/grafana/loki/pull/900) **sh0rez**: chore(ci/cd): fix grafanasaur credentials and CircleCI image build
* **Build** [891](https://github.com/grafana/loki/pull/891) **sh0rez**: chore(ci/cd): build containers using drone.io
* **Build** [888](https://github.com/grafana/loki/pull/888) **rfratto**: Makefile: disable building promtail with systemd support on non-amd64 platforms
* **Build** [887](https://github.com/grafana/loki/pull/887) **slim-bean**: chore(packaging): Dockerfile make avoid containers
* **Build** [886](https://github.com/grafana/loki/pull/886) **sh0rez**: chore(packaging): wrong executable format
* **Build** [855](https://github.com/grafana/loki/pull/855) **ikeeip**: set helm chart appVersion while release
<!-- -->
* **Promtail** [856](https://github.com/grafana/loki/pull/856) **martinbaillie**: promtail: Add ServiceMonitor and headless Service
* **Promtail** [809](https://github.com/grafana/loki/pull/809) **rfratto**: Makefile: build promtail with CGO_ENABLED if GOHOSTOS=GOOS=linux
* **Promtail** [730](https://github.com/grafana/loki/pull/730) **rfratto**: promtail: Add systemd journal support

> 809, 730 NOTE: Systemd journal support is currently limited to amd64 images, arm support should come in the future when the transition to building the arm image and binaries is done natively via an arm container
<!-- -->
* **Docs** [896](https://github.com/grafana/loki/pull/896) **dalance**: docs: fix link format
* **Docs** [876](https://github.com/grafana/loki/pull/876) **BouchaaraAdil**: update Docs: update Retention section on Operations doc file
* **Docs** [864](https://github.com/grafana/loki/pull/864) **temal-**: docs: Replace old values in operations.md
* **Docs** [853](https://github.com/grafana/loki/pull/853) **cyriltovena**: Add governance documentation
<!-- -->
* **Deployment** [874](https://github.com/grafana/loki/pull/874) **slim-bean**: make our ksonnet a little more modular by parameterizing the chunk and index stores
* **Deployment** [857](https://github.com/grafana/loki/pull/857) **slim-bean**: Reorder relabeling rules to prevent pod label from overwriting config define labels

> 857 POSSIBLY BREAKING: If you relied on a custom pod label to overwrite one of the labels configured by the other sections of the scrape config: `job`, `namespace`, `instance`, `container_name` and/or `__path__`, this will no longer happen, the custom pod labels are now loaded first and will be overwritten by any of these listed labels.


### Fixes

* **Loki** [897](https://github.com/grafana/loki/pull/897) **pracucci**: Fix panic in tailer when an ingester is removed from the ring while tailing
* **Loki** [880](https://github.com/grafana/loki/pull/880) **cyriltovena**: fix a bug where nil line buffer would be put back
* **Loki** [859](https://github.com/grafana/loki/pull/859) **pracucci**: loki: Fixed out of order entries allowed in a chunk on edge case
<!-- -->
* **Promtail** [893](https://github.com/grafana/loki/pull/893) **rfratto**: pkg/promtail/positions: remove executable bit from positions file
<!-- -->
* **Deployment** [867](https://github.com/grafana/loki/pull/867) **slim-bean**: Update read dashboard to include only query and label query routes
* **Deployment** [865](https://github.com/grafana/loki/pull/865) **sandlis**: fix broken jsonnet for querier
<!-- -->
* **Canary** [889](https://github.com/grafana/loki/pull/889) **slim-bean**: fix(canary): Fix Flaky Tests
<!-- -->
* **Pipeline** [869](https://github.com/grafana/loki/pull/869) **jojohappy**: Pipeline: Fixed labels process test with same objects
<!-- -->
* **Logcli** [863](https://github.com/grafana/loki/pull/863) **adityacs**: Fix Nolabels parse metrics


# 0.2.0 (2019-08-02)

There were over 100 PR's merged since 0.1.0 was released, here's a highlight:

### Features / Enhancements

* **Loki**:  [521](https://github.com/grafana/loki/pull/521) Query label values and names are now fetched from the store.
* **Loki**:  [541](https://github.com/grafana/loki/pull/541) Improvements in live tailing of logs.
* **Loki**: [713](https://github.com/grafana/loki/pull/713) Storage memory improvement.
* **Loki**: [764](https://github.com/grafana/loki/pull/764) Tailing can fetch previous logs for context.
* **Loki**: [782](https://github.com/grafana/loki/pull/782) Performance improvement: Query storage by iterating through chunks in batches.
* **Loki**: [788](https://github.com/grafana/loki/pull/788) Querier timeouts.
* **Loki**: [794](https://github.com/grafana/loki/pull/794) Support ingester chunk transfer on shutdown.
* **Loki**: [729](https://github.com/grafana/loki/pull/729) Bigtable backup tool support.
<!-- -->
* **Pipeline**: [738](https://github.com/grafana/loki/pull/738) Added a template stage for manipulating label values.
* **Pipeline**: [732](https://github.com/grafana/loki/pull/732) Support for Unix timestamps.
* **Pipeline**: [760](https://github.com/grafana/loki/pull/760) Support timestamps without year.
<!-- -->
* **Helm**:  [641](https://github.com/grafana/loki/pull/641) Helm integration testing.
* **Helm**: [824](https://github.com/grafana/loki/pull/824) Add service monitor.
* **Helm**: [830](https://github.com/grafana/loki/pull/830) Customize namespace.
<!-- -->
* **Docker-Plugin**: [663](https://github.com/grafana/loki/pull/663) Created a Docker logging driver plugin.
<!-- -->
* **Fluent-Plugin**: [669](https://github.com/grafana/loki/pull/669) Ability to specify keys to remove.
* **Fluent-Plugin**: [709](https://github.com/grafana/loki/pull/709) Multi-worker support.
* **Fluent-Plugin**: [792](https://github.com/grafana/loki/pull/792) Add prometheus for metrics and update gems.
<!-- -->
* **Build**: [668](https://github.com/grafana/loki/pull/668),[762](https://github.com/grafana/loki/pull/762) Build multiple architecture containers.
<!-- -->
* **Loki-Canary**: [772](https://github.com/grafana/loki/pull/772) Moved into Loki project.

### Bugfixes

There were many fixes, here are a few of the most important:

* **Promtail**: [650](https://github.com/grafana/loki/pull/650) Build on windows.
* **Fluent-Plugin**: [667](https://github.com/grafana/loki/pull/667) Rename fluent plugin.
* **Docker-Plugin**: [813](https://github.com/grafana/loki/pull/813) Fix panic for newer docker version (18.09.7+).


# 0.1.0 (2019-06-03)

First (beta) Release!<|MERGE_RESOLUTION|>--- conflicted
+++ resolved
@@ -57,14 +57,11 @@
 * [11195](https://github.com/grafana/loki/pull/11195) **canuteson** Generate tsdb_shipper storage_config even if using_boltdb_shipper is false
 * [9831](https://github.com/grafana/loki/pull/9831) **sijmenhuizenga**: Fix Promtail excludepath not evaluated on newly added files.
 * [11551](https://github.com/grafana/loki/pull/11551) **dannykopping** Do not reflect label names in request metrics' "route" label.
-<<<<<<< HEAD
 * [11563](https://github.com/grafana/loki/pull/11563) **ptqa** Fix duplicate logs from docker containers.
-=======
 * [11601](https://github.com/grafana/loki/pull/11601) **dannykopping** Ruler: Fixed a panic that can be caused by concurrent read-write access of tenant configs when there are a large amount of rules.
 * [11606](https://github.com/grafana/loki/pull/11606) **dannykopping** Fixed regression adding newlines to HTTP error response bodies which may break client integrations.
 * [11657](https://github.com/grafana/loki/pull/11657) **ashwanthgoli** Log results cache: compose empty response based on the request being served to avoid returning incorrect limit or direction.
 * [11587](https://github.com/grafana/loki/pull/11587) **trevorwhitney** Fix semantics of label parsing logic of metrics and logs queries. Both only parse the first label if multiple extractions into the same label are requested.
->>>>>>> a199662f
 
 ##### Changes
 
