--- conflicted
+++ resolved
@@ -42,11 +42,8 @@
 * [6349](https://github.com/grafana/loki/pull/6349) **simonswine**: Update the default HTTP listen port from 80 to 3100. Make sure to configure the port explicitly if you are using port 80.
 * [6835](https://github.com/grafana/loki/pull/6835) **DylanGuedes**: Add new per-tenant query timeout configuration and remove engine query timeout.
 * [7212](https://github.com/grafana/loki/pull/7212) **Juneezee**: Replaces deprecated `io/ioutil` with `io` and `os`.
-<<<<<<< HEAD
 * [7292](https://github.com/grafana/loki/pull/7292) **jmherbst**: Add string conversion to value based drops to more intuitively match numeric fields. String conversion failure will result in no lines being dropped.
-=======
 * [7361](https://github.com/grafana/loki/pull/7361) **szczepad**: Renames metric `loki_log_messages_total` to `loki_internal_log_messages_total`
->>>>>>> 7debe7c2
 
 #### Promtail
 
