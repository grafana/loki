## Main

<<<<<<< HEAD
## 2.3.0 (2021/08/06)
=======
* [4111](https://github.com/grafana/loki/pull/4111) **owen-d**: Introduce `ingester.index-shards`
* [3627](https://github.com/grafana/loki/pull/3627) **MichelHollands**: Update vendored Cortex to 2d8477c4a325
* [3532](https://github.com/grafana/loki/pull/3532) **MichelHollands**: Update vendored Cortex to 8a2e2c1eeb65
* [3446](https://github.com/grafana/loki/pull/3446) **pracucci, owen-d**: Remove deprecated config `querier.split-queries-by-day` in favor of `querier.split-queries-by-interval`
* [3586](https://github.com/grafana/loki/pull/3587) **rsteneteg** Remove filemanager targets that no longer has any tails, to allow them to be recreated with the proper path
* [3739](https://github.com/grafana/loki/pull/3739) **rsteneteg** Allow users to run instant queries in the past using LogCLI
* [4020](https://github.com/grafana/loki/pull/4020) **simonswine** Prevent path traversal attack from users able to control the HTTP header `X-Scope-OrgID`. (Users only have control of the HTTP header when Loki is not frontend by an auth proxy validating the tenant IDs) (CVE-2021-36156 CVE-2021-36157)
>>>>>>> 1a970c54

Release notes for 2.3.0 can be found on the [release notes page](https://grafana.com/docs/loki/latest/release-notes/v2-3/)

### All Changes

#### Loki
* [4048](https://github.com/grafana/loki/pull/4048) **dannykopping**: Ruler: implementing write relabelling on recording rule samples
* [4091](https://github.com/grafana/loki/pull/4091) **cyriltovena**: Fixes instant queries in the frontend.
* [4087](https://github.com/grafana/loki/pull/4087) **cyriltovena**: Fixes unaligned shards between ingesters and storage.
* [4047](https://github.com/grafana/loki/pull/4047) **cyriltovena**: Add min_sharding_lookback limits to the frontends
* [4027](https://github.com/grafana/loki/pull/4027) **jdbaldry**: fix: Restore /config endpoint and correct handlerFunc for buildinfo
* [4020](https://github.com/grafana/loki/pull/4020) **simonswine**: Restrict path segments in TenantIDs (CVE-2021-36156 CVE-2021-36157)
* [4019](https://github.com/grafana/loki/pull/4019) **cyriltovena**: Improve decoding of JSON responses.
* [4018](https://github.com/grafana/loki/pull/4018) **sandeepsukhani**: Compactor improvements
* [4017](https://github.com/grafana/loki/pull/4017) **aknuds1**: Chore: Upgrade Prometheus and Cortex
* [3996](https://github.com/grafana/loki/pull/3996) **owen-d**: fixes a badly referenced variable name in StepEvaluator code
* [3995](https://github.com/grafana/loki/pull/3995) **owen-d**: Headblock interop
* [3992](https://github.com/grafana/loki/pull/3992) **MichelHollands**: Update Cortex version
* [3991](https://github.com/grafana/loki/pull/3991) **periklis**: Add LogQL AST walker
* [3990](https://github.com/grafana/loki/pull/3990) **cyriltovena**: Intern label keys for LogQL parser.
* [3986](https://github.com/grafana/loki/pull/3986) **kavirajk**: Ip matcher for LogQL
* [3984](https://github.com/grafana/loki/pull/3984) **jeschkies**: Filter instant queries and shard them.
* [3983](https://github.com/grafana/loki/pull/3983) **cyriltovena**: Reject labels with invalid runes when using implicit extraction parser.
* [3981](https://github.com/grafana/loki/pull/3981) **owen-d**: fixes chunk size method in facade
* [3979](https://github.com/grafana/loki/pull/3979) **MichelHollands**: Add a chunk filterer field to the config
* [3977](https://github.com/grafana/loki/pull/3977) **sandeepsukhani**: add a metric for counting number of failures in opening existing active index files
* [3976](https://github.com/grafana/loki/pull/3976) **sandeepsukhani**: fix flaky retention tests
* [3974](https://github.com/grafana/loki/pull/3974) **owen-d**: WAL Replay counter
* [3973](https://github.com/grafana/loki/pull/3973) **56quarters**: Use the Cortex wrapper for getting tenant ID from a context
* [3972](https://github.com/grafana/loki/pull/3972) **jeschkies**: Return build info under `/loki/api/v1/status/buildinfo`.
* [3970](https://github.com/grafana/loki/pull/3970) **sandeepsukhani**: log name of the file failed to open during startup by ingester
* [3969](https://github.com/grafana/loki/pull/3969) **sandeepsukhani**: add some tests in compactor and fix a bug in IntervalHasExpiredChunks check in retention with tests
* [3968](https://github.com/grafana/loki/pull/3968) **cyriltovena**: Improve head chunk allocations when reading samples.
* [3967](https://github.com/grafana/loki/pull/3967) **sandeepsukhani**: fix a panic in compactor when retention is not enabled
* [3966](https://github.com/grafana/loki/pull/3966) **sandeepsukhani**: fix panic in compactor when retention is not enabled
* [3957](https://github.com/grafana/loki/pull/3957) **owen-d**: Unordered head block
* [3949](https://github.com/grafana/loki/pull/3949) **cyriltovena**: Allow no overrides config for tenants.
* [3946](https://github.com/grafana/loki/pull/3946) **cyriltovena**: Improve marker file current time metrics.
* [3934](https://github.com/grafana/loki/pull/3934) **sandeepsukhani**: optimize table retetion
* [3932](https://github.com/grafana/loki/pull/3932) **Timbus**: Parser: Allow literal control chars in logfmt decoder
* [3929](https://github.com/grafana/loki/pull/3929) **sandeepsukhani**: remove boltdb files from ingesters on startup which do not have a index bucket
* [3928](https://github.com/grafana/loki/pull/3928) **dannykopping**: Querier/Ingester: Fixing json expression parser bug
* [3919](https://github.com/grafana/loki/pull/3919) **github-vincent-miszczak**: Add ingester.autoforget-unhealthy-timeout opt-in feature
* [3888](https://github.com/grafana/loki/pull/3888) **kavirajk**: Make `overrides` configmap names and mount path as variables.
* [3871](https://github.com/grafana/loki/pull/3871) **kavirajk**: Add explict syntax for using `pattern` parser
* [3865](https://github.com/grafana/loki/pull/3865) **sandeepsukhani**: feat: index-gateway for boltdb-shipper index store
* [3856](https://github.com/grafana/loki/pull/3856) **cyriltovena**: Shards Series API.
* [3852](https://github.com/grafana/loki/pull/3852) **cyriltovena**: Shard ingester queries.
* [3849](https://github.com/grafana/loki/pull/3849) **cyriltovena**: Logs ingester and store queries boundaries.
* [3840](https://github.com/grafana/loki/pull/3840) **cyriltovena**: Add retention label to loki_distributor_bytes_received_total metrics
** [3837](https://github.com/grafana/loki/pull/3837) **cyriltovena**: LogQL: Pattern Parser
* [3835](https://github.com/grafana/loki/pull/3835) **sesky4**: lz4: update lz4 version to v4.1.7 to avoid possibly panic
* [3833](https://github.com/grafana/loki/pull/3833) **cyriltovena**: Fixes a flaky retention test.
* [3827](https://github.com/grafana/loki/pull/3827) **sandeepsukhani**: Logs deletion fixes
* [3816](https://github.com/grafana/loki/pull/3816) **dannykopping**: Extracting queue interface
* [3807](https://github.com/grafana/loki/pull/3807) **dannykopping**: Loki: allow for multiple targets
* [3797](https://github.com/grafana/loki/pull/3797) **dannykopping**: Exposing remote writer for use in integration tests
* [3792](https://github.com/grafana/loki/pull/3792) **MichelHollands**: Add a QueryFrontendTripperware module
* [3785](https://github.com/grafana/loki/pull/3785) **sandeepsukhani**: just log a warning when a store type other than boltdb-shipper is detected when custom retention is enabled
* [3772](https://github.com/grafana/loki/pull/3772) **sandeepsukhani**: initialize retention and deletion components only when they are enabled
* [3771](https://github.com/grafana/loki/pull/3771) **sandeepsukhani**: revendor cortex to latest master
* [3769](https://github.com/grafana/loki/pull/3769) **sandeepsukhani**: reduce allocs in delete requests manager by reusing slice for tracing non-deleted intervals for chunks
* [3766](https://github.com/grafana/loki/pull/3766) **dannykopping**: Ruler: Recording Rules
* [3763](https://github.com/grafana/loki/pull/3763) **cyriltovena**: Fixes parser labels hint for grouping.
* [3762](https://github.com/grafana/loki/pull/3762) **cyriltovena**: Improve mark file processing.
* [3758](https://github.com/grafana/loki/pull/3758) **owen-d**: exposes loki codec
* [3746](https://github.com/grafana/loki/pull/3746) **sandeepsukhani**: Boltdb shipper deletion fixes
* [3743](https://github.com/grafana/loki/pull/3743) **cyriltovena**: Replace satori.uuid with gofrs/uuid
* [3736](https://github.com/grafana/loki/pull/3736) **cyriltovena**: Add fromJson to the template stage.
* [3733](https://github.com/grafana/loki/pull/3733) **cyriltovena**: Fixes a goroutine leak in the store when doing cancellation.
* [3706](https://github.com/grafana/loki/pull/3706) **cyriltovena**: Improve retention mark files.
* [3700](https://github.com/grafana/loki/pull/3700) **slim-bean**: Loki: Add a flag for queriers to run standalone and only query store
* [3693](https://github.com/grafana/loki/pull/3693) **cyriltovena**: Removes file sync syscall for compaction.
* [3688](https://github.com/grafana/loki/pull/3688) **sandeepsukhani**: Logs deletion support for boltdb-shipper store
* [3687](https://github.com/grafana/loki/pull/3687) **cyriltovena**: Use model.Duration for easy yaml/json marshalling.
* [3686](https://github.com/grafana/loki/pull/3686) **cyriltovena**: Fixes a panic with the frontend when use with downstream URL.
* [3677](https://github.com/grafana/loki/pull/3677) **cyriltovena**: Deprecate max_look_back_period in the chunk storage.
* [3673](https://github.com/grafana/loki/pull/3673) **cyriltovena**: Pass in the now value to the retention.
* [3672](https://github.com/grafana/loki/pull/3672) **cyriltovena**: Use pgzip in the compactor.
* [3665](https://github.com/grafana/loki/pull/3665) **cyriltovena**: Trigger compaction prior retention.
* [3664](https://github.com/grafana/loki/pull/3664) **owen-d**: revendor compatibility: various prom+k8s+cortex
* [3643](https://github.com/grafana/loki/pull/3643) **cyriltovena**: Rejects push requests with  streams without labels.
* [3642](https://github.com/grafana/loki/pull/3642) **cyriltovena**: Custom Retention
* [3641](https://github.com/grafana/loki/pull/3641) **owen-d**: removes naming collision
* [3632](https://github.com/grafana/loki/pull/3632) **kavirajk**: replace `time.Duration` -> `model.Duration` for `Limits`.
* [3628](https://github.com/grafana/loki/pull/3628) **kavirajk**: Add json struct tags to limits.
* [3627](https://github.com/grafana/loki/pull/3627) **MichelHollands**: Update cortex to 1.8
* [3623](https://github.com/grafana/loki/pull/3623) **slim-bean**: Loki/Promtail: Client Refactor
* [3619](https://github.com/grafana/loki/pull/3619) **liguozhong**: [ui] add '/config' page
* [3618](https://github.com/grafana/loki/pull/3618) **MichelHollands**: Add interceptor override and make ingester and cfg public
* [3605](https://github.com/grafana/loki/pull/3605) **sandeepsukhani**: cleanup boltdb files failing to open during loading tables which are possibly corrupt
* [3603](https://github.com/grafana/loki/pull/3603) **cyriltovena**: Adds chunk filter hook for ingesters.
* [3602](https://github.com/grafana/loki/pull/3602) **MichelHollands**: Loli: Make the store field public
* [3595](https://github.com/grafana/loki/pull/3595) **owen-d**: locks trailers during iteration
* [3594](https://github.com/grafana/loki/pull/3594) **owen-d**: adds distributor replication factor metric
* [3573](https://github.com/grafana/loki/pull/3573) **cyriltovena**: Fixes a race when using specific tenant and multi-client.
* [3569](https://github.com/grafana/loki/pull/3569) **cyriltovena**: Add a chunk filter hook in the store.
* [3566](https://github.com/grafana/loki/pull/3566) **cyriltovena**: Properly release the ticker in Loki client.
* [3564](https://github.com/grafana/loki/pull/3564) **cyriltovena**: Improve matchers validations.
* [3563](https://github.com/grafana/loki/pull/3563) **sandeepsukhani**: ignore download of missing boltdb files possibly removed during compaction
* [3562](https://github.com/grafana/loki/pull/3562) **cyriltovena**: Fixes a test from #3216.
* [3553](https://github.com/grafana/loki/pull/3553) **cyriltovena**: Add a target to reproduce fuzz testcase
* [3550](https://github.com/grafana/loki/pull/3550) **cyriltovena**: Fixes a bug in MatrixStepper when sharding queries.
* [3549](https://github.com/grafana/loki/pull/3549) **MichelHollands**: LBAC changes
* [3544](https://github.com/grafana/loki/pull/3544) **alrs**: single import of jsoniter in logql subpackages
* [3540](https://github.com/grafana/loki/pull/3540) **cyriltovena**: Support for single step metric query.
* [3532](https://github.com/grafana/loki/pull/3532) **MichelHollands**: Loki: Update cortex version and fix resulting changes
* [3530](https://github.com/grafana/loki/pull/3530) **sandeepsukhani**: split series api queries by day in query-frontend
* [3517](https://github.com/grafana/loki/pull/3517) **cyriltovena**: Fixes a race introduced by #3434.
* [3515](https://github.com/grafana/loki/pull/3515) **cyriltovena**: Add sprig text/template functions to template stage.
* [3509](https://github.com/grafana/loki/pull/3509) **sandeepsukhani**: fix live tailing of logs from Loki
* [3572](https://github.com/grafana/loki/pull/3572) **slim-bean**: Loki: Distributor log message bodySize should always reflect the compressed size
* [3496](https://github.com/grafana/loki/pull/3496) **owen-d**: reduce replay flush threshold
* [3491](https://github.com/grafana/loki/pull/3491) **sandeepsukhani**: make prefix for keys of objects created by boltdb-shipper configurable
* [3487](https://github.com/grafana/loki/pull/3487) **cyriltovena**: Set the byte slice cap correctly when unsafely converting string.
* [3471](https://github.com/grafana/loki/pull/3471) **cyriltovena**: Set a max size for the logql parser to 5k.
* [3470](https://github.com/grafana/loki/pull/3470) **cyriltovena**: Fixes Issue 28593: loki:fuzz_parse_expr: Timeout in fuzz_parse_expr.
* [3469](https://github.com/grafana/loki/pull/3469) **cyriltovena**: Fixes out-of-memory fuzzing issue.
* [3466](https://github.com/grafana/loki/pull/3466) **pracucci**: Upgrade Cortex
* [3455](https://github.com/grafana/loki/pull/3455) **garrettlish**: Implement offset modifier for range vector aggregation in LogQL
* [3434](https://github.com/grafana/loki/pull/3434) **adityacs**: support math functions in line_format and label_format
* [3216](https://github.com/grafana/loki/pull/3216) **sandeepsukhani**: check for stream selectors to have atleast one equality matcher
* [3050](https://github.com/grafana/loki/pull/3050) **cyriltovena**: first_over_time and last_over_time

#### Docs
* [4031](https://github.com/grafana/loki/pull/4031) **KMiller-Grafana**: Docs: add weights to YAML metadata to order the LogQL subsections
* [4029](https://github.com/grafana/loki/pull/4029) **bearice**: Docs: Update S3 permissions list
* [4026](https://github.com/grafana/loki/pull/4026) **KMiller-Grafana**: Docs: correct fluentbit config value for DqueSync
* [4024](https://github.com/grafana/loki/pull/4024) **KMiller-Grafana**: Docs: fix bad links
* [4016](https://github.com/grafana/loki/pull/4016) **lizzzcai**: <docs>:fix typo in remote debugging docs
* [4012](https://github.com/grafana/loki/pull/4012) **KMiller-Grafana**: Revise portions of the docs LogQL section
* [3998](https://github.com/grafana/loki/pull/3998) **owen-d**: Fixes regexReplaceAll docs
* [3980](https://github.com/grafana/loki/pull/3980) **KMiller-Grafana**: Docs: Revise/update the overview section.
* [3965](https://github.com/grafana/loki/pull/3965) **mamil**: fix typos
* [3962](https://github.com/grafana/loki/pull/3962) **KMiller-Grafana**: Docs: added new target (docs-next) to the docs' Makefile.
* [3956](https://github.com/grafana/loki/pull/3956) **sandeepsukhani**: add config and documentation about index-gateway
* [3938](https://github.com/grafana/loki/pull/3938) **seiffert**: Doc: List 'compactor' as valid value for target option
* [3936](https://github.com/grafana/loki/pull/3936) **lukahartwig**: Fix typo
* [3921](https://github.com/grafana/loki/pull/3921) **KMiller-Grafana**: Docs: revise the LogCLI subsection
* [3911](https://github.com/grafana/loki/pull/3911) **KMiller-Grafana**: Docs: Make identification of experimental items consistent and obvious
* [3910](https://github.com/grafana/loki/pull/3910) **KMiller-Grafana**: Docs: add structure for a release notes section
* [3909](https://github.com/grafana/loki/pull/3909) **kavirajk**: Sync `main` branch docs to `next` folder
* [3899](https://github.com/grafana/loki/pull/3899) **KMiller-Grafana**: Docs: correct “ and ” with " and same with single quote mark.
* [3897](https://github.com/grafana/loki/pull/3897) **kavirajk**: Update steps to release versioned docs
* [3882](https://github.com/grafana/loki/pull/3882) **KMiller-Grafana**: Docs: improve section on building from source
* [3876](https://github.com/grafana/loki/pull/3876) **ivanahuckova**: Documentation: Unify spelling of backtick in documentation
* [3873](https://github.com/grafana/loki/pull/3873) **KMiller-Grafana**: Docs: remove duplicated arch info from the overview section
* [3875](https://github.com/grafana/loki/pull/3875) **kavirajk**: Add missing `-querier.max-concurrent` config in the doc
* [3868](https://github.com/grafana/loki/pull/3868) **sanadhis**: docs: http_path_prefix as correct item of server_config
* [3860](https://github.com/grafana/loki/pull/3860) **KMiller-Grafana**: Docs: Correct capitalization and formatting of "Promtail"
* [3851](https://github.com/grafana/loki/pull/3851) **dannykopping**: Ruler: documentation for recording rules
* [3846](https://github.com/grafana/loki/pull/3846) **crockk**: Docs: Minor syntax tweaks for consistency
* [3843](https://github.com/grafana/loki/pull/3843) **azuwis**: multiline: Add regex stage example and note
* [3829](https://github.com/grafana/loki/pull/3829) **arempter**: Add oauth2 docs options for promtail client
* [3828](https://github.com/grafana/loki/pull/3828) **julienduchesne**: Fix broken link in `Windows Event Log` scraping docs
* [3826](https://github.com/grafana/loki/pull/3826) **sandeepsukhani**: docs for logs deletion feature
* [3824](https://github.com/grafana/loki/pull/3824) **KMiller-Grafana**: Docs: add and order missing design docs
* [3823](https://github.com/grafana/loki/pull/3823) **KMiller-Grafana**: Docs: updates
* [3815](https://github.com/grafana/loki/pull/3815) **paketb0te**: Docs: fixed typo in "Loki compared to other log systems" (levels -> labels)
* [3810](https://github.com/grafana/loki/pull/3810) **alegmal**: documentation:  corrected double "the the" in index.md
* [3799](https://github.com/grafana/loki/pull/3799) **bt909**: docs: Add memached_client parameter "addresses" list
* [3798](https://github.com/grafana/loki/pull/3798) **bt909**: docs: Change redis configuration value for enabling TLS to correct syntax
* [3790](https://github.com/grafana/loki/pull/3790) **KMiller-Grafana**: Docs: remove unnecessary lists of sections
* [3775](https://github.com/grafana/loki/pull/3775) **cyriltovena**: Retention doc
* [3764](https://github.com/grafana/loki/pull/3764) **slim-bean**: Docs: fix makefile
* [3757](https://github.com/grafana/loki/pull/3757) **fionaliao**: [docs] Remove unnecessary backtick from example
* [3756](https://github.com/grafana/loki/pull/3756) **fredrikekre**: [docs] add LokiLogger.jl to unofficial clients.
* [3723](https://github.com/grafana/loki/pull/3723) **oddlittlebird**: Docs: Update _index.md
* [3720](https://github.com/grafana/loki/pull/3720) **fredrikekre**: [docs/clients] fix header for "Unofficial clients" and add a reference to said section.
* [3715](https://github.com/grafana/loki/pull/3715) **jaddqiu**: Update troubleshooting.md
* [3714](https://github.com/grafana/loki/pull/3714) **kavirajk**: Fluent-bit git repo link fix
* [3713](https://github.com/grafana/loki/pull/3713) **cyriltovena**: Add a target to find dead links in our documentation.
* [3690](https://github.com/grafana/loki/pull/3690) **atxviking**: API Documentation: Fix document links for /loki/api/v1/push example
* [3655](https://github.com/grafana/loki/pull/3655) **trevorwhitney**: Documentation: add note about wildcard log patterns and log rotation
* [3648](https://github.com/grafana/loki/pull/3648) **Ruppsn**: Update labels.md in Loki Docs
* [3647](https://github.com/grafana/loki/pull/3647) **3Xpl0it3r**: fix the promtail-default-config download link in doc
* [3644](https://github.com/grafana/loki/pull/3644) **periklis**: Add Red Hat to adopters
* [3633](https://github.com/grafana/loki/pull/3633) **osg-grafana**: Fix wget link.
* [3596](https://github.com/grafana/loki/pull/3596) **timazet**: documentation: typo correction
* [3578](https://github.com/grafana/loki/pull/3578) **liguozhong**: [doc] mtric -> metric
* [3576](https://github.com/grafana/loki/pull/3576) **sergeykranga**: Promtail documentation: fix template example for regexReplaceAll function
* [3568](https://github.com/grafana/loki/pull/3568) **MichelHollands**: docs: some small docs fixes
* [3559](https://github.com/grafana/loki/pull/3559) **klausenbusk**: Doc: Remove removed --ingester.recover-from-wal option and fix out-of-date defaults
* [3555](https://github.com/grafana/loki/pull/3555) **samjewell**: LogQL Docs: Remove key-value pair missing from logfmt output
* [3552](https://github.com/grafana/loki/pull/3552) **lkokila**: Update README.md
* [3551](https://github.com/grafana/loki/pull/3551) **cyriltovena**: Fixes doc w/r/t grpc compression.
* [3542](https://github.com/grafana/loki/pull/3542) **kavirajk**: Remove memberlist config from ring config.
* [3529](https://github.com/grafana/loki/pull/3529) **Whyeasy**: Added docs for GCP internal labels.
* [3525](https://github.com/grafana/loki/pull/3525) **robbymilo**: docs: add title to Lambda Promtail
* [3516](https://github.com/grafana/loki/pull/3516) **cyriltovena**: Fixes broken link in the documentation.
* [3513](https://github.com/grafana/loki/pull/3513) **owen-d**: fixes broken link
* [3543](https://github.com/grafana/loki/pull/3543) **owen-d**: compactor docs
* [3526](https://github.com/grafana/loki/pull/3526) **wardbekker**: Added Architecture Diagram
* [3518](https://github.com/grafana/loki/pull/3518) **wardbekker**: fix spelling in doc
* [3503](https://github.com/grafana/loki/pull/3503) **cyriltovena**: Update README.md
* [3484](https://github.com/grafana/loki/pull/3484) **thomasrockhu**: Add Codecov badge to README
* [3478](https://github.com/grafana/loki/pull/3478) **chancez**: docs/upgrading: Fix typo
* [3477](https://github.com/grafana/loki/pull/3477) **slim-bean**: Jsonnet/Docs: update for 2.2 release
* [3472](https://github.com/grafana/loki/pull/3472) **aronisstav**: Docs: Fix markdown for promtail's output stage
* [3464](https://github.com/grafana/loki/pull/3464) **camilleryr**: Documentation: Update boltdb-shipper.md to fix typo
* [3442](https://github.com/grafana/loki/pull/3442) **owen-d**: adds deprecation notice for chunk transfers
* [3430](https://github.com/grafana/loki/pull/3430) **kavirajk**: doc(gcplog): Add note on scraping multiple GCP projects

#### Promtail
* [4011](https://github.com/grafana/loki/pull/4011) **dannykopping**: Promtail: adding pipeline stage inspector
* [4006](https://github.com/grafana/loki/pull/4006) **dannykopping**: Promtail: output timestamp with nanosecond precision in dry-run mode
* [3971](https://github.com/grafana/loki/pull/3971) **cyriltovena**: Fixes negative gauge in Promtail.
* [3834](https://github.com/grafana/loki/pull/3834) **trevorwhitney**: Promtail: add consul agent service discovery
* [3711](https://github.com/grafana/loki/pull/3711) **3Xpl0it3r**: add debug information for extracted data
* [3683](https://github.com/grafana/loki/pull/3683) **kbudde**: promtail: added timezone to logger in dry-run mode #3679"
* [3654](https://github.com/grafana/loki/pull/3654) **cyriltovena**: Adds the ability to provide a tripperware to Promtail client.
* [3587](https://github.com/grafana/loki/pull/3587) **rsteneteg**: Promtail: Remove non-ready filemanager targets
* [3501](https://github.com/grafana/loki/pull/3501) **kavirajk**: Add unique promtail_instance id to labels for gcptarget
* [3457](https://github.com/grafana/loki/pull/3457) **nmiculinic**: Promtail: Added path information to deleted tailed file
* [3400](https://github.com/grafana/loki/pull/3400) **adityacs**: support max_message_length configuration for syslog parser


#### Logcli
* [3879](https://github.com/grafana/loki/pull/3879) **vyzigold**: logcli: Add retries to unsuccessful log queries
* [3749](https://github.com/grafana/loki/pull/3749) **dbluxo**: logcli: add support for bearer token authentication
* [3739](https://github.com/grafana/loki/pull/3739) **rsteneteg**: correct logcli instant query timestamp param name
* [3678](https://github.com/grafana/loki/pull/3678) **cyriltovena**: Add the ability to wrap the roundtripper of the logcli client.


#### Build
* [4034](https://github.com/grafana/loki/pull/4034) **aknuds1**: loki-build-image: Fix building
* [4028](https://github.com/grafana/loki/pull/4028) **aknuds1**: loki-build-image: Upgrade golangci-lint and Go
* [4007](https://github.com/grafana/loki/pull/4007) **dannykopping**: Adding @grafana/loki-team as default CODEOWNERS
* [3997](https://github.com/grafana/loki/pull/3997) **owen-d**: aligns rule path in docker img with bundled config. closes #3952
* [3950](https://github.com/grafana/loki/pull/3950) **julienduchesne**: Sign drone.yml file
* [3944](https://github.com/grafana/loki/pull/3944) **jeschkies**: Lint script files.
* [3941](https://github.com/grafana/loki/pull/3941) **cyriltovena**: Development Docker Compose Setup
* [3935](https://github.com/grafana/loki/pull/3935) **ecraven**: Makefile: Only set PROMTAIL_CGO if CGO_ENABLED is not 0.
* [3832](https://github.com/grafana/loki/pull/3832) **julienduchesne**: Add step to identify windows Drone runner
* [3731](https://github.com/grafana/loki/pull/3731) **cyriltovena**: Fix website branch to trigger update.
* [3708](https://github.com/grafana/loki/pull/3708) **julienduchesne**: Deploy loki with Drone plugin instead of CircleCI job
* [3703](https://github.com/grafana/loki/pull/3703) **darkn3rd**: Update docker.md for 2.2.1
* [3625](https://github.com/grafana/loki/pull/3625) **slim-bean**: Build: Update CI for branch rename to main
* [3624](https://github.com/grafana/loki/pull/3624) **slim-bean**: Build: Fix drone dependencies on manifest step
* [3615](https://github.com/grafana/loki/pull/3615) **slim-bean**: Remove codecov
* [3481](https://github.com/grafana/loki/pull/3481) **slim-bean**: Update Go and Alpine versions


#### Jsonnet
* [4030](https://github.com/grafana/loki/pull/4030) **cyriltovena**: Improve the sweep lag panel in the retention dashboard.
* [3917](https://github.com/grafana/loki/pull/3917) **jvrplmlmn**: refactor(production/ksonnet): Remove kausal from the root element
* [3893](https://github.com/grafana/loki/pull/3893) **sandeepsukhani**: update uid of loki-deletion dashboard
* [3891](https://github.com/grafana/loki/pull/3891) **sandeepsukhani**: add index-gateway to reads and reads-resources dashboards
* [3877](https://github.com/grafana/loki/pull/3877) **sandeepsukhani**: Fix jsonnet for index-gateway
* [3854](https://github.com/grafana/loki/pull/3854) **cyriltovena**: Fixes Loki reads dashboard.
* [3848](https://github.com/grafana/loki/pull/3848) **kavirajk**: Add explicit `main` to pull loki and promtail to install it via Tanka
* [3794](https://github.com/grafana/loki/pull/3794) **sandeepsukhani**: add a dashboard for log deletion requests in loki
* [3697](https://github.com/grafana/loki/pull/3697) **owen-d**: better operational dashboard annotations via diff logger
* [3658](https://github.com/grafana/loki/pull/3658) **cyriltovena**: Add a dashboard for retention to the loki-mixin.
* [3601](https://github.com/grafana/loki/pull/3601) **owen-d**: Dashboard/fix operational vars
* [3584](https://github.com/grafana/loki/pull/3584) **sandeepsukhani**: add loki resource usage dashboard for read and write path

#### Project
* [3963](https://github.com/grafana/loki/pull/3963) **rfratto**: Remove Robert Fratto from list of team members
** [3926](https://github.com/grafana/loki/pull/3926) **cyriltovena**: Add Danny Kopping to the Loki Team.
* [3732](https://github.com/grafana/loki/pull/3732) **dannykopping**: Issue Templates: Improve wording and add warnings
* [3722](https://github.com/grafana/loki/pull/3722) **oddlittlebird**: Update CODEOWNERS
* [3951](https://github.com/grafana/loki/pull/3951) **owen-d**: update sizing calc
* [3931](https://github.com/grafana/loki/pull/3931) **owen-d**: Hackathon/cluster
* [3920](https://github.com/grafana/loki/pull/3920) **owen-d**: adds replication &  deduping into cost
** [3630](https://github.com/grafana/loki/pull/3630) **slim-bean**: Re-license to AGPLv3

#### Docker-driver
* [3814](https://github.com/grafana/loki/pull/3814) **kavirajk**: Update the docker-driver doc about default labels
* [3727](https://github.com/grafana/loki/pull/3727) **3Xpl0it3r**: docker-driver: remove duplicated code
** [3709](https://github.com/grafana/loki/pull/3709) **cyriltovena**: Fixes docker driver that would panic when closed.

### Notes

This release was created from revision 8012362674568379a3871ff8c4a2bfd1ddba7ad1 (Which was PR 3460)

### Dependencies

* Go Version:     1.16.2
* Cortex Version: 485474c9afb2614fb89af3f48803c37d016bbaed

## 2.2.1 (2021/04/05)

2.2.1 fixes several important bugs, it is recommended everyone running 2.2.0 upgrade to 2.2.1

2.2.1 also adds the `labelallow` pipeline stage in Promtail which lets an allowlist be created for what labels will be sent by Promtail to Loki.

* [3468](https://github.com/grafana/loki/pull/3468) **adityacs**: Support labelallow stage in Promtail
* [3502](https://github.com/grafana/loki/pull/3502) **cyriltovena**: Fixes a bug where unpack would mutate log line.
* [3540](https://github.com/grafana/loki/pull/3540) **cyriltovena**: Support for single step metric query.
* [3550](https://github.com/grafana/loki/pull/3550) **cyriltovena**: Fixes a bug in MatrixStepper when sharding queries.
* [3566](https://github.com/grafana/loki/pull/3566) **cyriltovena**: Properly release the ticker in Loki client.
* [3573](https://github.com/grafana/loki/pull/3573) **cyriltovena**: Fixes a race when using specific tenant and multi-client.

## 2.2.0 (2021/03/10)

With over 200 PR's 2.2 includes significant features, performance improvements, and bug fixes!

The most upvoted issue for Loki was closed in this release! [Issue 74](https://github.com/grafana/loki/issues/74) requesting support for handling multi-line logs in Promtail was implemented in [PR 3024](https://github.com/grafana/loki/pull/3024). Thanks @jeschkies!

Other exciting news for Promtail, [PR 3246](https://github.com/grafana/loki/pull/3246) by @cyriltovena introduces support for reading Windows Events!

Switching to Loki, @owen-d has added a write ahead log to Loki! [PR 2981](https://github.com/grafana/loki/pull/2981) was the first of many as we have spent the last several months using and abusing our write ahead logs to flush out any bugs!

A significant number of the PR's in this release have gone to improving the features introduced in Loki 2.0. @cyriltovena overhauled the JSON parser in [PR 3163](https://github.com/grafana/loki/pull/3163) (and a few other PR's), to provide both a faster and smarter parsing to only extract JSON content which is used in the query output.  The newest Loki squad member @dannykopping fine tuned the JSON parser options in [PR 3280](https://github.com/grafana/loki/pull/3280) allowing you to specific individual JSON elements, including support now for accessing elements in an array.  Many, many other additional improvements have been made, as well as several fixes to the new LogQL features added some months ago, this upgrade should have everyone seeing improvements in their queries.

@cyriltovena also set his PPROF skills loose on the Loki write path which resulted in about 8x less memory usage on our distributors and a much more stable memory usage when ingesters are flushing a lot of chunks at the same time.

There are many other noteworthy additions and fixes, too many to list, but we should call out one more feature all you Google Cloud Platform users might be excited about: in [PR 3083](https://github.com/grafana/loki/pull/3083) @kavirajk added support to Promtail for listening on Google Pub/Sub topics, letting you setup log sinks for your GCP logs to be ingested by Promtail and sent to Loki!

Thanks to everyone for another exciting Loki release!!

Please read the [Upgrade Guide](https://github.com/grafana/loki/blob/master/docs/sources/upgrading/_index.md#220) before upgrading for a smooth experience.

TL;DR Loki 2.2 changes the internal chunk format which limits what versions you can downgrade to, a bug in how many queries were allowed to be scheduled per tenant was fixed which might affect your `max_query_parallelism` and `max_outstanding_per_tenant` settings, and we fixed a mistake related `scrape_configs` which do not have a `pipeline_stages` defined. If you have any Promtail `scrape_configs` which do not specify `pipeline_stages` you should go read the upgrade notes!

### All Changes

#### Loki

* [3460](https://github.com/grafana/loki/pull/3460) **slim-bean**: Loki: Per Tenant Runtime Configs
* [3459](https://github.com/grafana/loki/pull/3459) **cyriltovena**: Fixes split interval for metrics queries.
* [3432](https://github.com/grafana/loki/pull/3432) **slim-bean**: Loki: change ReadStringAsSlice to ReadString so it doesn't parse quotes inside the packed _entry
* [3429](https://github.com/grafana/loki/pull/3429) **cyriltovena**: Improve the parser hint tests.
* [3426](https://github.com/grafana/loki/pull/3426) **cyriltovena**: Only unpack entry if the key `_entry` exist.
* [3424](https://github.com/grafana/loki/pull/3424) **cyriltovena**: Add fgprof to Loki and Promtail.
* [3423](https://github.com/grafana/loki/pull/3423) **cyriltovena**: Add limit and line_returned in the query log.
* [3420](https://github.com/grafana/loki/pull/3420) **cyriltovena**: Introduce a unpack parser.
* [3417](https://github.com/grafana/loki/pull/3417) **cyriltovena**: Fixes a race in the scheduling limits.
* [3416](https://github.com/grafana/loki/pull/3416) **ukolovda**: Distributor: append several tests for HTTP parser.
* [3411](https://github.com/grafana/loki/pull/3411) **slim-bean**: Loki: fix alignment of atomic 64 bit to work with 32 bit OS
* [3409](https://github.com/grafana/loki/pull/3409) **gotjosh**: Instrumentation: Add histogram for request duration on gRPC client to Ingesters
* [3408](https://github.com/grafana/loki/pull/3408) **jgehrcke**: distributor: fix snappy-compressed protobuf POST request handling (#3407)
* [3388](https://github.com/grafana/loki/pull/3388) **owen-d**: prevents duplicate log lines from being replayed. closes #3378
* [3383](https://github.com/grafana/loki/pull/3383) **cyriltovena**: Fixes head chunk iterator direction.
* [3380](https://github.com/grafana/loki/pull/3380) **slim-bean**: Loki: Fix parser hint for extracted labels which collide with stream labels
* [3372](https://github.com/grafana/loki/pull/3372) **cyriltovena**: Fixes a panic with whitespace key.
* [3350](https://github.com/grafana/loki/pull/3350) **cyriltovena**: Fixes ingester stats.
* [3348](https://github.com/grafana/loki/pull/3348) **cyriltovena**: Fixes 500 in the querier when returning multiple errors.
* [3347](https://github.com/grafana/loki/pull/3347) **cyriltovena**: Fixes a tight loop in the Engine with LogQL parser.
* [3344](https://github.com/grafana/loki/pull/3344) **cyriltovena**: Fixes some 500 returned by querier when storage cancellation happens.
* [3342](https://github.com/grafana/loki/pull/3342) **cyriltovena**: Bound parallelism frontend
* [3340](https://github.com/grafana/loki/pull/3340) **owen-d**: Adds some flushing instrumentation/logs
* [3339](https://github.com/grafana/loki/pull/3339) **owen-d**: adds Start() method to WAL interface to delay checkpointing until aft…
* [3338](https://github.com/grafana/loki/pull/3338) **sandeepsukhani**: dedupe index on all the queries for a table instead of query batches
* [3326](https://github.com/grafana/loki/pull/3326) **owen-d**: removes wal recover flag
* [3307](https://github.com/grafana/loki/pull/3307) **slim-bean**: Loki: fix validation error and metrics
* [3306](https://github.com/grafana/loki/pull/3306) **cyriltovena**: Add finalizer to zstd.
* [3300](https://github.com/grafana/loki/pull/3300) **sandeepsukhani**: increase db retain period in ingesters to cover index cache validity period as well
* [3299](https://github.com/grafana/loki/pull/3299) **owen-d**: Logql/absent label optimization
* [3295](https://github.com/grafana/loki/pull/3295) **jtlisi**: chore: update cortex to latest and fix refs
* [3291](https://github.com/grafana/loki/pull/3291) **ukolovda**: Distributor: Loki API can receive gzipped JSON
* [3280](https://github.com/grafana/loki/pull/3280) **dannykopping**: LogQL: Simple JSON expressions
* [3279](https://github.com/grafana/loki/pull/3279) **cyriltovena**: Fixes logfmt parser hints.
* [3278](https://github.com/grafana/loki/pull/3278) **owen-d**: Testware/ rate-unwrap-multi
* [3274](https://github.com/grafana/loki/pull/3274) **liguozhong**: [ingester_query] change var "clients" to "reps"
* [3267](https://github.com/grafana/loki/pull/3267) **jeschkies**: Update vendored Cortex to 0976147451ee
* [3263](https://github.com/grafana/loki/pull/3263) **cyriltovena**: Fix a bug with  metric queries and label_format.
* [3261](https://github.com/grafana/loki/pull/3261) **sandeepsukhani**: fix broken json logs push path
* [3256](https://github.com/grafana/loki/pull/3256) **jtlisi**: update vendored cortex and add new replace overrides
* [3251](https://github.com/grafana/loki/pull/3251) **cyriltovena**: Ensure we have parentheses for bin ops.
* [3249](https://github.com/grafana/loki/pull/3249) **cyriltovena**: Fixes a bug where slice of Entries where not zeroed
* [3241](https://github.com/grafana/loki/pull/3241) **cyriltovena**: Allocate entries array with correct size  while decoding WAL entries.
* [3237](https://github.com/grafana/loki/pull/3237) **cyriltovena**: Fixes unmarshalling of tailing responses.
* [3236](https://github.com/grafana/loki/pull/3236) **slim-bean**: Loki: Log a crude lag metric for how far behind a client is.
* [3234](https://github.com/grafana/loki/pull/3234) **cyriltovena**: Fixes previous commit not using the new sized body.
* [3233](https://github.com/grafana/loki/pull/3233) **cyriltovena**: Re-introduce https://github.com/grafana/loki/pull/3178.
* [3228](https://github.com/grafana/loki/pull/3228) **MichelHollands**: Add config endpoint
* [3218](https://github.com/grafana/loki/pull/3218) **owen-d**: WAL backpressure
* [3217](https://github.com/grafana/loki/pull/3217) **cyriltovena**: Rename checkpoint proto package to avoid conflict with cortex.
* [3215](https://github.com/grafana/loki/pull/3215) **cyriltovena**: Cortex update pre 1.7
* [3211](https://github.com/grafana/loki/pull/3211) **cyriltovena**: Fixes tail api marshalling for v1.
* [3210](https://github.com/grafana/loki/pull/3210) **cyriltovena**: Reverts flush buffer pooling.
* [3201](https://github.com/grafana/loki/pull/3201) **sandeepsukhani**: limit query range in async store for ingesters when query-ingesters-within flag is set
* [3200](https://github.com/grafana/loki/pull/3200) **cyriltovena**: Improve ingester flush memory usage.
* [3195](https://github.com/grafana/loki/pull/3195) **owen-d**: Ignore flushed chunks during checkpointing
* [3194](https://github.com/grafana/loki/pull/3194) **cyriltovena**: Fixes unwrap expressions from  last optimization.
* [3193](https://github.com/grafana/loki/pull/3193) **cyriltovena**: Improve checkpoint series iterator.
* [3188](https://github.com/grafana/loki/pull/3188) **cyriltovena**: Improves checkpointerWriter memory usage
* [3180](https://github.com/grafana/loki/pull/3180) **owen-d**: moves boltdb flags to config file
* [3178](https://github.com/grafana/loki/pull/3178) **cyriltovena**: Logs PushRequest data.
* [3163](https://github.com/grafana/loki/pull/3163) **cyriltovena**: Uses custom json-iter decoder for log entries.
* [3159](https://github.com/grafana/loki/pull/3159) **MichelHollands**: Make httpAuthMiddleware field public
* [3153](https://github.com/grafana/loki/pull/3153) **cyriltovena**: Improve wal entries encoding.
* [3152](https://github.com/grafana/loki/pull/3152) **AllenzhLi**: update github.com/gorilla/websocket to fixes a potential denial-of-service (DoS) vector
* [3146](https://github.com/grafana/loki/pull/3146) **owen-d**: More semantically correct flush shutdown
* [3143](https://github.com/grafana/loki/pull/3143) **cyriltovena**: Fixes absent_over_time to work with all log selector.
* [3141](https://github.com/grafana/loki/pull/3141) **owen-d**: Swaps mutex for atomic in ingester's OnceSwitch
* [3137](https://github.com/grafana/loki/pull/3137) **owen-d**: label_format no longer shardable and introduces the Shardable() metho…
* [3136](https://github.com/grafana/loki/pull/3136) **owen-d**: Don't fail writes due to full WAL disk
* [3134](https://github.com/grafana/loki/pull/3134) **cyriltovena**: Improve distributors validation and apply in-place filtering.
* [3132](https://github.com/grafana/loki/pull/3132) **owen-d**: Integrates label replace into sharding code
* [3131](https://github.com/grafana/loki/pull/3131) **MichelHollands**: Update cortex to 1 6
* [3126](https://github.com/grafana/loki/pull/3126) **dannykopping**: Implementing line comments
* [3122](https://github.com/grafana/loki/pull/3122) **owen-d**: Self documenting pipeline process interface
* [3117](https://github.com/grafana/loki/pull/3117) **owen-d**: Wal/recover corruption
* [3114](https://github.com/grafana/loki/pull/3114) **owen-d**: Disables the stream limiter until wal has recovered
* [3092](https://github.com/grafana/loki/pull/3092) **liguozhong**: lru cache logql.ParseLabels
* [3090](https://github.com/grafana/loki/pull/3090) **cyriltovena**: Improve tailer matching by using the index.
* [3087](https://github.com/grafana/loki/pull/3087) **MichelHollands**: feature: make server publicly available
* [3080](https://github.com/grafana/loki/pull/3080) **cyriltovena**: Improve JSON parser and add labels parser hints.
* [3077](https://github.com/grafana/loki/pull/3077) **MichelHollands**: Make the moduleManager field public
* [3065](https://github.com/grafana/loki/pull/3065) **cyriltovena**: Optimizes SampleExpr to remove unnecessary line_format.
* [3064](https://github.com/grafana/loki/pull/3064) **cyriltovena**: Add zstd and flate compressions algorithms.
* [3053](https://github.com/grafana/loki/pull/3053) **cyriltovena**: Add absent_over_time
* [3048](https://github.com/grafana/loki/pull/3048) **cyriltovena**: Support rate for unwrapped expressions.
* [3047](https://github.com/grafana/loki/pull/3047) **cyriltovena**: Add function label_replace.
* [3030](https://github.com/grafana/loki/pull/3030) **cyriltovena**: Allows by/without to be empty and available for max/min_over_time
* [3025](https://github.com/grafana/loki/pull/3025) **cyriltovena**: Fixes a swallowed context err in the batch storage.
* [3013](https://github.com/grafana/loki/pull/3013) **owen-d**: headblock checkpointing up to v3
* [3008](https://github.com/grafana/loki/pull/3008) **cyriltovena**: Fixes the ruler storage with  the boltdb store.
* [3000](https://github.com/grafana/loki/pull/3000) **owen-d**: Introduces per stream chunks mutex
* [2981](https://github.com/grafana/loki/pull/2981) **owen-d**: Adds WAL support (experimental)
* [2960](https://github.com/grafana/loki/pull/2960) **sandeepsukhani**: fix table deletion in table client for boltdb-shipper

#### Promtail

* [3422](https://github.com/grafana/loki/pull/3422) **kavirajk**: Modify script to accept inclusion and exclustion filters as variables
* [3404](https://github.com/grafana/loki/pull/3404) **dannykopping**: Remove default docker pipeline stage
* [3401](https://github.com/grafana/loki/pull/3401) **slim-bean**: Promtail: Add pack stage
* [3381](https://github.com/grafana/loki/pull/3381) **adityacs**: fix nested captured groups indexing in replace stage
* [3332](https://github.com/grafana/loki/pull/3332) **cyriltovena**: Embed timezone data in Promtail.
* [3304](https://github.com/grafana/loki/pull/3304) **kavirajk**: Use project-id from the variables. Remove hardcoding
* [3303](https://github.com/grafana/loki/pull/3303) **cyriltovena**: Increase the windows bookmark buffer.
* [3302](https://github.com/grafana/loki/pull/3302) **cyriltovena**: Fixes races in multiline stage and promtail.
* [3298](https://github.com/grafana/loki/pull/3298) **gregorybrzeski**: Promtail: fix typo in config variable name - BookmarkPath
* [3285](https://github.com/grafana/loki/pull/3285) **kavirajk**: Make incoming labels from gcp into Loki internal labels.
* [3284](https://github.com/grafana/loki/pull/3284) **kavirajk**: Avoid putting all the GCP labels into loki labels
* [3246](https://github.com/grafana/loki/pull/3246) **cyriltovena**: Windows events
* [3224](https://github.com/grafana/loki/pull/3224) **veltmanj**: Fix(pkg/promtail)  CVE-2020-11022 JQuery vulnerability
* [3207](https://github.com/grafana/loki/pull/3207) **cyriltovena**: Fixes panic when using multiple clients
* [3191](https://github.com/grafana/loki/pull/3191) **rfratto**: promtail: pass registerer to gcplog
* [3175](https://github.com/grafana/loki/pull/3175) **rfratto**: Promtail: pass a prometheus registerer to promtail components
* [3083](https://github.com/grafana/loki/pull/3083) **kavirajk**: Gcplog targetmanager
* [3024](https://github.com/grafana/loki/pull/3024) **jeschkies**: Collapse multiline logs based on a start line.
* [3015](https://github.com/grafana/loki/pull/3015) **cyriltovena**: Add more information about why a tailer would stop.
* [2996](https://github.com/grafana/loki/pull/2996) **cyriltovena**: Asynchronous Promtail stages
* [2898](https://github.com/grafana/loki/pull/2898) **kavirajk**: fix(docker-driver): Propagate promtail's `client.Stop` properly

#### Logcli

* [3325](https://github.com/grafana/loki/pull/3325) **cyriltovena**: Fixes step encoding in logcli.
* [3271](https://github.com/grafana/loki/pull/3271) **chancez**: Refactor logcli Client interface to use time objects for LiveTailQueryConn
* [3270](https://github.com/grafana/loki/pull/3270) **chancez**: logcli: Fix handling of logcli query using --since/--from and --tail
* [3229](https://github.com/grafana/loki/pull/3229) **dethi**: logcli: support --include-label when not using --tail


#### Jsonnet

* [3447](https://github.com/grafana/loki/pull/3447) **owen-d**: Use better memory metric on operational dashboard
* [3439](https://github.com/grafana/loki/pull/3439) **owen-d**: simplifies jsonnet sharding
* [3357](https://github.com/grafana/loki/pull/3357) **owen-d**: Libsonnet/better sharding parallelism defaults
* [3356](https://github.com/grafana/loki/pull/3356) **owen-d**: removes sharding queue math after global concurrency PR
* [3329](https://github.com/grafana/loki/pull/3329) **sandeepsukhani**: fix config for statefulset rulers when using boltdb-shipper
* [3297](https://github.com/grafana/loki/pull/3297) **owen-d**: adds stateful ruler clause for boltdb shipper jsonnet
* [3254](https://github.com/grafana/loki/pull/3254) **hairyhenderson**: ksonnet: Remove invalid hostname from default promtail configuration
* [3181](https://github.com/grafana/loki/pull/3181) **owen-d**: remaining sts use parallel mgmt policy
* [3179](https://github.com/grafana/loki/pull/3179) **owen-d**: Ruler statefulsets
* [3156](https://github.com/grafana/loki/pull/3156) **slim-bean**: Jsonnet: Changes ingester PVC from 5Gi to 10Gi
* [3139](https://github.com/grafana/loki/pull/3139) **owen-d**: Less confusing jsonnet error message when using boltdb shipper defaults.
* [3079](https://github.com/grafana/loki/pull/3079) **rajatvig**: Fix ingester PVC data declaration to use configured value
* [3074](https://github.com/grafana/loki/pull/3074) **c0ffeec0der**: Ksonnet: Assign appropriate pvc size and class to compactor and ingester
* [3062](https://github.com/grafana/loki/pull/3062) **cyriltovena**: Remove regexes in the operational dashboard.
* [3014](https://github.com/grafana/loki/pull/3014) **owen-d**: loki wal libsonnet
* [3010](https://github.com/grafana/loki/pull/3010) **cyriltovena**: Fixes promtail mixin dashboard.

#### fluentd

* [3358](https://github.com/grafana/loki/pull/3358) **fpob**: Fix fluentd plugin when kubernetes labels were missing

#### fluent bit

* [3240](https://github.com/grafana/loki/pull/3240) **sbaier1**: fix fluent-bit output plugin generating invalid JSON


#### Docker Logging Driver

* [3331](https://github.com/grafana/loki/pull/3331) **cyriltovena**: Add pprof endpoint to docker-driver.
* [3225](https://github.com/grafana/loki/pull/3225) **Le0tk0k**: (fix: cmd/docker-driver): Insert a space in the error message

#### Docs

* [3437](https://github.com/grafana/loki/pull/3437) **caleb15**: docs: add note about regex
* [3421](https://github.com/grafana/loki/pull/3421) **kavirajk**: doc(gcplog): Advanced log export filter example
* [3419](https://github.com/grafana/loki/pull/3419) **suitupalex**: docs: promtail: Fix typo w/ windows_events hyperlink.
* [3418](https://github.com/grafana/loki/pull/3418) **dannykopping**: Adding upgrade documentation for promtail pipeline_stages change
* [3385](https://github.com/grafana/loki/pull/3385) **paaacman**: Documentation: enable environment variable in configuration
* [3373](https://github.com/grafana/loki/pull/3373) **StMarian**: Documentation: Fix configuration description
* [3371](https://github.com/grafana/loki/pull/3371) **owen-d**: Distributor overview docs
* [3370](https://github.com/grafana/loki/pull/3370) **tkowalcz**: documentation: Add Tjahzi to the list of unofficial clients
* [3352](https://github.com/grafana/loki/pull/3352) **kavirajk**: Remove extra space between broken link
* [3351](https://github.com/grafana/loki/pull/3351) **kavirajk**: Add some operation details to gcplog doc
* [3316](https://github.com/grafana/loki/pull/3316) **kavirajk**: docs(fix): Make best practices docs look better
* [3292](https://github.com/grafana/loki/pull/3292) **wapmorgan**: Patch 2 - fix link to another documentation files
* [3265](https://github.com/grafana/loki/pull/3265) **sandeepsukhani**: Boltdb shipper doc fixes
* [3239](https://github.com/grafana/loki/pull/3239) **owen-d**: updates tanka installation docs
* [3235](https://github.com/grafana/loki/pull/3235) **scoof**: docs: point to latest release for docker installation
* [3220](https://github.com/grafana/loki/pull/3220) **liguozhong**: [doc] fix err. "loki_frontend" is invalid
* [3212](https://github.com/grafana/loki/pull/3212) **nvtkaszpir**: Fix: Update docs for logcli
* [3190](https://github.com/grafana/loki/pull/3190) **kavirajk**: doc(gcplog): Fix titles for Cloud provisioning for GCP logs
* [3165](https://github.com/grafana/loki/pull/3165) **liguozhong**: [doc] fix:querier do not handle "/flush" api
* [3164](https://github.com/grafana/loki/pull/3164) **owen-d**: updates alerting docs post 2.0
* [3162](https://github.com/grafana/loki/pull/3162) **huikang**: Doc: Add missing wal in configuration
* [3148](https://github.com/grafana/loki/pull/3148) **huikang**: Doc: add missing type supported by table manager
* [3147](https://github.com/grafana/loki/pull/3147) **marionxue**: Markdown Code highlighting
* [3138](https://github.com/grafana/loki/pull/3138) **jeschkies**: Give another example for multiline.
* [3128](https://github.com/grafana/loki/pull/3128) **cyriltovena**: Fixes LogQL documentation links.
* [3124](https://github.com/grafana/loki/pull/3124) **wujie1993**: fix time duration unit
* [3123](https://github.com/grafana/loki/pull/3123) **scoren-gl**: Update getting-in-touch.md
* [3115](https://github.com/grafana/loki/pull/3115) **valmack**: Docs: Include instruction to enable variable expansion
* [3109](https://github.com/grafana/loki/pull/3109) **nileshcs**: Documentation fix for downstream_url
* [3102](https://github.com/grafana/loki/pull/3102) **slim-bean**: Docs: Changelog: fix indentation and add helm repo url
* [3094](https://github.com/grafana/loki/pull/3094) **benjaminhuo**: Fix storage guide links
* [3088](https://github.com/grafana/loki/pull/3088) **cyriltovena**: Small fixes for the documentation.
* [3084](https://github.com/grafana/loki/pull/3084) **ilpianista**: Update reference to old helm chart repo
* [3078](https://github.com/grafana/loki/pull/3078) **kavirajk**: mention the use of `config.expand-env` flag in the doc.
* [3049](https://github.com/grafana/loki/pull/3049) **vitalets**: [Docs] Clarify docker-driver configuration options
* [3039](https://github.com/grafana/loki/pull/3039) **jdbaldry**: doc: logql formatting fixes
* [3035](https://github.com/grafana/loki/pull/3035) **unguiculus**: Fix multiline docs
* [3033](https://github.com/grafana/loki/pull/3033) **RichiH**: docs: Create ADOPTERS.md
* [3032](https://github.com/grafana/loki/pull/3032) **oddlittlebird**: Docs: Update _index.md
* [3029](https://github.com/grafana/loki/pull/3029) **jeschkies**: Correct `multiline` documentation.
* [3027](https://github.com/grafana/loki/pull/3027) **nop33**: Fix docs header inconsistency
* [3026](https://github.com/grafana/loki/pull/3026) **owen-d**: wal docs
* [3017](https://github.com/grafana/loki/pull/3017) **jdbaldry**: doc: Cleanup formatting
* [3009](https://github.com/grafana/loki/pull/3009) **jdbaldry**: doc: Fix query-frontend typo
* [3002](https://github.com/grafana/loki/pull/3002) **keyolk**: Fix typo
* [2991](https://github.com/grafana/loki/pull/2991) **jontg**: Documentation:  Add a missing field to the extended config s3 example
* [2956](https://github.com/grafana/loki/pull/2956) **owen-d**: Updates chunkenc doc for V3

#### Build

* [3412](https://github.com/grafana/loki/pull/3412) **rfratto**: Remove unneeded prune-ci-tags drone job
* [3390](https://github.com/grafana/loki/pull/3390) **wardbekker**: Don't auto-include pod labels as loki labels as a sane default
* [3321](https://github.com/grafana/loki/pull/3321) **owen-d**: defaults promtail to 2.1.0 in install script
* [3277](https://github.com/grafana/loki/pull/3277) **kavirajk**: Add step to version Loki docs during public release process.
* [3243](https://github.com/grafana/loki/pull/3243) **chancez**: dist: Build promtail for windows/386 to support 32 bit windows hosts
* [3206](https://github.com/grafana/loki/pull/3206) **kavirajk**: Terraform script to automate GCP provisioning for gcplog
* [3149](https://github.com/grafana/loki/pull/3149) **jlosito**: Allow dependabot to keep github actions up-to-date
* [3072](https://github.com/grafana/loki/pull/3072) **slim-bean**: Helm: Disable CI
* [3031](https://github.com/grafana/loki/pull/3031) **AdamKorcz**: Testing: Introduced continuous fuzzing
* [3006](https://github.com/grafana/loki/pull/3006) **huikang**: Fix the docker image version in compose deployment


#### Tooling

* [3377](https://github.com/grafana/loki/pull/3377) **slim-bean**: Tooling: Update chunks-inspect to understand the new chunk format as well as new compression algorithms
* [3151](https://github.com/grafana/loki/pull/3151) **slim-bean**: Loki migrate-tool


### Notes

This release was created from revision 8012362674568379a3871ff8c4a2bfd1ddba7ad1 (Which was PR 3460)

### Dependencies

* Go Version:     1.15.3
* Cortex Version: 7dac81171c665be071bd167becd1f55528a9db32


## 2.1.0 (2020/12/23)

Happy Holidays from the Loki team! Please enjoy a new Loki release to welcome in the New Year!

2.1.0 Contains a number of fixes, performance improvements and enhancements to the 2.0.0 release!

### Notable changes

#### Helm users read this!

The Helm charts have moved!

* [2720](https://github.com/grafana/loki/pull/2720) **torstenwalter**: Deprecate Charts as they have been moved

This was done to consolidate Grafana's helm charts for all Grafana projects in one place: https://github.com/grafana/helm-charts/

**From now moving forward, please use the new Helm repo url: https://grafana.github.io/helm-charts**

The charts in the Loki repo will soon be removed so please update your Helm repo to the new URL and submit your PR's over there as well

Special thanks to @torstenwalter, @unguiculus, and @scottrigby for their initiative and amazing work to make this happen!

Also go check out the microservices helm chart contributed by @unguiculus in the new repo!

#### Fluent bit plugin users read this!

Fluent bit officially supports Loki as an output plugin now! WoooHOOO!

However this created a naming conflict with our existing output plugin (the new native output uses the name `loki`) so we have renamed our plugin.

* [2974](https://github.com/grafana/loki/pull/2974) **hedss**: fluent-bit: Rename Fluent Bit plugin output name.

In time our plan is to deprecate and eliminate our output plugin in favor of the native Loki support. However until then you can continue using the plugin with the following change:

Old:

```
[Output]
    Name loki
```

New:

```
[Output]
    Name grafana-loki
```

#### Fixes

A lot of work went into 2.0 with a lot of new code and rewrites to existing, this introduced and uncovered some bugs which are fixed in 2.1:

* [2807](https://github.com/grafana/loki/pull/2807) **cyriltovena**: Fix error swallowed in the frontend.
* [2805](https://github.com/grafana/loki/pull/2805) **cyriltovena**: Improve pipeline stages ast errors.
* [2824](https://github.com/grafana/loki/pull/2824) **owen-d**: Fix/validate compactor config
* [2830](https://github.com/grafana/loki/pull/2830) **sandeepsukhani**: fix panic in ingester when not running with boltdb shipper while queriers does
* [2850](https://github.com/grafana/loki/pull/2850) **owen-d**: Only applies entry limits to non-SampleExprs.
* [2855](https://github.com/grafana/loki/pull/2855) **sandeepsukhani**: fix query intervals when running boltdb-shipper in single binary
* [2895](https://github.com/grafana/loki/pull/2895) **shokada**: Fix error 'Unexpected: ("$", "$") while parsing field definition'
* [2902](https://github.com/grafana/loki/pull/2902) **cyriltovena**: Fixes metric query issue with no grouping.
* [2901](https://github.com/grafana/loki/pull/2901) **cyriltovena**: Fixes a panic with the logql.NoopPipeline.
* [2913](https://github.com/grafana/loki/pull/2913) **cyriltovena**: Fixes logql.QueryType.
* [2917](https://github.com/grafana/loki/pull/2917) **cyriltovena**: Fixes race condition in tailer since logql v2.
* [2960](https://github.com/grafana/loki/pull/2960) **sandeepsukhani**: fix table deletion in table client for boltdb-shipper

#### Enhancements

A number of performance and resource improvements have been made as well!

* [2911](https://github.com/grafana/loki/pull/2911) **sandeepsukhani**: Boltdb shipper query readiness
* [2875](https://github.com/grafana/loki/pull/2875) **cyriltovena**: Labels computation LogQLv2
* [2927](https://github.com/grafana/loki/pull/2927) **cyriltovena**: Improve logql parser allocations.
* [2926](https://github.com/grafana/loki/pull/2926) **cyriltovena**: Cache label strings in ingester to improve memory usage.
* [2931](https://github.com/grafana/loki/pull/2931) **cyriltovena**: Only append tailed entries if needed.
* [2973](https://github.com/grafana/loki/pull/2973) **cyriltovena**: Avoid parsing labels when tailer is sending from a stream.
* [2959](https://github.com/grafana/loki/pull/2959) **cyriltovena**: Improve tailer matcher function.
* [2876](https://github.com/grafana/loki/pull/2876) **jkellerer**: LogQL: Add unwrap bytes() conversion function


#### Notable mentions

Thanks to @timbyr for adding an often requested feature, the ability to support environment variable expansion in config files!

* [2837](https://github.com/grafana/loki/pull/2837) **timbyr**: Configuration: Support environment expansion in configuration

Thanks to @huikang for adding a new docker-compose file for running Loki as microservices!

* [2740](https://github.com/grafana/loki/pull/2740) **huikang**: Deploy: add docker-compose cluster deployment file

### All Changes

#### Loki
* [2988](https://github.com/grafana/loki/pull/2988) **slim-bean**: Loki: handle faults when opening boltdb files
* [2984](https://github.com/grafana/loki/pull/2984) **owen-d**: adds the ability to read chunkFormatV3 while writing v2
* [2983](https://github.com/grafana/loki/pull/2983) **slim-bean**: Loki: recover from panic opening boltdb files
* [2975](https://github.com/grafana/loki/pull/2975) **cyriltovena**: Fixes vector grouping injection.
* [2972](https://github.com/grafana/loki/pull/2972) **cyriltovena**: Add ProcessString to Pipeline.
* [2962](https://github.com/grafana/loki/pull/2962) **cyriltovena**: Implement io.WriteTo by chunks.
* [2951](https://github.com/grafana/loki/pull/2951) **owen-d**: bumps rules-action ref to logqlv2+ version
* [2946](https://github.com/grafana/loki/pull/2946) **cyriltovena**: Fixes the Stringer of the byte label operator.
* [2945](https://github.com/grafana/loki/pull/2945) **cyriltovena**: Fixes iota unexpected behaviour with bytes for chunk encoding.
* [2941](https://github.com/grafana/loki/pull/2941) **jeschkies**: Test label filter for bytes.
* [2934](https://github.com/grafana/loki/pull/2934) **owen-d**: chunk schema v3
* [2930](https://github.com/grafana/loki/pull/2930) **cyriltovena**: Fixes all in one grpc registrations.
* [2929](https://github.com/grafana/loki/pull/2929) **cyriltovena**: Cleanup labels parsing.
* [2922](https://github.com/grafana/loki/pull/2922) **codewithcheese**: Distributor registers logproto.Pusher service to receive logs via GRPC
* [2918](https://github.com/grafana/loki/pull/2918) **owen-d**: Includes delete routes for ruler namespaces
* [2903](https://github.com/grafana/loki/pull/2903) **cyriltovena**: Limit series for metric queries.
* [2892](https://github.com/grafana/loki/pull/2892) **cyriltovena**: Improve the chunksize test.
* [2891](https://github.com/grafana/loki/pull/2891) **sandeepsukhani**: fix flaky load tables test for boltdb-shipper uploads table-manager
* [2836](https://github.com/grafana/loki/pull/2836) **andir**: tests: fix quoting issues in test output when building with Go 1.15
* [2831](https://github.com/grafana/loki/pull/2831) **sandeepsukhani**: fix flaky tests in boltdb-shipper
* [2822](https://github.com/grafana/loki/pull/2822) **cyriltovena**: LogQL: Improve template format
* [2794](https://github.com/grafana/loki/pull/2794) **sandeepsukhani**: Revendor cortex to latest master
* [2764](https://github.com/grafana/loki/pull/2764) **owen-d**: WAL/marshalable chunks
* [2751](https://github.com/grafana/loki/pull/2751) **jeschkies**: Logging: Log throughput and total bytes human readable.

#### Helm
* [2986](https://github.com/grafana/loki/pull/2986) **cyriltovena**: Move CI to helm3.
* [2967](https://github.com/grafana/loki/pull/2967) **czunker**: Remove `helm init`
* [2965](https://github.com/grafana/loki/pull/2965) **czunker**: [Helm Chart Loki] Add needed k8s objects for alerting config
* [2940](https://github.com/grafana/loki/pull/2940) **slim-bean**: Helm: Update logstash to new chart and newer version
* [2835](https://github.com/grafana/loki/pull/2835) **tracyde**: Iss2734
* [2789](https://github.com/grafana/loki/pull/2789) **bewiwi**: Allows service targetPort modificaion
* [2651](https://github.com/grafana/loki/pull/2651) **scottrigby**: helm chart: Fix broken logo

#### Jsonnet
* [2976](https://github.com/grafana/loki/pull/2976) **beorn7**: Improve promtail alerts to retain the namespace label
* [2961](https://github.com/grafana/loki/pull/2961) **sandeepsukhani**: add missing ingester query routes in loki reads and operational dashboard
* [2899](https://github.com/grafana/loki/pull/2899) **halcyondude**: gateway: fix regression in tanka jsonnet
* [2873](https://github.com/grafana/loki/pull/2873) **Duologic**: fix(loki-mixin): refer to super.annotations
* [2852](https://github.com/grafana/loki/pull/2852) **chancez**: production/ksonnet: Add config_hash annotation to gateway deployment based on gateway configmap
* [2820](https://github.com/grafana/loki/pull/2820) **owen-d**: fixes promtail libsonnet tag. closes #2818
* [2718](https://github.com/grafana/loki/pull/2718) **halcyondude**: parameterize PVC storage class (ingester, querier, compactor)


#### Docs
* [2969](https://github.com/grafana/loki/pull/2969) **simonswine**: Add community forum to README.md
* [2968](https://github.com/grafana/loki/pull/2968) **yuichi10**: logcli: Fix logcli logql document URL
* [2942](https://github.com/grafana/loki/pull/2942) **hedss**: Docs: Corrects Fluent Bit documentation link to build the plugin.
* [2933](https://github.com/grafana/loki/pull/2933) **oddlittlebird**: Update CODEOWNERS
* [2909](https://github.com/grafana/loki/pull/2909) **fredr**: Docs: Add max_cache_freshness_per_query to limit_config
* [2890](https://github.com/grafana/loki/pull/2890) **dfang**: Fix typo
* [2888](https://github.com/grafana/loki/pull/2888) **oddlittlebird**: Update CODEOWNERS
* [2879](https://github.com/grafana/loki/pull/2879) **zhanghjster**: documentation: add tail_proxy_url option to query_frontend_config section
* [2869](https://github.com/grafana/loki/pull/2869) **nehaev**: documentation: Add loki4j to the list of unofficial clients
* [2853](https://github.com/grafana/loki/pull/2853) **RangerCD**: Fix typos in promtail
* [2848](https://github.com/grafana/loki/pull/2848) **dminca**: documentation: fix broken link in Best Practices section
* [2833](https://github.com/grafana/loki/pull/2833) **siavashs**: Docs: -querier.split-queries-by-day deprecation
* [2819](https://github.com/grafana/loki/pull/2819) **owen-d**: updates docs with delete permissions notice
* [2817](https://github.com/grafana/loki/pull/2817) **scoof**: Documentation: Add S3 IAM policy to be able to run Compactor
* [2811](https://github.com/grafana/loki/pull/2811) **slim-bean**: Docs: improve the helm upgrade section
* [2810](https://github.com/grafana/loki/pull/2810) **hedss**: CHANGELOG: Update update document links to point to the right place.
* [2704](https://github.com/grafana/loki/pull/2704) **owen-d**: WAL design doc
* [2636](https://github.com/grafana/loki/pull/2636) **LTek-online**: promtail documentation: changing the headers of the configuration docu to reflect configuration code

#### Promtail
* [2957](https://github.com/grafana/loki/pull/2957) **slim-bean**: Promtail: Update debian image and use a newer libsystemd
* [2928](https://github.com/grafana/loki/pull/2928) **cyriltovena**: Skip journald bad message.
* [2914](https://github.com/grafana/loki/pull/2914) **chancez**: promtail: Add support for using syslog message timestamp
* [2910](https://github.com/grafana/loki/pull/2910) **rfratto**: Expose underlying promtail client


#### Logcli
* [2948](https://github.com/grafana/loki/pull/2948) **tomwilkie**: Add a few more instructions to logcli --help.

#### Build
* [2877](https://github.com/grafana/loki/pull/2877) **cyriltovena**: Update to go 1.15
* [2814](https://github.com/grafana/loki/pull/2814) **torkelo**: Stats: Adding metrics collector GitHub action

#### Fluentd
* [2825](https://github.com/grafana/loki/pull/2825) **cyriltovena**: Bump fluentd plugin
* [2434](https://github.com/grafana/loki/pull/2434) **andsens**: fluent-plugin: Improve escaping in key_value format


### Notes

This release was created from revision ae9c4b82ec4a5d21267da50d6a1a8170e0ef82ff (Which was PR 2960) and the following PR's were cherry-picked
* [2984](https://github.com/grafana/loki/pull/2984) **owen-d**: adds the ability to read chunkFormatV3 while writing v2
* [2974](https://github.com/grafana/loki/pull/2974) **hedss**: fluent-bit: Rename Fluent Bit plugin output name.

### Dependencies

* Go Version:     1.15.3
* Cortex Version: 85942c5703cf22b64cecfd291e7e7c42d1b8c30c

## 2.0.1 (2020/12/10)

2.0.1 is a special release, it only exists to add the v3 support to Loki's chunk format.

**There is no reason to upgrade from 2.0.0 to 2.0.1**

This chunk version is internal to Loki and not configurable, and in a future version v3 will become the default (Likely 2.2.0).

We are creating this to enable users to roll back from a future release which was writing v3 chunks, back as far as 2.0.0 and still be able to read chunks.

This is mostly a safety measure to help if someone upgrades from 2.0.0 and skips versions to a future version which is writing v3 chunks and they encounter an issue which they would like to roll back. They would be able to then roll back to 2.0.1 and still read v3 chunks.

It should be noted this does not help anyone upgrading from a version older than 2.0.0, that is you should at least upgrade to 2.0.0 before going to a newer version if you are on a version older than 2.0.0.

## 2.0.0 (2020/10/26)

2.0.0 is here!!

We are extremely excited about the new features in 2.0.0, unlocking a whole new world of observability of our logs.

Thanks again for the many incredible contributions and improvements from the wonderful Loki community, we are very excited for the future!

### Important Notes

**Please Note** There are several changes in this release which require your attention!

* Anyone using a docker image please go read the [upgrade guide](https://github.com/grafana/loki/blob/master/docs/sources/upgrading/_index.md#200)!! There is one important consideration around a potentially breaking schema change depending on your configuration.
* MAJOR changes have been made to the boltdb-shipper index, breaking changes are not expected but extra precautions are highly recommended, more details in the [upgrade guide](https://github.com/grafana/loki/blob/master/docs/sources/upgrading/_index.md#200).
* The long deprecated `entry_parser` config in Promtail has been removed, use [pipeline_stages](https://grafana.com/docs/loki/latest/clients/promtail/configuration/#pipeline_stages) instead.

Check the [upgrade guide](https://github.com/grafana/loki/blob/master/docs/sources/upgrading/_index.md#200) for detailed information on all these changes.

### 2.0!!!!

There are too many PR's to list individually for the major improvements which we thought justified a 2.0 but here is the high level:

* Significant enhancements to the [LogQL query language](https://grafana.com/docs/loki/latest/logql/)!
** [Parse](https://grafana.com/docs/loki/latest/logql/#parser-expression) your logs to extract labels at query time.
** [Filter](https://grafana.com/docs/loki/latest/logql/#label-filter-expression) on query time extracted labels.
** [Format](https://grafana.com/docs/loki/latest/logql/#line-format-expression) your log lines any way you please!
** [Graph](https://grafana.com/docs/loki/latest/logql/#unwrapped-range-aggregations) the contents of your log lines as metrics, including support for many more of your favorite PromQL functions.
* Generate prometheus [alerts directly from your logs](https://grafana.com/docs/loki/latest/alerting/)!
** Create alerts using the same prometheus alert rule syntax and let Loki send alerts directly to your Prometheus Alertmanager!
* [boltdb-shipper](https://grafana.com/docs/loki/latest/operations/storage/boltdb-shipper/) is now production ready!
** This is it! Now Loki only needs a single object store (S3,GCS,Filesystem...) to store all the data, no more Cassandra, DynamoDB or Bigtable!

We are extremely excited about these new features, expect some talks, webinars, and blogs where we explain all this new functionality in detail.

### Notable mention

This is a small change but very helpful!

* [2737](https://github.com/grafana/loki/pull/2737) **dlemel8**: cmd/loki: add "verify-config" flag

Thank you @dlemel8 for this PR! Now you can start Loki with `-verify-config` to make sure your config is valid and Loki will exit with a status code 0 if it is!

### All Changes 

#### Loki
* [2804](https://github.com/grafana/loki/pull/2804) **slim-bean**: Loki: log any chunk fetch failure
* [2803](https://github.com/grafana/loki/pull/2803) **slim-bean**: Update local and docker default config files to use boltdb-shipper with a few other config changes
* [2796](https://github.com/grafana/loki/pull/2796) **cyriltovena**: Fixes a bug that would add __error__ label incorrectly.
* [2793](https://github.com/grafana/loki/pull/2793) **cyriltovena**: Improve the way we reverse iterator for backward queries.
* [2790](https://github.com/grafana/loki/pull/2790) **sandeepsukhani**: Boltdb shipper metrics changes
* [2788](https://github.com/grafana/loki/pull/2788) **sandeepsukhani**: add a metric in compactor to record timestamp of last successful run
* [2786](https://github.com/grafana/loki/pull/2786) **cyriltovena**: Logqlv2 pushes groups down to edge
* [2778](https://github.com/grafana/loki/pull/2778) **cyriltovena**: Logqv2 optimization
* [2774](https://github.com/grafana/loki/pull/2774) **cyriltovena**: Handle panic in the store goroutine.
* [2773](https://github.com/grafana/loki/pull/2773) **cyriltovena**: Fixes race conditions in the batch iterator.
* [2770](https://github.com/grafana/loki/pull/2770) **sandeepsukhani**: Boltdb shipper query performance improvements
* [2769](https://github.com/grafana/loki/pull/2769) **cyriltovena**: LogQL: Labels and Metrics Extraction
* [2768](https://github.com/grafana/loki/pull/2768) **cyriltovena**: Fixes all lint errors.
* [2761](https://github.com/grafana/loki/pull/2761) **owen-d**: Service discovery refactor
* [2755](https://github.com/grafana/loki/pull/2755) **owen-d**: Revendor Cortex
* [2752](https://github.com/grafana/loki/pull/2752) **kavirajk**: fix: Remove depricated `entry_parser` from scrapeconfig
* [2741](https://github.com/grafana/loki/pull/2741) **owen-d**: better tenant logging in ruler memstore
* [2737](https://github.com/grafana/loki/pull/2737) **dlemel8**: cmd/loki: add "verify-config" flag
* [2735](https://github.com/grafana/loki/pull/2735) **cyriltovena**: Fixes the frontend logs to include org_id.
* [2732](https://github.com/grafana/loki/pull/2732) **sandeepsukhani**: set timestamp in instant query done by canaries
* [2726](https://github.com/grafana/loki/pull/2726) **dvrkps**: hack: clean getStore
* [2711](https://github.com/grafana/loki/pull/2711) **owen-d**: removes r/w pools from block/chunk types
* [2709](https://github.com/grafana/loki/pull/2709) **cyriltovena**: Bypass sharding middleware when a query can't be sharded.
* [2671](https://github.com/grafana/loki/pull/2671) **alrs**: pkg/querier: fix dropped error
* [2665](https://github.com/grafana/loki/pull/2665) **cnbailian**: Loki: Querier APIs respond JSON Content-Type
* [2663](https://github.com/grafana/loki/pull/2663) **owen-d**: improves numeric literal stringer impl
* [2662](https://github.com/grafana/loki/pull/2662) **owen-d**: exposes rule group validation fn
* [2661](https://github.com/grafana/loki/pull/2661) **owen-d**: Enable local rules backend & disallow configdb.
* [2656](https://github.com/grafana/loki/pull/2656) **sandeepsukhani**: run multiple queries per table at once with boltdb-shipper
* [2655](https://github.com/grafana/loki/pull/2655) **sandeepsukhani**: fix store query bug when running loki in single binary mode with boltdb-shipper
* [2650](https://github.com/grafana/loki/pull/2650) **owen-d**: Adds prometheus ruler routes
* [2647](https://github.com/grafana/loki/pull/2647) **arl**: pkg/chunkenc: fix test using string(int) conversion
* [2645](https://github.com/grafana/loki/pull/2645) **arl**: Tests: fix issue 2356: distributor_test.go fails when the system has no interface name in [eth0, en0, lo0]
* [2642](https://github.com/grafana/loki/pull/2642) **sandeepsukhani**: fix an issue with building loki
* [2640](https://github.com/grafana/loki/pull/2640) **sandeepsukhani**: improvements for boltdb-shipper compactor
* [2637](https://github.com/grafana/loki/pull/2637) **owen-d**: Ruler docs + single binary inclusion
* [2627](https://github.com/grafana/loki/pull/2627) **sandeepsukhani**: revendor cortex to latest master
* [2620](https://github.com/grafana/loki/pull/2620) **alrs**: pkg/storage/stores/shipper/uploads: fix test error
* [2614](https://github.com/grafana/loki/pull/2614) **cyriltovena**: Improve lz4 compression
* [2613](https://github.com/grafana/loki/pull/2613) **sandeepsukhani**: fix a panic when trying to stop boltdb-shipper multiple times using sync.once
* [2610](https://github.com/grafana/loki/pull/2610) **slim-bean**: Loki: Fix query-frontend ready handler
* [2601](https://github.com/grafana/loki/pull/2601) **sandeepsukhani**: rpc for querying ingesters to get chunk ids from its store
* [2589](https://github.com/grafana/loki/pull/2589) **owen-d**: Ruler/loki rule validator
* [2582](https://github.com/grafana/loki/pull/2582) **yeya24**: Add _total suffix to ruler counter metrics
* [2580](https://github.com/grafana/loki/pull/2580) **owen-d**: strict rule unmarshaling
* [2578](https://github.com/grafana/loki/pull/2578) **owen-d**: exports grouploader
* [2576](https://github.com/grafana/loki/pull/2576) **owen-d**: Better rule loading
* [2574](https://github.com/grafana/loki/pull/2574) **sandeepsukhani**: fix closing of compressed file from boltdb-shipper compactor
* [2572](https://github.com/grafana/loki/pull/2572) **adityacs**: Validate max_query_length in Labels API
* [2564](https://github.com/grafana/loki/pull/2564) **owen-d**: Error on no schema configs
* [2559](https://github.com/grafana/loki/pull/2559) **sandeepsukhani**: fix dir setup based on which mode it is running
* [2558](https://github.com/grafana/loki/pull/2558) **sandeepsukhani**: cleanup boltdb files in queriers during startup/shutdown
* [2552](https://github.com/grafana/loki/pull/2552) **owen-d**: fixes batch metrics help text & corrects bucketing
* [2550](https://github.com/grafana/loki/pull/2550) **sandeepsukhani**: fix a flaky test in boltdb shipper
* [2548](https://github.com/grafana/loki/pull/2548) **sandeepsukhani**: add some metrics for monitoring compactor
* [2546](https://github.com/grafana/loki/pull/2546) **sandeepsukhani**: register boltdb shipper compactor cli flags
* [2543](https://github.com/grafana/loki/pull/2543) **sandeepsukhani**: revendor cortex to latest master
* [2534](https://github.com/grafana/loki/pull/2534) **owen-d**: Consistent chunk metrics
* [2530](https://github.com/grafana/loki/pull/2530) **sandeepsukhani**: minor fixes and improvements for boltdb shipper
* [2526](https://github.com/grafana/loki/pull/2526) **sandeepsukhani**: compactor for compacting boltdb files uploaded by shipper
* [2510](https://github.com/grafana/loki/pull/2510) **owen-d**: adds batch based metrics
* [2507](https://github.com/grafana/loki/pull/2507) **sandeepsukhani**: compress boltdb files to gzip while uploading from shipper
* [2458](https://github.com/grafana/loki/pull/2458) **owen-d**: Feature/ruler (take 2)
* [2487](https://github.com/grafana/loki/pull/2487) **sandeepsukhani**: upload boltdb files from shipper only when they are not expected to be modified or during shutdown

#### Docs
* [2797](https://github.com/grafana/loki/pull/2797) **cyriltovena**: Logqlv2 docs
* [2772](https://github.com/grafana/loki/pull/2772) **DesistDaydream**: reapir Retention Example Configuration
* [2762](https://github.com/grafana/loki/pull/2762) **PabloCastellano**: fix: typo in upgrade.md
* [2750](https://github.com/grafana/loki/pull/2750) **owen-d**: fixes path in prom rules api docs
* [2733](https://github.com/grafana/loki/pull/2733) **owen-d**: Removes wrong capitalizations
* [2728](https://github.com/grafana/loki/pull/2728) **vishesh92**: Docs: Update docs for redis
* [2725](https://github.com/grafana/loki/pull/2725) **dvrkps**: fix some misspells
* [2724](https://github.com/grafana/loki/pull/2724) **MadhavJivrajani**: DOCS: change format of unordered lists in technical docs
* [2716](https://github.com/grafana/loki/pull/2716) **huikang**: Doc: fixing parameter name in configuration
* [2705](https://github.com/grafana/loki/pull/2705) **owen-d**: shows cortextool lint command for loki in alerting docs
* [2702](https://github.com/grafana/loki/pull/2702) **huikang**: Doc: fix broken links in production/README.md
* [2699](https://github.com/grafana/loki/pull/2699) **sandangel**: docs: use repetitive numbering
* [2698](https://github.com/grafana/loki/pull/2698) **bemasher**: Doc: Vague link text.
* [2697](https://github.com/grafana/loki/pull/2697) **owen-d**: updates alerting docs with new cortex tool loki linting support
* [2692](https://github.com/grafana/loki/pull/2692) **philnichol**: Docs: Corrected incorrect instances of (setup|set up)
* [2691](https://github.com/grafana/loki/pull/2691) **UniqueTokens**: Update metrics.md
* [2689](https://github.com/grafana/loki/pull/2689) **pgassmann**: docker plugin documentation update
* [2686](https://github.com/grafana/loki/pull/2686) **demon**: docs: Fix link to code of conduct
* [2657](https://github.com/grafana/loki/pull/2657) **owen-d**: fixes ruler docs & includes ruler configs in cmd/configs + docker img
* [2622](https://github.com/grafana/loki/pull/2622) **sandeepsukhani**: add compactor details and other boltdb-shipper doc improvments
* [2621](https://github.com/grafana/loki/pull/2621) **cyriltovena**: Fixes links in aws tutorials.
* [2606](https://github.com/grafana/loki/pull/2606) **cyriltovena**: More template stage examples.
* [2605](https://github.com/grafana/loki/pull/2605) **Decad**: Update docs to use raw link
* [2600](https://github.com/grafana/loki/pull/2600) **slim-bean**: Docs: Fix broken links on generated site
* [2597](https://github.com/grafana/loki/pull/2597) **nek-00-ken**: Fixup: url to access promtail config sample
* [2595](https://github.com/grafana/loki/pull/2595) **sh0rez**: docs: fix broken links
* [2594](https://github.com/grafana/loki/pull/2594) **wardbekker**: Update README.md
* [2592](https://github.com/grafana/loki/pull/2592) **owen-d**: fixes some doc links
* [2591](https://github.com/grafana/loki/pull/2591) **woodsaj**: Docs: fix links in installation docs
* [2586](https://github.com/grafana/loki/pull/2586) **ms42Q**: Doc fixes: remove typos and long sentence
* [2579](https://github.com/grafana/loki/pull/2579) **oddlittlebird**: Update CODEOWNERS
* [2566](https://github.com/grafana/loki/pull/2566) **owen-d**: Website doc link fixes
* [2528](https://github.com/grafana/loki/pull/2528) **owen-d**: Update tanka.md with steps for using k8s-alpha lib
* [2512](https://github.com/grafana/loki/pull/2512) **palemtnrider**: Documentation: Fixes  install and getting-started links in the readme
* [2508](https://github.com/grafana/loki/pull/2508) **owen-d**: memberlist correct yaml path. closes #2499
* [2506](https://github.com/grafana/loki/pull/2506) **ferdikurniawan**: Docs: fix dead link
* [2505](https://github.com/grafana/loki/pull/2505) **sh0rez**: doc: close code block
* [2501](https://github.com/grafana/loki/pull/2501) **tivvit**: fix incorrect upgrade link
* [2500](https://github.com/grafana/loki/pull/2500) **oddlittlebird**: Docs: Update README.md

#### Helm
* [2746](https://github.com/grafana/loki/pull/2746) **marcosartori**: helm/fluentbit K8S-Logging.Exclude &  and Mem_Buf_Limit toggle
* [2742](https://github.com/grafana/loki/pull/2742) **steven-sheehy**: Fix linting errors and use of deprecated repositories
* [2659](https://github.com/grafana/loki/pull/2659) **rskrishnar**: [Promtail] enables configuring psp in helm chart
* [2554](https://github.com/grafana/loki/pull/2554) **alexandre-allard-scality**: production/helm: add support for PV selector in Loki statefulset

#### FluentD
* [2739](https://github.com/grafana/loki/pull/2739) **jgehrcke**: FluentD loki plugin: add support for bearer_token_file parameter

#### Fluent Bit
* [2568](https://github.com/grafana/loki/pull/2568) **zjj2wry**: fluent-bit plugin support TLS

#### Promtail
* [2723](https://github.com/grafana/loki/pull/2723) **carlpett**: Promtail: Add counter promtail_batch_retries_total
* [2717](https://github.com/grafana/loki/pull/2717) **slim-bean**: Promtail: Fix deadlock on tailer shutdown.
* [2710](https://github.com/grafana/loki/pull/2710) **slim-bean**: Promtail: (and also fluent-bit) change the max batch size to 1MB
* [2708](https://github.com/grafana/loki/pull/2708) **Falco20019**: Promtail: Fix timestamp parser for short year format
* [2658](https://github.com/grafana/loki/pull/2658) **slim-bean**: Promtail: do not mark the position if the file is removed
* [2618](https://github.com/grafana/loki/pull/2618) **slim-bean**: Promtail: Add a stream lagging metric
* [2615](https://github.com/grafana/loki/pull/2615) **aminjam**: Add fallback_formats for timestamp stage
* [2603](https://github.com/grafana/loki/pull/2603) **rfratto**: Expose UserAgent and fix User-Agent version source
* [2575](https://github.com/grafana/loki/pull/2575) **unguiculus**: Promtail: Fix docker-compose.yaml
* [2571](https://github.com/grafana/loki/pull/2571) **rsteneteg**: Promtail: adding pipeline stage for dropping labels
* [2570](https://github.com/grafana/loki/pull/2570) **slim-bean**: Promtail: Fix concurrent map iteration when using stdin
* [2565](https://github.com/grafana/loki/pull/2565) **carlpett**: Add a counter for empty syslog messages
* [2542](https://github.com/grafana/loki/pull/2542) **slim-bean**: Promtail: implement shutdown for the no-op server
* [2532](https://github.com/grafana/loki/pull/2532) **slim-bean**: Promtail: Restart the tailer if we fail to read and upate current position

#### Ksonnet
* [2719](https://github.com/grafana/loki/pull/2719) **halcyondude**: nit: fix formatting for ksonnet/loki
* [2677](https://github.com/grafana/loki/pull/2677) **sandeepsukhani**: fix jsonnet for memcached-writes when using boltdb-shipper
* [2617](https://github.com/grafana/loki/pull/2617) **periklis**: Add config options for loki dashboards
* [2612](https://github.com/grafana/loki/pull/2612) **fredr**: Dashboard: typo in Loki Operational dashboard
* [2599](https://github.com/grafana/loki/pull/2599) **sandeepsukhani**: fix closing bracket in dashboards from loki-mixin
* [2584](https://github.com/grafana/loki/pull/2584) **sandeepsukhani**: Read, Write and operational dashboard improvements
* [2560](https://github.com/grafana/loki/pull/2560) **owen-d**: Jsonnet/ruler
* [2547](https://github.com/grafana/loki/pull/2547) **sandeepsukhani**: jsonnet for running loki using boltdb-shipper
* [2525](https://github.com/grafana/loki/pull/2525) **Duologic**: fix(ksonnet): don't depend on specific k8s version
* [2521](https://github.com/grafana/loki/pull/2521) **charandas**: fix: broken links in Tanka documentation
* [2503](https://github.com/grafana/loki/pull/2503) **owen-d**: Ksonnet docs
* [2494](https://github.com/grafana/loki/pull/2494) **primeroz**: Jsonnet Promtail: Change function for mounting configmap in promtail daemonset

#### Logstash
* [2607](https://github.com/grafana/loki/pull/2607) **adityacs**: Logstash cpu usage fix

#### Build
* [2602](https://github.com/grafana/loki/pull/2602) **sandeepsukhani**: add support for building querytee
* [2561](https://github.com/grafana/loki/pull/2561) **tharun208**: Added logcli docker image
* [2549](https://github.com/grafana/loki/pull/2549) **simnv**: Ignore .exe files build for Windows
* [2527](https://github.com/grafana/loki/pull/2527) **owen-d**: Update docker-compose.yaml to use 1.6.0

#### Docker Logging Driver
* [2459](https://github.com/grafana/loki/pull/2459) **RaitoBezarius**: Docker logging driver: Add a keymod for the extra attributes from the Docker logging driver

### Dependencies

* Go Version:     1.14.2
* Cortex Version: 85942c5703cf22b64cecfd291e7e7c42d1b8c30c

## 1.6.1 (2020-08-24)

This is a small release and only contains two fixes for Promtail:

* [2542](https://github.com/grafana/loki/pull/2542) **slim-bean**: Promtail: implement shutdown for the no-op server
* [2532](https://github.com/grafana/loki/pull/2532) **slim-bean**: Promtail: Restart the tailer if we fail to read and upate current position

The first only applies if you are running Promtail with both `--stdin` and `--server.disabled=true` flags.

The second is a minor rework to how Promtail handles a very specific error when attempting to read the size of a file and failing to do so.

Upgrading Promtail from 1.6.0 to 1.6.1 is only necessary if you have logs full of `msg="error getting tail position and/or size"`, 
the code changed in this release has been unchanged for a long time and we suspect very few people are seeing this issue.

No changes to any other components (Loki, Logcli, etc) are included in this release. 

## 1.6.0 (2020-08-13)

It's the second thursday of the eighth month of the year which means it's time for another Loki Release!!

Before we highlight important features and changes, congratulations to [@adityacs](https://github.com/adityacs), who is the newest member of the Loki team! 
Aditya has been regularly contributing to the Loki project for the past year, with each contribution better than the last. 
Many of the items on the following list were thanks to his hard work. Thank you, Aditya, and welcome to the team!

I think we might have set a new record with 189 PR's in this release!

### Important Notes

**Please Note** There are several changes in this release which might require your attention!

* The NET_BIND_SERVICE capability was removed from the Loki process in the docker image, it's no longer possible to run Loki with the supplied image on a port less than 1024
* If you run microservices, there is an important rollout sequence to prevent query errors.
* Scrape configs have changed for Promtail in both Helm and Ksonnet affecting two labels: `instance` -> `pod` and `container_name` -> `container`.
* Almost all of the Loki Canary metrics were renamed.
* A few command line flags where changed (although they are likely not commonly used)
* If you use ksonnet and run on GCS and Bigtable you may see an error in your config as a default value was removed.
* If you are using boltdb-shipper, you will likekly need to add a new schema_config entry.

Check the [upgrade guide](https://github.com/grafana/loki/blob/master/docs/sources/operations/upgrade.md#160) for detailed information on all these changes.

### Notable Features and Fixes

#### Query language enhancements

* [2150](https://github.com/grafana/loki/pull/2150) introduces `bytes_rate`, which calculates the per second byte rate of a log stream, and `bytes_over_time`, which returns the byte size of a log stream. 
* [2182](https://github.com/grafana/loki/pull/2182) introduces a long list of comparison operators, which will let you write queries like `count_over_time({foo="bar"}[1m]) > 10`. Check out the PR for a more detailed description. 

#### Loki performance improvements

* [2216](https://github.com/grafana/loki/pull/2216), [2218](https://github.com/grafana/loki/pull/2218), and [2219](https://github.com/grafana/loki/pull/2219) all improve how memory is allocated and reused for queries. 
* [2239](https://github.com/grafana/loki/pull/2239) is a huge improvement for certain cases in which a query covers a large number of streams that all overlap in time. Overlapping data is now internally cached while Loki works to sort all the streams into the proper time order. 
* [2293](https://github.com/grafana/loki/pull/2293) was a big refactor to how Loki internally processes log queries vs. metric queries, creating separate code paths to further optimize metric queries. Metric query performance is now 2 to 10 times faster.

If you are using the query-frontend:

* [2441](https://github.com/grafana/loki/pull/2441) improves how label queries can be split and queried in parallel 
* [2123](https://github.com/grafana/loki/pull/2123) allows queries to the `series` API to be split by time and parallelized; and last but most significant
* [1927](https://github.com/grafana/loki/pull/1927) allows for a much larger range of queries to be sharded and performed in parallel. Query sharding is a topic in itself, but as a rough summary, this type of sharding is not time dependent and leverages how data is already stored by Loki to be able to split queries up into 16 separate pieces to be queried at the same time.

#### Promtail

* [2296](https://github.com/grafana/loki/pull/2296) allows Promtail to expose the Loki Push API. With this, you can push from any client to Promtail as if it were Loki, and Promtail can then forward those logs to another Promtail or to Loki. There are some good use cases for this with the Loki Docker Logging Driver; if you want an easier way to configure pipelines or expose metrics collection, point your Docker drivers at a Promtail instance.
* [2282](https://github.com/grafana/loki/pull/2282) contains an example Amazon Lambda where you can use a fan-in approach and ingestion timestamping in Promtail to work around `out of order` issues with multiple Lambdas processing the same log stream. This is one way to get logs from a high-cardinality source without adding a high-cardinality label.
* [2060](https://github.com/grafana/loki/pull/2060) introduces the `Replace` stage, which lets you find and replace or remove text inside a log line. Combined with [2422](https://github.com/grafana/loki/pull/2422) and [2480](https://github.com/grafana/loki/pull/2480), you can now find and replace sensitive data in a log line like a password or email address and replace it with ****, or hash the value to prevent readability, while still being able to trace the value through your logs. Last on the list of pipeline additions, 
* [2496](https://github.com/grafana/loki/pull/2496) adds a `Drop` pipeline stage, which lets you drop log lines based on several criteria options including regex matching content, line length, or the age of the log line. The last two are useful to prevent sending to Loki logs that you know would be rejected based on configured limits in the Loki server.

#### Logstash output plugin

* [1822](https://github.com/grafana/loki/pull/1822) added a Logstash output plugin for Loki. If you have an existing Logstash install, you can now use this plugin to send your logs to Loki to make it easier to try out, or use Loki alongside an existing logging installation.

#### Loki Canary

* [2344](https://github.com/grafana/loki/pull/2344) improved the canaries capabilities for checking for data integrity, including spot checking for logs over a longer time window and running metric queries to verify count_over_time accuracy.

#### Logcli

* [2470](https://github.com/grafana/loki/pull/2470) allows you to color code your log lines based on their stream labels for a nice visual indicator of streams. 
* [2497](https://github.com/grafana/loki/pull/2497) expands on the series API query to Loki with the`--analyze-labels` flag, which can show you a detailed breakdown of your label key and value combinations. This is very useful for finding improper label usage in Loki or labels with high cardinality.
* [2482](https://github.com/grafana/loki/pull/2482), in which LogCLI will automatically batch requests to Loki to allow making queries with a `--limit=` far larger than the server side limit defined in Loki. LogCLI will dispatch the request in a series of queries configured by the `--batch=` parameter (which defaults to 1000) until the requested limit is reached!

#### Misc

* [2453](https://github.com/grafana/loki/pull/2453) improves the error messages when a query times out, as `Context Deadline Exceeded` wasn’t the most intuitive. 
* [2336](https://github.com/grafana/loki/pull/2336) provides two new flags that will print the entire Loki config object at startup. Be warned there are a lot of config options, and many won’t apply to your setup (such as storage configs you aren’t using), but this can be a really useful tool when troubleshooting. Sticking with the theme of best for last, 
* [2224](https://github.com/grafana/loki/pull/2224) and [2288](https://github.com/grafana/loki/pull/2288) improve support for running Loki with a shared Ring using memberlist while not requiring Consul or Etcd. We need to follow up soon with some better documentation or a blog post on this!


### Dependencies

* Go Version:     1.14.2
* Cortex Version: 7014ff11ed70d9d59ad29d0a95e73999c436c47c

### All Changes

#### Loki
* [2484](https://github.com/grafana/loki/pull/2484) **slim-bean**: Loki: fix batch iterator error when all chunks overlap and chunk time ranges are greater than query time range
* [2483](https://github.com/grafana/loki/pull/2483) **sandeepsukhani**: download boltdb files parallelly during reads
* [2472](https://github.com/grafana/loki/pull/2472) **owen-d**: series endpoint uses normal splits
* [2466](https://github.com/grafana/loki/pull/2466) **owen-d**: BatchIter edge cases
* [2463](https://github.com/grafana/loki/pull/2463) **sandeepsukhani**: revendor cortex to latest master
* [2457](https://github.com/grafana/loki/pull/2457) **adityacs**: Fix panic in cassandra storage while registering metrics
* [2453](https://github.com/grafana/loki/pull/2453) **slim-bean**: Loki: Improve error messages on query timeout or cancel
* [2450](https://github.com/grafana/loki/pull/2450) **adityacs**: Fixes panic in runtime_config
* [2449](https://github.com/grafana/loki/pull/2449) **jvrplmlmn**: Replace usage of sync/atomic with uber-go/atomic
* [2441](https://github.com/grafana/loki/pull/2441) **cyriltovena**: Split label names queries in the frontend.
* [2427](https://github.com/grafana/loki/pull/2427) **owen-d**: Revendor cortex
* [2392](https://github.com/grafana/loki/pull/2392) **owen-d**: avoid mutating config while parsing -config.file
* [2346](https://github.com/grafana/loki/pull/2346) **cyriltovena**: Fixes LogQL grouping
* [2336](https://github.com/grafana/loki/pull/2336) **slim-bean**: Loki: add -print-config-stderr flag to dump loki's runtime config to stderr
* [2330](https://github.com/grafana/loki/pull/2330) **slim-bean**: Loki: Use a new context to update the ring state after a failed chunk transfer
* [2328](https://github.com/grafana/loki/pull/2328) **slim-bean**: Loki: Transfer one chunk at a time per series during chunk transfers
* [2327](https://github.com/grafana/loki/pull/2327) **adityacs**: Fix data race in ingester
* [2323](https://github.com/grafana/loki/pull/2323) **cyriltovena**: Improve object key parsing for boltdb shipper.
* [2306](https://github.com/grafana/loki/pull/2306) **cyriltovena**: Fixes buffered iterator skipping very long lines.
* [2302](https://github.com/grafana/loki/pull/2302) **cyriltovena**: Improve entry deduplication.
* [2294](https://github.com/grafana/loki/pull/2294) **cyriltovena**: Remove NET_BIND_SERVICE capability requirement.
* [2293](https://github.com/grafana/loki/pull/2293) **cyriltovena**: Improve metric queries by computing samples at the edges.
* [2288](https://github.com/grafana/loki/pull/2288) **periklis**: Add support for memberlist dns-based discovery
* [2268](https://github.com/grafana/loki/pull/2268) **owen-d**: lock fix for flaky test
* [2266](https://github.com/grafana/loki/pull/2266) **cyriltovena**: Update to latest cortex.
* [2264](https://github.com/grafana/loki/pull/2264) **adityacs**: Fix ingester results for series query
* [2261](https://github.com/grafana/loki/pull/2261) **sandeepsukhani**: create smaller unique files from boltdb shipper and other code refactorings
* [2254](https://github.com/grafana/loki/pull/2254) **slim-bean**: Loki: Series API will return all series with no match or empty matcher
* [2252](https://github.com/grafana/loki/pull/2252) **owen-d**: avoids further time splitting in querysharding mware
* [2250](https://github.com/grafana/loki/pull/2250) **slim-bean**: Loki: Remove redundant log warning
* [2249](https://github.com/grafana/loki/pull/2249) **owen-d**: avoids recording stats in the sharded engine
* [2248](https://github.com/grafana/loki/pull/2248) **cyriltovena**: Add performance profile flags for logcli.
* [2239](https://github.com/grafana/loki/pull/2239) **cyriltovena**: Cache overlapping blocks
* [2224](https://github.com/grafana/loki/pull/2224) **periklis**: Replace memberlist service in favor of cortex provided service
* [2223](https://github.com/grafana/loki/pull/2223) **adityacs**: Add Error method for step evaluators
* [2219](https://github.com/grafana/loki/pull/2219) **cyriltovena**: Reuse slice for the range vector allocations.
* [2218](https://github.com/grafana/loki/pull/2218) **cyriltovena**: Reuse buffer for hash computation in the engine.
* [2216](https://github.com/grafana/loki/pull/2216) **cyriltovena**: Improve point allocations for each steps in the logql engine.
* [2211](https://github.com/grafana/loki/pull/2211) **sandeepsukhani**: query tee proxy with support for comparison of responses
* [2206](https://github.com/grafana/loki/pull/2206) **sandeepsukhani**: disable index dedupe when rf > 1 and current or upcoming index type is boltdb-shipper
* [2204](https://github.com/grafana/loki/pull/2204) **owen-d**: bumps cortex & fixes conflicts
* [2191](https://github.com/grafana/loki/pull/2191) **periklis**: Add flag to disable tracing activation
* [2189](https://github.com/grafana/loki/pull/2189) **owen-d**: Fix vector-scalar comparisons
* [2182](https://github.com/grafana/loki/pull/2182) **owen-d**: Logql comparison ops
* [2178](https://github.com/grafana/loki/pull/2178) **cyriltovena**: Fixes path prefix in the querier.
* [2166](https://github.com/grafana/loki/pull/2166) **sandeepsukhani**: enforce requirment for periodic config for index tables to be 24h when using boltdb shipper
* [2161](https://github.com/grafana/loki/pull/2161) **cyriltovena**: Fix error message for max tail connections.
* [2156](https://github.com/grafana/loki/pull/2156) **sandeepsukhani**: boltdb shipper download failure handling and some refactorings
* [2150](https://github.com/grafana/loki/pull/2150) **cyriltovena**: Bytes aggregations
* [2136](https://github.com/grafana/loki/pull/2136) **cyriltovena**: Fixes Iterator boundaries
* [2123](https://github.com/grafana/loki/pull/2123) **adityacs**: Fix Series API slowness
* [1927](https://github.com/grafana/loki/pull/1927) **owen-d**: Feature/querysharding ii
* [2032](https://github.com/grafana/loki/pull/2032) **tivvit**: Added support for tail to query frontend

#### Promtail
* [2496](https://github.com/grafana/loki/pull/2496) **slim-bean**: Promtail: Drop stage
* [2475](https://github.com/grafana/loki/pull/2475) **slim-bean**: Promtail: force the log level on any Loki Push API target servers to match Promtail's log level.
* [2474](https://github.com/grafana/loki/pull/2474) **slim-bean**: Promtail: use --client.external-labels for all clients
* [2471](https://github.com/grafana/loki/pull/2471) **owen-d**: Fix/promtail yaml config
* [2464](https://github.com/grafana/loki/pull/2464) **slim-bean**: Promtail: Bug: loki push api, clone labels before handling
* [2438](https://github.com/grafana/loki/pull/2438) **rfratto**: pkg/promtail: propagate a logger rather than using util.Logger globally
* [2432](https://github.com/grafana/loki/pull/2432) **pyr0hu**: Promtail: Allow empty replace values for replace stage
* [2422](https://github.com/grafana/loki/pull/2422) **wardbekker**: Template: Added a sha256 template function for obfuscating / anonymize PII data in e.g. the replace stage
* [2414](https://github.com/grafana/loki/pull/2414) **rfratto**: Add RegisterFlagsWithPrefix to config structs
* [2386](https://github.com/grafana/loki/pull/2386) **cyriltovena**: Add regex function to promtail template stage.
* [2345](https://github.com/grafana/loki/pull/2345) **adityacs**: Refactor Promtail target manager code
* [2301](https://github.com/grafana/loki/pull/2301) **flixr**: Promtail: support unix timestamps with fractional seconds
* [2296](https://github.com/grafana/loki/pull/2296) **slim-bean**: Promtail: Loki Push API
* [2282](https://github.com/grafana/loki/pull/2282) **owen-d**: Lambda-Promtail
* [2242](https://github.com/grafana/loki/pull/2242) **carlpett**: Set user agent on outgoing http requests
* [2196](https://github.com/grafana/loki/pull/2196) **cyriltovena**: Adds default -config.file for the promtail docker images.
* [2127](https://github.com/grafana/loki/pull/2127) **bastjan**: Update go-syslog to accept non-UTF8 encoding in syslog message
* [2111](https://github.com/grafana/loki/pull/2111) **adityacs**: Fix Promtail journal seeking known position
* [2105](https://github.com/grafana/loki/pull/2105) **fatpat**: promtail: Add Entry variable to template
* [1118](https://github.com/grafana/loki/pull/1118) **shuttie**: promtail: fix high CPU usage on large kubernetes clusters.
* [2060](https://github.com/grafana/loki/pull/2060) **adityacs**: Feature: Replace stage in pipeline
* [2087](https://github.com/grafana/loki/pull/2087) **adityacs**: Set JournalTarget Priority value to keyword

#### Logcli
* [2497](https://github.com/grafana/loki/pull/2497) **slim-bean**: logcli: adds --analyize-labels to logcli series command and changes how labels are provided to the command
* [2482](https://github.com/grafana/loki/pull/2482) **slim-bean**: Logcli: automatically batch requests
* [2470](https://github.com/grafana/loki/pull/2470) **adityacs**: colored labels output for logcli
* [2235](https://github.com/grafana/loki/pull/2235) **pstibrany**: logcli: Remove single newline from the raw line before printing.
* [2126](https://github.com/grafana/loki/pull/2126) **cyriltovena**: Validate local storage config for the logcli
* [2083](https://github.com/grafana/loki/pull/2083) **adityacs**: Support querying labels on time range in logcli

#### Docs
* [2473](https://github.com/grafana/loki/pull/2473) **owen-d**: fixes lambda-promtail relative doc link
* [2454](https://github.com/grafana/loki/pull/2454) **oddlittlebird**: Create CODEOWNERS
* [2439](https://github.com/grafana/loki/pull/2439) **till**: Docs: updated "Upgrading" for docker driver
* [2437](https://github.com/grafana/loki/pull/2437) **wardbekker**: DOCS: clarified globbing behaviour of __path__ of the doublestar library
* [2431](https://github.com/grafana/loki/pull/2431) **endu**: fix dead link
* [2425](https://github.com/grafana/loki/pull/2425) **RichiH**: Change conduct contact email address
* [2420](https://github.com/grafana/loki/pull/2420) **petuhovskiy**: Fix docker driver doc
* [2418](https://github.com/grafana/loki/pull/2418) **cyriltovena**: Add logstash to clients page with FrontMatter.
* [2402](https://github.com/grafana/loki/pull/2402) **cyriltovena**: More fixes for the website.
* [2400](https://github.com/grafana/loki/pull/2400) **tontongg**: Fix URL to LogQL documentation
* [2398](https://github.com/grafana/loki/pull/2398) **robbymilo**: Docs - update links, readme
* [2397](https://github.com/grafana/loki/pull/2397) **coderanger**: 📝 Note that entry_parser is deprecated.
* [2396](https://github.com/grafana/loki/pull/2396) **dnsmichi**: Docs: Fix Fluentd title (visible in menu)
* [2391](https://github.com/grafana/loki/pull/2391) **cyriltovena**: Update fluentd docs and fixes links for the website.
* [2390](https://github.com/grafana/loki/pull/2390) **cyriltovena**: Fluent bit docs
* [2389](https://github.com/grafana/loki/pull/2389) **cyriltovena**: Docker driver doc
* [2385](https://github.com/grafana/loki/pull/2385) **abowloflrf**: Update logo link in README.md
* [2378](https://github.com/grafana/loki/pull/2378) **robbymilo**: Sync docs to website
* [2360](https://github.com/grafana/loki/pull/2360) **owen-d**: Makes timestamp parsing docs clearer
* [2358](https://github.com/grafana/loki/pull/2358) **rille111**: Documentation: Add example for having separate pvc for loki, using helm
* [2357](https://github.com/grafana/loki/pull/2357) **owen-d**: Storage backend examples
* [2338](https://github.com/grafana/loki/pull/2338) **cyriltovena**: Add a complete tutorial on how to ship logs from AWS EKS.
* [2335](https://github.com/grafana/loki/pull/2335) **cyriltovena**: Improve documentation of the metric stage.
* [2331](https://github.com/grafana/loki/pull/2331) **cyriltovena**: Add a tutorial to forward AWS ECS logs to Loki.
* [2321](https://github.com/grafana/loki/pull/2321) **cyriltovena**: Tutorial to run Promtail on AWS EC2
* [2318](https://github.com/grafana/loki/pull/2318) **adityacs**: Configuration documentation improvements
* [2317](https://github.com/grafana/loki/pull/2317) **owen-d**: remove DynamoDB chunk store doc
* [2308](https://github.com/grafana/loki/pull/2308) **wardbekker**: Added a link to the replace parsing stage
* [2305](https://github.com/grafana/loki/pull/2305) **rafaelpissolatto**: Fix schema_config store value
* [2285](https://github.com/grafana/loki/pull/2285) **adityacs**: Fix local.md doc
* [2284](https://github.com/grafana/loki/pull/2284) **owen-d**: Update local.md
* [2279](https://github.com/grafana/loki/pull/2279) **Fra-nk**: Documentation: Refine LogQL documentation
* [2273](https://github.com/grafana/loki/pull/2273) **RichiH**: Fix typo
* [2247](https://github.com/grafana/loki/pull/2247) **carlpett**: docs: Fix missing quotes
* [2233](https://github.com/grafana/loki/pull/2233) **vyzigold**: docs: Add readmes to individual helm charts
* [2220](https://github.com/grafana/loki/pull/2220) **oddlittlebird**: Docs: Local install edits
* [2217](https://github.com/grafana/loki/pull/2217) **fredr**: docs: BoltDB typo
* [2215](https://github.com/grafana/loki/pull/2215) **fredr**: docs: Correct loki address for docker-compose
* [2172](https://github.com/grafana/loki/pull/2172) **cyriltovena**: Update old link for pipeline stages.
* [2163](https://github.com/grafana/loki/pull/2163) **slim-bean**: docs: fix an error in the example log line and byte counter metrics
* [2160](https://github.com/grafana/loki/pull/2160) **slim-bean**: Fix some errors in the upgrade guide to 1.5.0 and add some missing notes discovered by users.
* [2152](https://github.com/grafana/loki/pull/2152) **eamonryan**: Fix typo in promtail ClusterRole
* [2139](https://github.com/grafana/loki/pull/2139) **adityacs**: Fix configuration docs
* [2137](https://github.com/grafana/loki/pull/2137) **RichiH**: Propose new governance
* [2136](https://github.com/grafana/loki/pull/2136) **cyriltovena**: Fixes Iterator boundaries
* [2125](https://github.com/grafana/loki/pull/2125) **theMercedes**: Update logql.md
* [2112](https://github.com/grafana/loki/pull/2112) **nileshcs**: Documentation: Outdated fluentd image name, UID details, link update
* [2092](https://github.com/grafana/loki/pull/2092) **i-takizawa**: docs: make <placeholders> visible

#### Build
* [2467](https://github.com/grafana/loki/pull/2467) **slim-bean**: Update Loki build image

#### Ksonnet
* [2460](https://github.com/grafana/loki/pull/2460) **Duologic**: refactor: use $.core.v1.envVar
* [2452](https://github.com/grafana/loki/pull/2452) **slim-bean**: ksonnet: Reduce querier parallelism to a more sane default value and remove the default setting for storage_backend
* [2377](https://github.com/grafana/loki/pull/2377) **Duologic**: refactor: moved jaeger-agent-mixin
* [2373](https://github.com/grafana/loki/pull/2373) **slim-bean**: Ksonnet: Add a Pod Disruption Budget to Loki Ingesters
* [2185](https://github.com/grafana/loki/pull/2185) **cyriltovena**: Refactor mixin routes and add series API.
* [2162](https://github.com/grafana/loki/pull/2162) **slim-bean**: ksonnet: Fix up datasources and variables in Loki Operational
* [2091](https://github.com/grafana/loki/pull/2091) **beorn7**: Keep scrape config in line with the new Prometheus scrape config

#### Docker logging driver
* [2435](https://github.com/grafana/loki/pull/2435) **cyriltovena**: Add more precisions on the docker driver installed on the daemon.
* [2343](https://github.com/grafana/loki/pull/2343) **jdfalk**: loki-docker-driver: Change "ignoring empty line" to debug logging
* [2295](https://github.com/grafana/loki/pull/2295) **cyriltovena**: Remove mount in the docker driver.
* [2199](https://github.com/grafana/loki/pull/2199) **cyriltovena**: Docker driver relabeling
* [2116](https://github.com/grafana/loki/pull/2116) **cyriltovena**: Allows to change the log driver mode and buffer size.

#### Logstash output plugin
* [2415](https://github.com/grafana/loki/pull/2415) **cyriltovena**: Set service values via --set for logstash.
* [2410](https://github.com/grafana/loki/pull/2410) **adityacs**: logstash code refactor and doc improvements
* [1822](https://github.com/grafana/loki/pull/1822) **adityacs**: Loki Logstash Plugin

#### Loki canary
* [2413](https://github.com/grafana/loki/pull/2413) **slim-bean**: Loki-Canary: Backoff retries on query failures, add histograms for query performance.
* [2369](https://github.com/grafana/loki/pull/2369) **slim-bean**: Loki Canary: One more round of improvements to query for missing websocket entries up to max-wait
* [2350](https://github.com/grafana/loki/pull/2350) **slim-bean**: Canary tweaks
* [2344](https://github.com/grafana/loki/pull/2344) **slim-bean**: Loki-Canary: Add query spot checking and metric count checking
* [2259](https://github.com/grafana/loki/pull/2259) **ombre8**: Canary: make stream configurable

#### Fluentd
* [2407](https://github.com/grafana/loki/pull/2407) **cyriltovena**: bump fluentd version to release a new gem.
* [2399](https://github.com/grafana/loki/pull/2399) **tarokkk**: fluentd: Make fluentd version requirements permissive
* [2179](https://github.com/grafana/loki/pull/2179) **takanabe**: Improve fluentd plugin development experience
* [2171](https://github.com/grafana/loki/pull/2171) **takanabe**: Add server TLS certificate verification

#### Fluent Bit
* [2375](https://github.com/grafana/loki/pull/2375) **cyriltovena**: Fixes the fluentbit batchwait  backward compatiblity.
* [2367](https://github.com/grafana/loki/pull/2367) **dojci**: fluent-bit: Add more loki client configuration options
* [2365](https://github.com/grafana/loki/pull/2365) **dojci**: fluent-bit: Fix fluent-bit exit callback when buffering is enabled
* [2290](https://github.com/grafana/loki/pull/2290) **cyriltovena**: Fixes the lint issue merged to master.
* [2286](https://github.com/grafana/loki/pull/2286) **adityacs**: Fix fluent-bit newline and tab characters
* [2142](https://github.com/grafana/loki/pull/2142) **dojci**: Add FIFO queue persistent buffering for fluent bit output plugin
* [2089](https://github.com/grafana/loki/pull/2089) **FrederikNS**: Allow configuring more options for output configuration

#### Helm
* [2406](https://github.com/grafana/loki/pull/2406) **steven-sheehy**: Helm: Fix regression in chart name
* [2379](https://github.com/grafana/loki/pull/2379) **StevenReitsma**: production/helm: Add emptyDir volume type to promtail PSP
* [2366](https://github.com/grafana/loki/pull/2366) **StevenReitsma**: production/helm: Add projected and downwardAPI volume types to PodSecurityPolicy (#2355)
* [2258](https://github.com/grafana/loki/pull/2258) **Synehan**: helm: add annotations to service monitor
* [2241](https://github.com/grafana/loki/pull/2241) **chauffer**: Kubernetes manifests: Remove namespace from cluster-wide resources
* [2238](https://github.com/grafana/loki/pull/2238) **vhrosales**: helm: Add loadBalancerIP option to loki chart
* [2205](https://github.com/grafana/loki/pull/2205) **joschi36**: BUG: add missing namespace in ingress object
* [2197](https://github.com/grafana/loki/pull/2197) **cyriltovena**: Render loki datasources even if Grafana is disabled.
* [2141](https://github.com/grafana/loki/pull/2141) **cyriltovena**: Adds the ability to have a pull secrets for Promtail.
* [2099](https://github.com/grafana/loki/pull/2099) **allout58**: helm/loki-stack: Support Prometheus on a sub-path in Grafana config
* [2086](https://github.com/grafana/loki/pull/2086) **osela**: helm/loki-stack: render loki datasource only if grafana is enabled
* [2091](https://github.com/grafana/loki/pull/2091) **beorn7**: Keep scrape config in line with the new Prometheus scrape config

#### Build
* [2371](https://github.com/grafana/loki/pull/2371) **cyriltovena**: Fixes helm publish that needs now to add repo.
* [2341](https://github.com/grafana/loki/pull/2341) **slim-bean**: Build: Fix CI helm test
* [2309](https://github.com/grafana/loki/pull/2309) **cyriltovena**: Test again arm32 on internal ci.
* [2307](https://github.com/grafana/loki/pull/2307) **cyriltovena**: Removes arm32 for now as we're migrating the CI.
* [2287](https://github.com/grafana/loki/pull/2287) **wardbekker**: Change the Grafana image to latest
* [2212](https://github.com/grafana/loki/pull/2212) **roidelapluie**: Remove unhelpful/problematic term in circleci.yml


## 1.5.0 (2020-05-20)

It's been a busy month and a half since 1.4.0 was released, and a lot of new improvements have been added to Loki since!

Be prepared for some configuration changes that may cause some bumps when upgrading, 
we apologize for this but are always striving to reach the right compromise of code simplicity and user/operating experience. 

In this case we opted to keep a simplified configuration inline with Cortex rather than a more complicated and error prone internal config mapping or difficult to implement support for multiple config names for the same feature.

This does result in breaking config changes for some configurations, however, these will fail fast and with the [list of diffs](https://cortexmetrics.io/docs/changelog/#config-file-breaking-changes) from the Cortex project should be quick to fix.

### Important Notes

**Be prepared for breaking config changes.**  Loki 1.5.0 vendors cortex [v1.0.1-0.20200430170006-3462eb63f324](https://github.com/cortexproject/cortex/commit/3462eb63f324c649bbaa122933bc591b710f4e48), 
there were substantial breaking config changes in Cortex 1.0 which standardized config options, and fixed typos.

**The Loki docker image user has changed to no longer be root**

Check the [upgrade guide](https://github.com/grafana/loki/blob/master/docs/sources/operations/upgrade.md#150) for more detailed information on these changes.

### Notable Features and Fixes

There are quite a few we want to mention listed in order they were merged (mostly)

* [1837](https://github.com/grafana/loki/pull/1837) **sandeepsukhani**: flush boltdb to object store

This is perhaps the most exciting feature of 1.5.0, the first steps in removing a dependency on a separate index store!  This feature is still very new and experimental, however, we want this to be the future for Loki.  Only requiring just an object store.

If you want to test this new feature, and help us find any bugs, check out the [docs](docs/operations/storage/boltdb-shipper.md) to learn more and get started.

* [2073](https://github.com/grafana/loki/pull/2073) **slim-bean**: Loki: Allow configuring query_store_max_look_back_period when running a filesystem store and boltdb-shipper

This is even more experimental than the previous feature mentioned however also pretty exciting for Loki users who use the filesystem storage. We can leverage changes made in [1837](https://github.com/grafana/loki/pull/1837) to now allow Loki to run in a clustered mode with individual filesystem stores!

Please check out the last section in the [filesystem docs](docs/operations/storage/filesystem.md) for more details on how this works and how to use it!

* [2095](https://github.com/grafana/loki/pull/2095) **cyriltovena**: Adds backtick for the quoted string token lexer.

This will come as a big win to anyone who is writing complicated reqular expressions in either their Label matchers or Filter Expressions.  Starting now you can use the backtick to encapsulate your regex **and not have to do any escaping of special characters!!**

Examples:

```
{name="cassandra"} |~ `error=\w+`
{name!~`mysql-\d+`}
```

* [2055](https://github.com/grafana/loki/pull/2055) **aknuds1**: Chore: Fix spelling of per second in code

This is technically a breaking change for anyone who wrote code to processes the new statistics output in the query result added in 1.4.0, we apologize to anyone in this situation but if we don't fix this kind of error now it will be there forever.
And at the same time we didn't feel it was appropriate to make any major api revision changes for such a new feature and simple change.  We are always trying to use our best judgement in cases like this.

* [2031](https://github.com/grafana/loki/pull/2031) **cyriltovena**: Improve protobuf serialization

Thanks @cyriltovena for another big performance improvement in Loki, this time around protbuf's!

* [2021](https://github.com/grafana/loki/pull/2021) **slim-bean**: Loki: refactor validation and improve error messages
* [2012](https://github.com/grafana/loki/pull/2012) **slim-bean**: Loki: Improve logging and add metrics to streams dropped by stream limit

These two changes standardize the metrics used to report when a tenant hits a limit, now all discarded samples should be reported under `loki_discarded_samples_total` and you no longer need to also reference `cortex_discarded_samples_total`.
Additionally error messages were improved to help clients take better action when hitting limits.

* [1970](https://github.com/grafana/loki/pull/1970) **cyriltovena**: Allow to aggregate binary operations.

Another nice improvement to the query language which allows queries like this to work now:

```
sum by (job) (count_over_time({namespace="tns"}[5m] |= "level=error") / count_over_time({namespace="tns"}[5m]))
```

* [1713](https://github.com/grafana/loki/pull/1713) **adityacs**: Log error message for invalid checksum

In the event something went wrong with a stored chunk, rather than fail the query we ignore the chunk and return the rest.

* [2066](https://github.com/grafana/loki/pull/2066) **slim-bean**: Promtail: metrics stage can also count line bytes

This is a nice extension to a previous feature which let you add a metric to count log lines per stream, you can now count log bytes per stream.

Check out [this example](docs/clients/promtail/configuration.md#counter) to configure this in your promtail pipelines.

* [1935](https://github.com/grafana/loki/pull/1935) **cyriltovena**: Support stdin target via flag instead of automatic detection.

Third times a charm!  With 1.4.0 we allowed sending logs directly to promtail via stdin, with 1.4.1 we released a patch for this feature which wasn't detecting stdin correctly on some operating systems.
Unfortunately after a few more bug reports it seems this change caused some more undesired side effects so we decided to not try to autodetect stdin at all, instead now you must pass the `--stdin` flag if you want Promtail to listen for logs on stdin.

* [2076](https://github.com/grafana/loki/pull/2076) **cyriltovena**: Allows to pass inlined pipeline stages to the docker driver.
* [1906](https://github.com/grafana/loki/pull/1906) **cyriltovena**: Add no-file and keep-file log option for docker driver.

The docker logging driver received a couple very nice updates, it's always been challenging to configure pipeline stages for the docker driver, with the first PR there are now a few easier ways to do this!
In the second PR we added config options to control keeping any log files on the host when using the docker logging driver, allowing you to run with no disk access if you would like, as well as allowing you to control keeping log files available after container restarts.

** [1864](https://github.com/grafana/loki/pull/1864) **cyriltovena**: Sign helm package with GPG.

We now GPG sign helm packages!

### All Changes

#### Loki

* [2097](https://github.com/grafana/loki/pull/2097) **owen-d**: simplifies/updates some of our configuration examples
* [2095](https://github.com/grafana/loki/pull/2095) **cyriltovena**: Adds backtick for the quoted string token lexer.
* [2093](https://github.com/grafana/loki/pull/2093) **cyriltovena**: Fixes unit in stats request log.
* [2088](https://github.com/grafana/loki/pull/2088) **slim-bean**: Loki: allow no encoding/compression on chunks
* [2078](https://github.com/grafana/loki/pull/2078) **owen-d**: removes yolostring 
* [2073](https://github.com/grafana/loki/pull/2073) **slim-bean**: Loki: Allow configuring query_store_max_look_back_period when running a filesystem store and boltdb-shipper
* [2064](https://github.com/grafana/loki/pull/2064) **cyriltovena**: Reverse entry iterator pool
* [2059](https://github.com/grafana/loki/pull/2059) **cyriltovena**: Recover from panic in http and grpc handlers.
* [2058](https://github.com/grafana/loki/pull/2058) **cyriltovena**: Fix a bug in range vector skipping data.
* [2055](https://github.com/grafana/loki/pull/2055) **aknuds1**: Chore: Fix spelling of per second in code
* [2046](https://github.com/grafana/loki/pull/2046) **gouthamve**: Fix bug in logql parsing that leads to crash.
* [2050](https://github.com/grafana/loki/pull/2050) **aknuds1**: Chore: Correct typo "per seconds"
* [2034](https://github.com/grafana/loki/pull/2034) **sandeepsukhani**: some metrics for measuring performance and failures in boltdb shipper
* [2031](https://github.com/grafana/loki/pull/2031) **cyriltovena**: Improve protobuf serialization
* [2030](https://github.com/grafana/loki/pull/2030) **adityacs**: Update loki to cortex master
* [2023](https://github.com/grafana/loki/pull/2023) **cyriltovena**: Support post requests in the frontend queryrange handler.
* [2021](https://github.com/grafana/loki/pull/2021) **slim-bean**: Loki: refactor validation and improve error messages
* [2019](https://github.com/grafana/loki/pull/2019) **slim-bean**: make `loki_ingester_memory_streams` Gauge per tenant.
* [2012](https://github.com/grafana/loki/pull/2012) **slim-bean**: Loki: Improve logging and add metrics to streams dropped by stream limit
* [2010](https://github.com/grafana/loki/pull/2010) **cyriltovena**: Update lz4 library to latest to ensure deterministic output.
* [2001](https://github.com/grafana/loki/pull/2001) **sandeepsukhani**: table client for boltdb shipper to enforce retention
* [1995](https://github.com/grafana/loki/pull/1995) **sandeepsukhani**: make boltdb shipper singleton and some other minor refactoring
* [1987](https://github.com/grafana/loki/pull/1987) **slim-bean**: Loki: Add a missing method to facade which is called by the metrics storage client in cortex
* [1982](https://github.com/grafana/loki/pull/1982) **cyriltovena**: Update cortex to latest.
* [1977](https://github.com/grafana/loki/pull/1977) **cyriltovena**: Ensure trace propagation in our logs.
* [1976](https://github.com/grafana/loki/pull/1976) **slim-bean**: incorporate some better defaults into table-manager configs
* [1975](https://github.com/grafana/loki/pull/1975) **slim-bean**: Update cortex vendoring to latest master
* [1970](https://github.com/grafana/loki/pull/1970) **cyriltovena**: Allow to aggregate binary operations.
* [1965](https://github.com/grafana/loki/pull/1965) **slim-bean**: Loki: Adds an `interval` paramater to query_range queries allowing a sampling of events to be returned based on the provided interval
* [1964](https://github.com/grafana/loki/pull/1964) **owen-d**: chunk bounds metric now records 8h range in 1h increments
* [1963](https://github.com/grafana/loki/pull/1963) **cyriltovena**: Improve the local config to work locally and inside docker.
* [1961](https://github.com/grafana/loki/pull/1961) **jpmcb**: [Bug] Workaround for broken etcd gomod import
* [1958](https://github.com/grafana/loki/pull/1958) **owen-d**: chunk lifespan histogram
* [1956](https://github.com/grafana/loki/pull/1956) **sandeepsukhani**: update cortex to latest master
* [1953](https://github.com/grafana/loki/pull/1953) **jpmcb**: Go mod: explicit golang.org/x/net replace
* [1950](https://github.com/grafana/loki/pull/1950) **cyriltovena**: Fixes case handling in regex simplification.
* [1949](https://github.com/grafana/loki/pull/1949) **SerialVelocity**: [Loki]: Cleanup dockerfile
* [1946](https://github.com/grafana/loki/pull/1946) **slim-bean**: Loki Update the cut block size counter when creating a memchunk from byte slice
* [1939](https://github.com/grafana/loki/pull/1939) **owen-d**: adds config validation, similar to cortex
* [1916](https://github.com/grafana/loki/pull/1916) **cyriltovena**: Add cap_net_bind_service linux capabilities to Loki.
* [1914](https://github.com/grafana/loki/pull/1914) **owen-d**: only fetches one chunk per series in /series
* [1875](https://github.com/grafana/loki/pull/1875) **owen-d**: support `match[]` encoding
* [1869](https://github.com/grafana/loki/pull/1869) **pstibrany**: Update Cortex to latest master
* [1846](https://github.com/grafana/loki/pull/1846) **owen-d**: Sharding optimizations I: AST mapping
* [1838](https://github.com/grafana/loki/pull/1838) **cyriltovena**: Move default port for Loki to 3100 everywhere.
* [1837](https://github.com/grafana/loki/pull/1837) **sandeepsukhani**: flush boltdb to object store
* [1834](https://github.com/grafana/loki/pull/1834) **Mario-Hofstaetter**: Loki/Change local storage directory to /loki/ and fix permissions (#1833)
* [1819](https://github.com/grafana/loki/pull/1819) **cyriltovena**: Adds a counter for total flushed chunks per reason.
* [1816](https://github.com/grafana/loki/pull/1816) **sdojjy**: loki can not be started with loki-local-config.yaml
* [1810](https://github.com/grafana/loki/pull/1810) **cyriltovena**: Optimize empty filter queries.
* [1809](https://github.com/grafana/loki/pull/1809) **cyriltovena**: Test stats memchunk
* [1804](https://github.com/grafana/loki/pull/1804) **pstibrany**: Convert Loki modules to services
* [1799](https://github.com/grafana/loki/pull/1799) **pstibrany**: loki: update Cortex to master
* [1798](https://github.com/grafana/loki/pull/1798) **adityacs**: Support configurable maximum of the limits parameter
* [1713](https://github.com/grafana/loki/pull/1713) **adityacs**: Log error message for invalid checksum
* [1706](https://github.com/grafana/loki/pull/1706) **cyriltovena**: Non-root user docker image for Loki.

#### Logcli
* [2027](https://github.com/grafana/loki/pull/2027) **pstibrany**: logcli: Query needs to be stored into url.RawQuery, and not url.Path
* [2000](https://github.com/grafana/loki/pull/2000) **cyriltovena**: Improve URL building in the logcli to strip trailing /.
* [1922](https://github.com/grafana/loki/pull/1922) **bavarianbidi**: logcli: org-id/tls-skip-verify set via env var
* [1861](https://github.com/grafana/loki/pull/1861) **yeya24**: Support series API in logcli
* [1850](https://github.com/grafana/loki/pull/1850) **chrischdi**: BugFix: Fix logcli client to use OrgID in LiveTail
* [1814](https://github.com/grafana/loki/pull/1814) **cyriltovena**: Logcli remote storage.
* [1712](https://github.com/grafana/loki/pull/1712) **rfratto**: clarify logcli commands and output

#### Promtail
* [2069](https://github.com/grafana/loki/pull/2069) **slim-bean**: Promtail: log at debug level when nothing matches the specified path for a file target
* [2066](https://github.com/grafana/loki/pull/2066) **slim-bean**: Promtail: metrics stage can also count line bytes
* [2049](https://github.com/grafana/loki/pull/2049) **adityacs**: Fix promtail client default values
* [2075](https://github.com/grafana/loki/pull/2075) **cyriltovena**: Fixes a panic in dry-run when using external labels.
* [2026](https://github.com/grafana/loki/pull/2026) **adityacs**: Targets not required in promtail config
* [2004](https://github.com/grafana/loki/pull/2004) **cyriltovena**: Adds config to disable HTTP and GRPC server in Promtail.
* [1935](https://github.com/grafana/loki/pull/1935) **cyriltovena**: Support stdin target via flag instead of automatic detection.
* [1920](https://github.com/grafana/loki/pull/1920) **alexanderGalushka**: feat: tms readiness check bypass implementation
* [1894](https://github.com/grafana/loki/pull/1894) **cyriltovena**: Fixes possible panic in json pipeline stage.
* [1865](https://github.com/grafana/loki/pull/1865) **adityacs**: Fix flaky promtail test
* [1815](https://github.com/grafana/loki/pull/1815) **adityacs**: Log error message when source does not exist in extracted values
* [1627](https://github.com/grafana/loki/pull/1627) **rfratto**: Proposal: Promtail Push API

#### Docker Driver
* [2076](https://github.com/grafana/loki/pull/2076) **cyriltovena**: Allows to pass inlined pipeline stages to the docker driver.
* [2054](https://github.com/grafana/loki/pull/2054) **bkmit**: Docker driver: Allow to provision external pipeline files to plugin
* [1906](https://github.com/grafana/loki/pull/1906) **cyriltovena**: Add no-file and keep-file log option for docker driver.
* [1903](https://github.com/grafana/loki/pull/1903) **cyriltovena**: Log docker driver config map.

#### Fluentd
* [2074](https://github.com/grafana/loki/pull/2074) **osela**: fluentd plugin: support placeholders in tenant field
* [2006](https://github.com/grafana/loki/pull/2006) **Skeen**: fluent-plugin-loki: Restructuring and CI
* [1909](https://github.com/grafana/loki/pull/1909) **jgehrcke**: fluentd loki plugin README: add note about labels
* [1853](https://github.com/grafana/loki/pull/1853) **wardbekker**: bump gem version
* [1811](https://github.com/grafana/loki/pull/1811) **JamesJJ**: Error handling: Show data stream at "debug" level, not "warn"

#### Fluent Bit
* [2040](https://github.com/grafana/loki/pull/2040) **avii-ridge**: Add extraOutputs variable to support multiple outputs for fluent-bit
* [1915](https://github.com/grafana/loki/pull/1915) **DirtyCajunRice**: Fix fluent-bit metrics
* [1890](https://github.com/grafana/loki/pull/1890) **dottedmag**: fluentbit: JSON encoding: avoid base64 encoding of []byte inside other slices
* [1791](https://github.com/grafana/loki/pull/1791) **cyriltovena**: Improve fluentbit logfmt.

#### Ksonnet
* [1980](https://github.com/grafana/loki/pull/1980) **cyriltovena**: Log slow query from the frontend by default in ksonnet.

##### Mixins
* [2080](https://github.com/grafana/loki/pull/2080) **beorn7**: mixin: Accept suffixes to pod name in instance labels
* [2044](https://github.com/grafana/loki/pull/2044) **slim-bean**: Dashboards: fixes the cpu usage graphs
* [2043](https://github.com/grafana/loki/pull/2043) **joe-elliott**: Swapped to container restarts over terminated reasons
* [2041](https://github.com/grafana/loki/pull/2041) **slim-bean**: Dashboard: Loki Operational improvements
* [1934](https://github.com/grafana/loki/pull/1934) **tomwilkie**: Put loki-mixin and promtail-mixin dashboards in a folder.
* [1913](https://github.com/grafana/loki/pull/1913) **tomwilkie**: s/dashboards/grafanaDashboards.

#### Helm
* [2038](https://github.com/grafana/loki/pull/2038) **oke-py**: Docs: update Loki Helm Chart document to support Helm 3
* [2015](https://github.com/grafana/loki/pull/2015) **etashsingh**: Change image tag from 1.4.1 to 1.4.0 in Helm chart
* [1981](https://github.com/grafana/loki/pull/1981) **sshah90**: added extraCommandlineArgs in values file
* [1967](https://github.com/grafana/loki/pull/1967) **rdxmb**: helm chart: add missing line feed
* [1898](https://github.com/grafana/loki/pull/1898) **stefanandres**: [helm loki/promtail] make UpdateStrategy configurable
* [1871](https://github.com/grafana/loki/pull/1871) **stefanandres**: [helm loki/promtail] Add systemd-journald example with extraMount, extraVolumeMount
* [1864](https://github.com/grafana/loki/pull/1864) **cyriltovena**: Sign helm package with GPG.
* [1825](https://github.com/grafana/loki/pull/1825) **polar3130**: Helm/loki-stack: refresh default grafana.image.tag to 6.7.0
* [1817](https://github.com/grafana/loki/pull/1817) **bclermont**: Helm chart: Prevent prometheus to scrape both services

#### Loki Canary
* [1891](https://github.com/grafana/loki/pull/1891) **joe-elliott**: Addition of a `/suspend` endpoint to Loki Canary

#### Docs
* [2056](https://github.com/grafana/loki/pull/2056) **cyriltovena**: Update api.md
* [2014](https://github.com/grafana/loki/pull/2014) **jsoref**: Spelling
* [1999](https://github.com/grafana/loki/pull/1999) **oddlittlebird**: Docs: Added labels content
* [1974](https://github.com/grafana/loki/pull/1974) **rfratto**: fix stores for chunk and index in documentation for period_config
* [1966](https://github.com/grafana/loki/pull/1966) **oddlittlebird**: Docs: Update docker.md
* [1951](https://github.com/grafana/loki/pull/1951) **cstyan**: Move build from source instructions to root readme.
* [1945](https://github.com/grafana/loki/pull/1945) **FlorianLudwig**: docs: version pin the docker image in docker-compose
* [1925](https://github.com/grafana/loki/pull/1925) **wardbekker**: Clarified that the api push path needs to be specified.
* [1905](https://github.com/grafana/loki/pull/1905) **sshah90**: updating typo for end time parameter in api docs
* [1888](https://github.com/grafana/loki/pull/1888) **slim-bean**: docs: cleaning up the comments for the cache_config, default_validity option
* [1887](https://github.com/grafana/loki/pull/1887) **slim-bean**: docs: Adding a config change in release 1.4 upgrade doc, updating readme with new doc links
* [1881](https://github.com/grafana/loki/pull/1881) **cyriltovena**: Add precision about the range notation for LogQL.
* [1879](https://github.com/grafana/loki/pull/1879) **slim-bean**: docs: update promtail docs for backoff
* [1873](https://github.com/grafana/loki/pull/1873) **owen-d**: documents frontend worker
* [1870](https://github.com/grafana/loki/pull/1870) **ushuz**: Docs: Keep plugin install command example in one line
* [1856](https://github.com/grafana/loki/pull/1856) **slim-bean**: docs: tweak the doc section of the readme a little
* [1852](https://github.com/grafana/loki/pull/1852) **slim-bean**: docs: clean up schema recommendations
* [1843](https://github.com/grafana/loki/pull/1843) **vishesh92**: Docs: Update configuration docs for redis

#### Build
* [2042](https://github.com/grafana/loki/pull/2042) **rfratto**: Fix drone
* [2009](https://github.com/grafana/loki/pull/2009) **cyriltovena**: Adds :delegated flags to speed up build experience on MacOS.
* [1942](https://github.com/grafana/loki/pull/1942) **owen-d**: delete tag script filters by prefix instead of substring
* [1918](https://github.com/grafana/loki/pull/1918) **slim-bean**: build: This Dockerfile is a remnant from a long time ago, not needed.
* [1911](https://github.com/grafana/loki/pull/1911) **slim-bean**: build: push images for `k` branches
* [1849](https://github.com/grafana/loki/pull/1849) **cyriltovena**: Pin helm version in circle-ci helm testing workflow.


## 1.4.1 (2020-04-06)

We realized after the release last week that piping data into promtail was not working on Linux or Windows, this should fix this issue for both platforms:

* [1893](https://github.com/grafana/loki/pull/1893) **cyriltovena**: Removes file size check for pipe, not provided by linux.

Also thanks to @dottedmag for providing this fix for Fluent Bit!

* [1890](https://github.com/grafana/loki/pull/1890) **dottedmag**: fluentbit: JSON encoding: avoid base64 encoding of []byte inside other slices

## 1.4.0 (2020-04-01)

Over 130 PR's merged for this release, from 40 different contributors!!  We continue to be humbled and thankful for the growing community of contributors and users of Loki.  Thank you all so much.

### Important Notes

**Really, this is important**

Before we get into new features, version 1.4.0 brings with it the first (that we are aware of) upgrade dependency.

We have created a dedicated page for upgrading Loki in the [operations section of the docs](https://github.com/grafana/loki/blob/master/docs/sources/operations/upgrade.md#140)

The docker image tag naming was changed, the starting in 1.4.0 docker images no longer have the `v` prefix: `grafana/loki:1.4.0`

Also you should be aware we are now pruning old `master-xxxxx` docker images from docker hub, currently anything older than 90 days is removed.  **We will never remove released versions of Loki**

### Notable Features

* [1661](https://github.com/grafana/loki/pull/1661) **cyriltovena**: Frontend & Querier query statistics instrumentation.

The API now returns a plethora of stats into the work Loki performed to execute your query, eventually this will be displayed in some form in Grafana to help users better understand how "expensive" their queries are.  Our goal here initially was to better instrument the recent work done in v1.3.0 on query parallelization and to better understand the performance of each part of Loki.  In the future we are looking at additional ideas to provide feedback to users to tailor their queries for better performance.

* [1652](https://github.com/grafana/loki/pull/1652) **cyriltovena**: --dry-run Promtail.
* [1649](https://github.com/grafana/loki/pull/1649) **cyriltovena**: Pipe data to Promtail

This is a long overdue addition to Promtail which can help setup and debug pipelines, with these new features you can do this to feed a single log line into Promtail:

```bash
echo -n 'level=debug msg="test log (200)"' | cmd/promtail/promtail -config.file=cmd/promtail/promtail-local-config.yaml --dry-run -log.level=debug 2>&1 | sed 's/^.*stage/stage/g'
```

`-log.level=debug 2>&1 | sed 's/^.*stage/stage/g` are added to enable debug output, direct the output to stdout, and a sed filter to remove some noise from the log lines.

The `stdin` functionality also works without `--dry-run` allowing you to feed any logs into Promtail via `stdin` and send them to Loki

* [1677](https://github.com/grafana/loki/pull/1677) **owen-d**: Literal Expressions in LogQL
* [1662](https://github.com/grafana/loki/pull/1662) **owen-d**: Binary operators in LogQL

These two extensions to LogQL now let you execute queries like this:

    * `sum(rate({app="foo"}[5m])) * 2` 
    * `sum(rate({app="foo"}[5m]))/1e6` 

* [1678](https://github.com/grafana/loki/pull/1678) **slim-bean**: promtail: metrics pipeline count all log lines

Now you can get per-stream line counts as a metric from promtail, useful for seeing which applications log the most

```yaml
- metrics:
    line_count_total:
      config:
        action: inc
        match_all: true
      description: A running counter of all lines with their corresponding
        labels
      type: Counter
```

* [1558](https://github.com/grafana/loki/pull/1558) **owen-d**: ingester.max-chunk-age
* [1572](https://github.com/grafana/loki/pull/1572) **owen-d**: Feature/query ingesters within

These two configs let you set the max time a chunk can stay in memory in Loki, this is useful to keep memory usage down as well as limit potential loss of data if ingesters crash.  Combine this with the `query_ingesters_within` config and you can have your queriers skip asking the ingesters for data which you know won't still be in memory (older than max_chunk_age).

**NOTE** Do not set the `max_chunk_age` too small, the default of 1h is probably a good point for most people.  Loki does not perform well when you flush many small chunks (such as when your logs have too much cardinality), setting this lower than 1h risks flushing too many small chunks.

* [1581](https://github.com/grafana/loki/pull/1581) **slim-bean**: Add sleep to canary reconnect on error

This isn't a feature but it's an important fix, this is the second time our canaries have tried to DDOS our Loki clusters so you should update to prevent them from trying to attack you.  Aggressive little things these canaries...

* [1840](https://github.com/grafana/loki/pull/1840) **slim-bean**: promtail: Retry 429 rate limit errors from Loki, increase default retry limits
* [1845](https://github.com/grafana/loki/pull/1845) **wardbekker**: throw exceptions on HTTPTooManyRequests and HTTPServerError so Fluentd will retry

These two PR's change how 429 HTTP Response codes are handled (Rate Limiting), previously these responses were dropped, now they will be retried for these clients

    * Promtail
    * Docker logging driver
    * Fluent Bit
    * Fluentd

This pushes the failure to send logs to two places. First is the retry limits. The defaults in promtail (and thus also the Docker logging driver and Fluent Bit, which share the same underlying code) will retry 429s (and 500s) on an exponential backoff for up to about 8.5 mins on the default configurations. (This can be changed; see the [config docs](https://github.com/grafana/loki/blob/v1.4.0/docs/clients/promtail/configuration.md#client_config) for more info.)

The second place would be the log file itself. At some point, most log files roll based on size or time. Promtail makes an attempt to read a rolled log file but will only try once. If you are very sensitive to lost logs, give yourself really big log files with size-based rolling rules and increase those retry timeouts. This should protect you from Loki server outages or network issues.

### All Changes

There are many other important fixes and improvements to Loki, way too many to call out in individual detail, so take a look!

#### Loki
* [1810](https://github.com/grafana/loki/pull/1810) **cyriltovena**: Optimize empty filter queries.
* [1809](https://github.com/grafana/loki/pull/1809) **cyriltovena**: Test stats memchunk
* [1807](https://github.com/grafana/loki/pull/1807) **pracucci**: Enable global limits by default in production mixin
* [1802](https://github.com/grafana/loki/pull/1802) **cyriltovena**: Add a test for duplicates count in the heap iterator and fixes it.
* [1799](https://github.com/grafana/loki/pull/1799) **pstibrany**: loki: update Cortex to master
* [1797](https://github.com/grafana/loki/pull/1797) **cyriltovena**: Use ingester client GRPC call options from config.
* [1794](https://github.com/grafana/loki/pull/1794) **pstibrany**: loki: Convert module names to string
* [1793](https://github.com/grafana/loki/pull/1793) **johncming**: pkg/chunkenc: fix leak of pool.
* [1789](https://github.com/grafana/loki/pull/1789) **adityacs**: Fix loki exit on jaeger agent not being present
* [1787](https://github.com/grafana/loki/pull/1787) **cyriltovena**: Regexp simplification
* [1785](https://github.com/grafana/loki/pull/1785) **pstibrany**: Update Cortex to master
* [1758](https://github.com/grafana/loki/pull/1758) **cyriltovena**: Query range should not support date where start == end.
* [1750](https://github.com/grafana/loki/pull/1750) **talham7391**: Clearer error response from push endpoint when labels are malformed
* [1746](https://github.com/grafana/loki/pull/1746) **cyriltovena**: Update cortex vendoring to include frontend status code improvement.
* [1745](https://github.com/grafana/loki/pull/1745) **cyriltovena**: Refactor querier http error handling.
* [1736](https://github.com/grafana/loki/pull/1736) **adityacs**: Add /ready endpoint to table-manager
* [1733](https://github.com/grafana/loki/pull/1733) **cyriltovena**: This logs queries with latency tag when  recording stats.
* [1730](https://github.com/grafana/loki/pull/1730) **adityacs**: Fix nil pointer dereference in ingester client
* [1719](https://github.com/grafana/loki/pull/1719) **cyriltovena**: Expose QueryType function.
* [1718](https://github.com/grafana/loki/pull/1718) **cyriltovena**: Better logql metric status code.
* [1708](https://github.com/grafana/loki/pull/1708) **cyriltovena**: Increase discarded samples when line is too long.
* [1704](https://github.com/grafana/loki/pull/1704) **owen-d**: api support for scalars
* [1686](https://github.com/grafana/loki/pull/1686) **owen-d**: max line lengths (component + tenant overrides)
* [1684](https://github.com/grafana/loki/pull/1684) **cyriltovena**: Ensure status codes are set correctly in the frontend.
* [1677](https://github.com/grafana/loki/pull/1677) **owen-d**: Literal Expressions in LogQL
* [1662](https://github.com/grafana/loki/pull/1662) **owen-d**: Binary operators in LogQL
* [1661](https://github.com/grafana/loki/pull/1661) **cyriltovena**: Frontend & Querier query statistics instrumentation.
* [1651](https://github.com/grafana/loki/pull/1651) **owen-d**: removes duplicate logRangeExprExt grammar
* [1636](https://github.com/grafana/loki/pull/1636) **cyriltovena**: Fixes stats summary computation.
* [1630](https://github.com/grafana/loki/pull/1630) **owen-d**: adds stringer methods for all ast expr types
* [1626](https://github.com/grafana/loki/pull/1626) **owen-d**: compiler guarantees for logql exprs
* [1616](https://github.com/grafana/loki/pull/1616) **owen-d**: cache key cant be reused when an interval changes
* [1615](https://github.com/grafana/loki/pull/1615) **cyriltovena**: Add statistics to query_range and instant_query API.
* [1612](https://github.com/grafana/loki/pull/1612) **owen-d**: bumps cortex to 0.6.1 master
* [1605](https://github.com/grafana/loki/pull/1605) **owen-d**: Decouple logql engine/AST from execution context
* [1582](https://github.com/grafana/loki/pull/1582) **slim-bean**: Change new stats names
* [1579](https://github.com/grafana/loki/pull/1579) **rfratto**: Disable transfers in loki-local-config.yaml
* [1572](https://github.com/grafana/loki/pull/1572) **owen-d**: Feature/query ingesters within
* [1677](https://github.com/grafana/loki/pull/1677) **owen-d**: Introduces numeric literals in LogQL
* [1569](https://github.com/grafana/loki/pull/1569) **owen-d**: refactors splitby to not require buffered channels
* [1567](https://github.com/grafana/loki/pull/1567) **owen-d**: adds span metadata for split queries
* [1565](https://github.com/grafana/loki/pull/1565) **owen-d**: Feature/per tenant splitby
* [1562](https://github.com/grafana/loki/pull/1562) **sandeepsukhani**: limit for concurrent tail requests
* [1558](https://github.com/grafana/loki/pull/1558) **owen-d**: ingester.max-chunk-age
* [1484](https://github.com/grafana/loki/pull/1484) **pstibrany**: loki: use new runtimeconfig package from Cortex

#### Promtail
* [1840](https://github.com/grafana/loki/pull/1840) **slim-bean**: promtail: Retry 429 rate limit errors from Loki, increase default retry limits
* [1775](https://github.com/grafana/loki/pull/1775) **slim-bean**: promtail: remove the read lines counter when the log file stops being tailed
* [1770](https://github.com/grafana/loki/pull/1770) **adityacs**: Fix single job with multiple service discovery elements
* [1765](https://github.com/grafana/loki/pull/1765) **adityacs**: Fix error in templating when extracted key has nil value
* [1743](https://github.com/grafana/loki/pull/1743) **dtennander**: Promtail: Ignore dropped entries in subsequent metric-stages in pipelines.
* [1687](https://github.com/grafana/loki/pull/1687) **adityacs**: Fix panic in labels debug message
* [1683](https://github.com/grafana/loki/pull/1683) **slim-bean**: promtail: auto-prune stale metrics
* [1678](https://github.com/grafana/loki/pull/1678) **slim-bean**: promtail: metrics pipeline count all log lines
* [1666](https://github.com/grafana/loki/pull/1666) **adityacs**: Support entire extracted value map in template pipeline stage
* [1664](https://github.com/grafana/loki/pull/1664) **adityacs**: Support custom prefix name in metrics stage
* [1660](https://github.com/grafana/loki/pull/1660) **rfratto**: pkg/promtail/positions: handle empty positions file
* [1652](https://github.com/grafana/loki/pull/1652) **cyriltovena**: --dry-run Promtail.
* [1649](https://github.com/grafana/loki/pull/1649) **cyriltovena**: Pipe data to Promtail
* [1602](https://github.com/grafana/loki/pull/1602) **slim-bean**: Improve promtail configuration docs

#### Helm
* [1731](https://github.com/grafana/loki/pull/1731) **billimek**: [promtail helm chart] - Expand promtail syslog svc to support values
* [1688](https://github.com/grafana/loki/pull/1688) **fredgate**: Loki stack helm chart can deploy datasources without Grafana
* [1632](https://github.com/grafana/loki/pull/1632) **lukipro**: Added support for imagePullSecrets in Loki Helm chart
* [1620](https://github.com/grafana/loki/pull/1620) **rsteneteg**: [promtail helm chart] option to set fs.inotify.max_user_instances with init container
* [1617](https://github.com/grafana/loki/pull/1617) **billimek**: [promtail helm chart] Enable support for syslog service
* [1590](https://github.com/grafana/loki/pull/1590) **polar3130**: Helm/loki-stack: refresh default grafana.image.tag to 6.6.0
* [1587](https://github.com/grafana/loki/pull/1587) **polar3130**: Helm/loki-stack: add template for the service name to connect to loki
* [1585](https://github.com/grafana/loki/pull/1585) **monotek**: [loki helm chart] added ingress
* [1553](https://github.com/grafana/loki/pull/1553) **got-root**: helm: Allow setting 'loadBalancerSourceRanges' for the loki service
* [1529](https://github.com/grafana/loki/pull/1529) **tourea**: Promtail Helm Chart: Add support for passing environment variables

#### Jsonnet
* [1776](https://github.com/grafana/loki/pull/1776) **Eraac**: fix typo: Not a binary operator: =
* [1767](https://github.com/grafana/loki/pull/1767) **joe-elliott**: Dashboard Cleanup
* [1766](https://github.com/grafana/loki/pull/1766) **joe-elliott**: Move dashboards out into their own json files
* [1757](https://github.com/grafana/loki/pull/1757) **slim-bean**: promtail-mixin: Allow choosing promtail name
* [1756](https://github.com/grafana/loki/pull/1756) **sh0rez**: fix(ksonnet): named parameters for containerPort
* [1749](https://github.com/grafana/loki/pull/1749) **slim-bean**: Increasing the threshold for a file lag and reducing the severity to warning
* [1748](https://github.com/grafana/loki/pull/1748) **slim-bean**: jsonnet: Breakout promtail mixin.
* [1739](https://github.com/grafana/loki/pull/1739) **cyriltovena**: Fixes frontend args in libsonnet.
* [1735](https://github.com/grafana/loki/pull/1735) **cyriltovena**: Allow to configure global limits via the jsonnet deployment.
* [1705](https://github.com/grafana/loki/pull/1705) **cyriltovena**: Add overrides file for our jsonnet library.
* [1699](https://github.com/grafana/loki/pull/1699) **pracucci**: Increased production distributors memory request and limit
* [1689](https://github.com/grafana/loki/pull/1689) **shokada**: Add headers for WebSocket
* [1665](https://github.com/grafana/loki/pull/1665) **cyriltovena**: Query frontend service should be headless.
* [1613](https://github.com/grafana/loki/pull/1613) **cyriltovena**: Fixes config change in the result cache

#### Fluent Bit
* [1791](https://github.com/grafana/loki/pull/1791) **cyriltovena**: Improve fluentbit logfmt.
* [1717](https://github.com/grafana/loki/pull/1717) **adityacs**: Fluent-bit: Fix panic error when AutoKubernetesLabels is true

#### Fluentd
* [1811](https://github.com/grafana/loki/pull/1811) **JamesJJ**: Error handling: Show data stream at "debug" level, not "warn"
* [1728](https://github.com/grafana/loki/pull/1728) **irake99**: docs: fix outdated link to fluentd
* [1703](https://github.com/grafana/loki/pull/1703) **Skeen**:  fluent-plugin-grafana-loki: Update fluentd base image to current images (edge)
* [1656](https://github.com/grafana/loki/pull/1656) **takanabe**: Convert second(Integer class) to nanosecond precision
* [1646](https://github.com/grafana/loki/pull/1646) **takanabe**: Fix rubocop violation for fluentd/fluent-plugin-loki
* [1603](https://github.com/grafana/loki/pull/1603) **tarokkk**: fluentd-plugin: add URI validation

#### Docs
* [1781](https://github.com/grafana/loki/pull/1781) **candlerb**: Docs: Recommended schema is now v11
* [1771](https://github.com/grafana/loki/pull/1771) **rfratto**: change slack url to slack.grafana.com and use https
* [1738](https://github.com/grafana/loki/pull/1738) **jgehrcke**: docs: observability.md: clarify lines vs. entries
* [1707](https://github.com/grafana/loki/pull/1707) **dangoodman**: Fix regex in pipeline-example.yml
* [1697](https://github.com/grafana/loki/pull/1697) **oke-py**: fix promtail/templates/NOTES.txt to show correctly port-forward command
* [1675](https://github.com/grafana/loki/pull/1675) **owen-d**: maintainer links & usernames
* [1673](https://github.com/grafana/loki/pull/1673) **cyriltovena**: Add Owen to the maintainer team.
* [1671](https://github.com/grafana/loki/pull/1671) **shokada**: Update tanka.md so that promtail.yml is the correct format
* [1648](https://github.com/grafana/loki/pull/1648) **ShotaKitazawa**: loki-canary: fix indent of DaemonSet manifest written in .md file
* [1642](https://github.com/grafana/loki/pull/1642) **slim-bean**: Improve systemd field docs
* [1641](https://github.com/grafana/loki/pull/1641) **pastatopf**: Correct syntax of rate example
* [1634](https://github.com/grafana/loki/pull/1634) **takanabe**: Unite docs for fluentd plugin
* [1619](https://github.com/grafana/loki/pull/1619) **shaikatz**: PeriodConfig documentation fix dynamodb -> aws-dynamo
* [1611](https://github.com/grafana/loki/pull/1611) **owen-d**: loki frontend docs additions
* [1609](https://github.com/grafana/loki/pull/1609) **Lusitaniae**: Fix wget syntax in documentation
* [1608](https://github.com/grafana/loki/pull/1608) **PabloCastellano**: Documentation: Recommend using the latest schema version (v11)
* [1601](https://github.com/grafana/loki/pull/1601) **rfratto**: Clarify regex escaping rules
* [1598](https://github.com/grafana/loki/pull/1598) **cyriltovena**: Update tanka.md doc.
* [1586](https://github.com/grafana/loki/pull/1586) **MrSaints**: Fix typo in changelog for 1.3.0
* [1504](https://github.com/grafana/loki/pull/1504) **hsraju**: Updated configuration.md

#### Logcli
* [1808](https://github.com/grafana/loki/pull/1808) **slim-bean**: logcli: log the full stats and send to stderr instead of stdout
* [1682](https://github.com/grafana/loki/pull/1682) **adityacs**: BugFix: Fix logcli --quiet parameter parsing issue
* [1644](https://github.com/grafana/loki/pull/1644) **cyriltovena**: This improves the log output for statistics in the logcli.
* [1638](https://github.com/grafana/loki/pull/1638) **owen-d**: adds query stats and org id options in logcli
* [1573](https://github.com/grafana/loki/pull/1573) **cyriltovena**: Improve logql query statistics collection.

#### Loki Canary
* [1653](https://github.com/grafana/loki/pull/1653) **slim-bean**: Canary needs its logo
* [1581](https://github.com/grafana/loki/pull/1581) **slim-bean**: Add sleep to canary reconnect on error

#### Build
* [1780](https://github.com/grafana/loki/pull/1780) **slim-bean**: build: Update the CD deploy task name
* [1762](https://github.com/grafana/loki/pull/1762) **dgzlopes**: Bump testify to 1.5.1
* [1742](https://github.com/grafana/loki/pull/1742) **slim-bean**: build: fix deploy on tagged build
* [1741](https://github.com/grafana/loki/pull/1741) **slim-bean**: add darwin and freebsd binaries to release output
* [1740](https://github.com/grafana/loki/pull/1740) **rfratto**: Fix 32-bit Promtail ARM docker builds from Drone
* [1710](https://github.com/grafana/loki/pull/1710) **adityacs**: Add goimport local-prefixes configuration to .golangci.yml
* [1647](https://github.com/grafana/loki/pull/1647) **mattmendick**: Attempting to add `informational` only feedback for codecov
* [1640](https://github.com/grafana/loki/pull/1640) **rfratto**: ci: print error messages when an API request fails
* [1639](https://github.com/grafana/loki/pull/1639) **rfratto**: ci: prune docker tags prefixed with "master-" older than 90 days
* [1637](https://github.com/grafana/loki/pull/1637) **rfratto**: ci: pin plugins/manifest image tag
* [1633](https://github.com/grafana/loki/pull/1633) **rfratto**: ci: make manifest publishing run in serial
* [1629](https://github.com/grafana/loki/pull/1629) **slim-bean**: Ignore markdown files in codecoverage
* [1628](https://github.com/grafana/loki/pull/1628) **rfratto**: Exempt proposals from stale bot
* [1614](https://github.com/grafana/loki/pull/1614) **mattmendick**: Codecov: Update config to add informational flag
* [1600](https://github.com/grafana/loki/pull/1600) **mattmendick**: Codecov circleci test [WIP]

#### Tooling
* [1577](https://github.com/grafana/loki/pull/1577) **pstibrany**: Move chunks-inspect tool to Loki repo

## 1.3.0 (2020-01-16)

### What's New?? ###

With 1.3.0 we are excited to announce several improvements focusing on performance! 

First and most significant is the Query Frontend:

* [1442](https://github.com/grafana/loki/pull/1442) **cyriltovena**: Loki Query Frontend

The query frontend allows for sharding queries by time and dispatching them in parallel to multiple queriers, giving true horizontal scaling ability for queries.  Take a look at the [jsonnet changes](https://github.com/grafana/loki/pull/1442/files?file-filters%5B%5D=.libsonnet) to see how we are deploying this in our production setup.  Keep an eye out for a blog post with more information on how the frontend works and more information on this exciting new feature.

In our quest to improve query performance, we discovered that gzip, while good for compression ratio, is not the best for speed.  So we introduced the ability to select from several different compression algorithms:

* [1411](https://github.com/grafana/loki/pull/1411) **cyriltovena**: Adds configurable compression algorithms for chunks

We are currently testing out LZ4 and snappy, LZ4 seemed like a good fit however we found that it didn't always compress the same data to the same output which was causing some troubles for another important improvement:

* [1438](https://github.com/grafana/loki/pull/1438) **pstibrany**: pkg/ingester: added sync period flags

Extending on the work done by @bboreham on Cortex, @pstibrany added a few new flags and code to synchronize chunks between ingesters, which reduces the number of chunks persisted to object stores and therefore also reduces the number of chunks loaded on queries and the amount of de-duplication work which needs to be done.  

As mentioned above, LZ4 was in some cases compressing the same data with a different result which was interfering with this change, we are still investigating the cause of this issue (It may be in how we implemented something, or may be in the compression code itself).  For now we have switched to snappy which has seen a reduction in data written to the object store from almost 3x the source data (with a replication factor of 3) to about 1.5x, saving a lot of duplicated log storage!

Another valuable change related to chunks:

* [1406](https://github.com/grafana/loki/pull/1406) **slim-bean**: allow configuring a target chunk size in compressed bytes

With this change you can set a `chunk_target_size` and Loki will attempt to fill a chunk to approx that size before flushing (previously a chunk size was a hard coded 10 blocks where the default block size is 262144 bytes).  Larger chunks are beneficial for a few reasons, mainly on reducing API calls to your object store when performing queries, but also in reducing overhead in a few places, especially when processing very high volume log streams.

Another big improvement is the introduction of accurate rate limiting when running microservices:

* [1486](https://github.com/grafana/loki/pull/1486) **pracucci**: Add ingestion rate global limit support

Previously the rate limit was applied at each distributor, however with traffic split over many distributors the limit would need to be adjusted accordingly.  This meant that scaling up distributors required changing the limit.  Now this information is communicated between distributors such that the limit should be applied accurately regardless of the number of distributors.

And last but not least on the notable changes list is a new feature for Promtail:

* [1275](https://github.com/grafana/loki/pull/1275) **bastjan**: pkg/promtail: IETF Syslog (RFC5424) Support

With this change Promtail can receive syslogs via TCP!  Thanks to @bastjan for all the hard work on this submission!

### Important things to note:

* [1519](https://github.com/grafana/loki/pull/1519) Changes a core behavior in Loki regarding logs with duplicate content AND duplicate timestamps, previously Loki would store logs with duplicate timestamps and content, moving forward logs with duplicate content AND timestamps will be silently ignored.  Mainly this change is to prevent duplicates that appear when a batch is retried (the first entry in the list would be inserted again, now it will be ignored).  Logs with the same timestamp and different content will still be accepted.
* [1486](https://github.com/grafana/loki/pull/1486) Deprecated `-distributor.limiter-reload-period` flag / distributor's `limiter_reload_period` config option.

### All Changes

Once again we can't thank our community and contributors enough for the significant work that everyone is adding to Loki, the entire list of changes is long!!

#### Loki
* [1526](https://github.com/grafana/loki/pull/1526) **codesome**: Support <selector> <range> <filters> for aggregation
* [1522](https://github.com/grafana/loki/pull/1522) **cyriltovena**: Adds support for the old query string regexp in the frontend.
* [1519](https://github.com/grafana/loki/pull/1519) **rfratto**: pkg/chunkenc: ignore duplicate lines pushed to a stream
* [1511](https://github.com/grafana/loki/pull/1511) **sandlis**: querier: fix panic in tailer when max tail duration exceeds
* [1499](https://github.com/grafana/loki/pull/1499) **slim-bean**: Fix a panic in chunk prefetch
* [1495](https://github.com/grafana/loki/pull/1495) **slim-bean**: Prefetch chunks while processing
* [1496](https://github.com/grafana/loki/pull/1496) **cyriltovena**: Add duplicates info and remove timing informations.
* [1490](https://github.com/grafana/loki/pull/1490) **owen-d**: Fix/deadlock frontend queue
* [1489](https://github.com/grafana/loki/pull/1489) **owen-d**: unifies reverse iterators
* [1488](https://github.com/grafana/loki/pull/1488) **cyriltovena**: Fixes response json encoding and add regression tests.
* [1486](https://github.com/grafana/loki/pull/1486) **pracucci**: Add ingestion rate global limit support* [1493](https://github.com/grafana/loki/pull/1493) **pracucci**: Added max streams per user global limit
* [1480](https://github.com/grafana/loki/pull/1480) **cyriltovena**: Close iterator properly and check nil before releasing buffers.
* [1473](https://github.com/grafana/loki/pull/1473) **rfratto**: pkg/querier: don't query all ingesters
* [1470](https://github.com/grafana/loki/pull/1470) **cyriltovena**: Validates limit parameter.
* [1448](https://github.com/grafana/loki/pull/1448) **cyriltovena**: Improving storage benchmark
* [1445](https://github.com/grafana/loki/pull/1445) **cyriltovena**: Add decompression tracing instrumentation.
* [1442](https://github.com/grafana/loki/pull/1442) **cyriltovena**: Loki Query Frontend
* [1438](https://github.com/grafana/loki/pull/1438) **pstibrany**: pkg/ingester: added sync period flags
* [1433](https://github.com/grafana/loki/pull/1433) **zendern**: Using strict parsing for yaml configs
* [1425](https://github.com/grafana/loki/pull/1425) **pstibrany**: pkg/ingester: Added possibility to disable transfers.
* [1423](https://github.com/grafana/loki/pull/1423) **pstibrany**: pkg/chunkenc: Fix BenchmarkRead to focus on reading chunks, not converting bytes to string
* [1421](https://github.com/grafana/loki/pull/1421) **pstibrany**: pkg/chunkenc: change default LZ4 buffer size to 64k.
* [1420](https://github.com/grafana/loki/pull/1420) **cyriltovena**: Sets the chunk encoding correctly when creating chunk from bytes.
* [1419](https://github.com/grafana/loki/pull/1419) **owen-d**: Enables Series API in loki
* [1413](https://github.com/grafana/loki/pull/1413) **pstibrany**: RangeQuery benchmark optimizations
* [1411](https://github.com/grafana/loki/pull/1411) **cyriltovena**: Adds configurable compression algorithms for chunks
* [1409](https://github.com/grafana/loki/pull/1409) **slim-bean**: change the chunk size histogram to allow for bigger buckets
* [1408](https://github.com/grafana/loki/pull/1408) **slim-bean**: forgot to register the new metric for counting blocks per chunk
* [1406](https://github.com/grafana/loki/pull/1406) **slim-bean**: allow configuring a target chunk size in compressed bytes
* [1405](https://github.com/grafana/loki/pull/1405) **pstibrany**: Convert string to bytes once only when doing string filtering.
* [1396](https://github.com/grafana/loki/pull/1396) **pstibrany**: pkg/cfg: print help only when requested, and print it on stdout
* [1383](https://github.com/grafana/loki/pull/1383) **beornf**: Read websocket close in tail handler
* [1071](https://github.com/grafana/loki/pull/1071) **rfratto**: pkg/ingester: limit total number of errors a stream can return on push
* [1545](https://github.com/grafana/loki/pull/1545) **joe-elliott**: Critical n => m conversions
* [1541](https://github.com/grafana/loki/pull/1541) **owen-d**: legacy endpoint 400s metric queries

#### Promtail
* [1515](https://github.com/grafana/loki/pull/1515) **slim-bean**: Promtail: Improve position and size metrics
* [1485](https://github.com/grafana/loki/pull/1485) **p37ruh4**: Fileglob parsing fixes
* [1472](https://github.com/grafana/loki/pull/1472) **owen-d**: positions.ignore-corruptions
* [1453](https://github.com/grafana/loki/pull/1453) **chancez**: pkg/promtail: Initialize counters to 0 when creating client
* [1436](https://github.com/grafana/loki/pull/1436) **rfratto**: promtail: add support for passing through journal entries as JSON
* [1426](https://github.com/grafana/loki/pull/1426) **wphan**: Support microsecond timestamp format
* [1416](https://github.com/grafana/loki/pull/1416) **pstibrany**: pkg/promtail/client: missing URL in client returns error
* [1275](https://github.com/grafana/loki/pull/1275) **bastjan**: pkg/promtail: IETF Syslog (RFC5424) Support

#### Fluent Bit
* [1455](https://github.com/grafana/loki/pull/1455) **JensErat**: fluent-bit-plugin: re-enable failing JSON marshaller tests; pass error instead of logging and ignoring
* [1294](https://github.com/grafana/loki/pull/1294) **JensErat**: fluent-bit: multi-instance support
* [1514](https://github.com/grafana/loki/pull/1514) **shane-axiom**: fluent-plugin-grafana-loki: Add `fluentd_thread` label when `flush_thread_count` > 1

#### Fluentd
* [1500](https://github.com/grafana/loki/pull/1500) **cyriltovena**: Bump fluentd plugin to 1.2.6.
* [1475](https://github.com/grafana/loki/pull/1475) **Horkyze**: fluentd-plugin: call gsub for strings only

#### Docker Driver
* [1414](https://github.com/grafana/loki/pull/1414) **cyriltovena**: Adds tenant-id for docker driver.

#### Logcli
* [1492](https://github.com/grafana/loki/pull/1492) **sandlis**: logcli: replaced GRAFANA_* with LOKI_* in logcli env vars, set default server url for logcli to localhost

#### Helm
* [1534](https://github.com/grafana/loki/pull/1534) **olivierboudet**: helm : fix fluent-bit parser configuration syntax
* [1506](https://github.com/grafana/loki/pull/1506) **terjesannum**: helm: add podsecuritypolicy for fluent-bit
* [1431](https://github.com/grafana/loki/pull/1431) **eugene100**: Helm: fix issue with config.clients
* [1430](https://github.com/grafana/loki/pull/1430) **olivierboudet**: helm : allow to define custom parsers to use with fluentbit.io/parser annotation
* [1418](https://github.com/grafana/loki/pull/1418) **evalsocket**: Helm chart url added in helm.md
* [1336](https://github.com/grafana/loki/pull/1336) **terjesannum**: helm: support adding init containers to the loki pod
* [1530](https://github.com/grafana/loki/pull/1530) **WeiBanjo**: Allow extra command line args for external labels like hostname

#### Jsonnet
* [1518](https://github.com/grafana/loki/pull/1518) **benjaminhuo**: Fix error 'Field does not exist: jaeger_mixin' in tk show
* [1501](https://github.com/grafana/loki/pull/1501) **anarcher**: jsonnet: fix common/defaultPorts parameters
* [1497](https://github.com/grafana/loki/pull/1497) **cyriltovena**: Update Loki mixin to include frontend QPS and latency.
* [1478](https://github.com/grafana/loki/pull/1478) **cyriltovena**: Fixes the typo in the result cache config of the Loki ksonnet lib.
* [1543](https://github.com/grafana/loki/pull/1543) **sh0rez**: fix(ksonnet): use apps/v1

#### Docs
* [1531](https://github.com/grafana/loki/pull/1531) **fitzoh**: Documentation: Add note on using Loki with Amazon ECS
* [1521](https://github.com/grafana/loki/pull/1521) **rfratto**: docs: Document timestamp ordering rules
* [1516](https://github.com/grafana/loki/pull/1516) **rfratto**: Link to release docs in README.md, not master docs
* [1508](https://github.com/grafana/loki/pull/1508) **cyriltovena**: Fixes bad json in Loki API documentation.
* [1505](https://github.com/grafana/loki/pull/1505) **sandlis**: doc: fix sample yaml in docs for installing promtail to k8s
* [1481](https://github.com/grafana/loki/pull/1481) **terjesannum**: docs: fix broken promtail link
* [1474](https://github.com/grafana/loki/pull/1474) **Eraac**: <doc>: information about max_look_back_period
* [1471](https://github.com/grafana/loki/pull/1471) **cyriltovena**: Update README.md
* [1466](https://github.com/grafana/loki/pull/1466) **Eraac**: <documentation>: Update IAM requirement
* [1441](https://github.com/grafana/loki/pull/1441) **vtereso**: <Docs>: README spelling fix
* [1437](https://github.com/grafana/loki/pull/1437) **daixiang0**: fix all misspell
* [1432](https://github.com/grafana/loki/pull/1432) **joe-elliott**: Removed unsupported encodings from docs
* [1399](https://github.com/grafana/loki/pull/1399) **vishesh92**: Docs: Add configuration docs for redis
* [1394](https://github.com/grafana/loki/pull/1394) **chancez**: Documentation: Fix example AWS storage configuration
* [1227](https://github.com/grafana/loki/pull/1227) **daixiang0**: Add docker install doc
* [1560](https://github.com/grafana/loki/pull/1560) **robshep**: Promtail Docs: Update output.md
* [1546](https://github.com/grafana/loki/pull/1546) **mattmendick**: Removing third-party link
* [1539](https://github.com/grafana/loki/pull/1539) **j18e**: docs: fix syntax error in pipeline example

#### Build
* [1494](https://github.com/grafana/loki/pull/1494) **pracucci**: Fixed TOUCH_PROTOS in all DroneCI pipelines
* [1479](https://github.com/grafana/loki/pull/1479) **owen-d**: TOUCH_PROTOS build arg for dockerfile
* [1476](https://github.com/grafana/loki/pull/1476) **owen-d**: initiates docker daemon for circle windows builds
* [1469](https://github.com/grafana/loki/pull/1469) **rfratto**: Makefile: re-enable journal scraping on ARM

#### New Members!
* [1415](https://github.com/grafana/loki/pull/1415) **cyriltovena**: Add Joe as member of the team.

# 1.2.0 (2019-12-09)

One week has passed since the last Loki release, and it's time for a new one!

## Notable Changes

We have continued our work making our API Prometheus-compatible. The key
changes centered around API compatibility are:

* [1370](https://github.com/grafana/loki/pull/1370) **slim-bean**: Change `/loki/api/v1/label` to `loki/api/v1/labels`
* [1381](https://github.com/grafana/loki/pull/1381) **owen-d**: application/x-www-form-urlencoded support

Meanwhile, @pstibrany has done great work ensuring that Loki handles hash
collisions properly:

* [1247](https://github.com/grafana/loki/pull/1247) **pstibrany**: pkg/ingester: handle labels mapping to the same fast fingerprint.

## Other Changes

:heart: All PR's are important to us, thanks everyone for continuing to help support and improve Loki! :heart:

### Features

* [1372](https://github.com/grafana/loki/pull/1372) **cyriltovena**: Let Loki start when using the debug image.
* [1300](https://github.com/grafana/loki/pull/1300) **pstibrany**: pkg/ingester: check that ingester is in LEAVING state when transferring chunks and claiming tokens. Required when using memberlist client.

### Bug Fixes/Improvements

* [1376](https://github.com/grafana/loki/pull/1376) **jstaffans**: Fluentd: guard against nil values when sanitizing labels
* [1371](https://github.com/grafana/loki/pull/1371) **cyriltovena**: Logql benchmark and performance improvement.
* [1363](https://github.com/grafana/loki/pull/1363) **cyriltovena**: Fixes fluentd new push path API.
* [1353](https://github.com/grafana/loki/pull/1353) **pstibrany**: docs: Fix grpc_listen_host and http_listen_host.
* [1350](https://github.com/grafana/loki/pull/1350) **Eraac**: documentation: iam requirement for autoscaling

# 1.1.0 (2019-12-04)

It's been a busy 2 weeks since the 1.0.0 release and quite a few important PR's have been merged to Loki.

The most significant:

* [1322](https://github.com/grafana/loki/pull/1322) **rfratto**: Fix v1 label API to be Prometheus-compatible

Some might call this a **breaking change**, we are instead calling it a bug fix as our goal was to be prometheus compatible and we were not :smiley:

**But please be aware if you are using the `/loki/api/v1/label` or `/loki/api/v1/label/<name>/values` the JSON result will be different in 1.1.0**

Old result:
```json
{
  "values": [
    "label1",
    "label2",
    "labeln"
  ]
}
```
New result:

```json
{
  "status": "success",
  "data": [
    "label1",
    "label2",
    "labeln"
  ]
}
```

**ALSO IMPORTANT**

* [1160](https://github.com/grafana/loki/pull/1160) **daixiang0**: replace gzip with zip

Binaries will now be zipped instead of gzipped as many people voiced their opinion that zip is likely to be installed on more systems by default.

**If you had existing automation to download and install binaries this will have to be updated to use zip instead of gzip**

## Notable Fixes and Improvements

* Broken version info in startup log message:

    [1095](https://github.com/grafana/loki/pull/1095) **pstibrany**: Makefile changes to allow easy builds with or without vendoring. Also fixes version bug for both cases.

* The hashing algorithm used to calculate the hash for a stream was creating hash collisions in some instances.
**Please Note** this is just one part of the fix and is only in Promtail, the second part for Loki can be tracked [in PR1247](https://github.com/grafana/loki/pull/1247) which didn't quite make the cut for 1.1.0 and will be in 1.2.0:

    [1254](https://github.com/grafana/loki/pull/1254) **pstibrany**: pkg/promtail/client: Handle fingerprint hash collisions

* Thank you @putrasattvika for finding and fixing an important bug where logs were some logs were missed in a query shortly after a flush!

    [1299](https://github.com/grafana/loki/pull/1299) **putrasattvika**: storage: fix missing logs with batched chunk iterator

* Thank you @danieldabate for helping to again improve our API to be more Prometheus compatible:

    [1355](https://github.com/grafana/loki/pull/1355) **danieldabate**: HTTP API: Support duration and float formats for step parameter

* LogQL will support duration formats that are not typically handled by Go like [1d] or [1w]

    [1357](https://github.com/grafana/loki/pull/1357) **cyriltovena**: Supports same duration format in LogQL as Prometheus


## Everything Else

:heart: All PR's are important to us, thanks everyone for continuing to help support and improve Loki! :heart:

* [1349](https://github.com/grafana/loki/pull/1349) **Eraac**: documentation: using parsable value in example
* [1343](https://github.com/grafana/loki/pull/1343) **dgzlopes**: doc(configuration): Fix duration format.
* [1342](https://github.com/grafana/loki/pull/1342) **whothey**: Makefile: add debug symbols to loki and promtail debug builds
* [1341](https://github.com/grafana/loki/pull/1341) **adamjohnson01**: Update loki helm chart to support service account annotations
* [1340](https://github.com/grafana/loki/pull/1340) **adamjohnson01**: Pull in cortex changes to support IAM roles for EKS
* [1339](https://github.com/grafana/loki/pull/1339) **cyriltovena**: Update gem version.
* [1333](https://github.com/grafana/loki/pull/1333) **daixiang0**: fix broken link
* [1328](https://github.com/grafana/loki/pull/1328) **cyriltovena**: Fixes linter warning from the yacc file.
* [1326](https://github.com/grafana/loki/pull/1326) **dawidmalina**: Wrong api endpoint in fluent-plugin-grafana-loki
* [1320](https://github.com/grafana/loki/pull/1320) **roidelapluie**: Metrics: use Namespace everywhere when declaring metrics
* [1318](https://github.com/grafana/loki/pull/1318) **roidelapluie**: Use tenant as label name for discarded_samples metrics
* [1317](https://github.com/grafana/loki/pull/1317) **roidelapluie**: Expose discarded bytes metric
* [1316](https://github.com/grafana/loki/pull/1316) **slim-bean**: Removing old file needed for dep (no longer needed)
* [1312](https://github.com/grafana/loki/pull/1312) **ekeih**: Docs: Add missing ) in LogQL example
* [1311](https://github.com/grafana/loki/pull/1311) **pstibrany**: Include positions filename in the error when YAML unmarshal fails.
* [1310](https://github.com/grafana/loki/pull/1310) **JensErat**: fluent-bit: sorted JSON and properly convert []byte to string
* [1304](https://github.com/grafana/loki/pull/1304) **pstibrany**: promtail: write positions to new file first, move to target location afterwards
* [1303](https://github.com/grafana/loki/pull/1303) **zhangjianweibj**: https://github.com/grafana/loki/issues/1302
* [1298](https://github.com/grafana/loki/pull/1298) **rfratto**: pkg/promtail: remove journal target forced path
* [1279](https://github.com/grafana/loki/pull/1279) **rfratto**: Fix loki_discarded_samples_total metric
* [1278](https://github.com/grafana/loki/pull/1278) **rfratto**: docs: update limits_config to new structure from #948
* [1276](https://github.com/grafana/loki/pull/1276) **roidelapluie**: Update fluentbit README.md based on my experience
* [1274](https://github.com/grafana/loki/pull/1274) **sh0rez**: chore(ci): drone-cli
* [1273](https://github.com/grafana/loki/pull/1273) **JensErat**: fluent-bit: tenant ID configuration
* [1266](https://github.com/grafana/loki/pull/1266) **polar3130**: add description about tenant stage
* [1262](https://github.com/grafana/loki/pull/1262) **Eraac**: documentation: iam requirement for autoscaling
* [1261](https://github.com/grafana/loki/pull/1261) **rfratto**: Document systemd journal scraping
* [1249](https://github.com/grafana/loki/pull/1249) **cyriltovena**: Move to jsoniter instead of default json package
* [1223](https://github.com/grafana/loki/pull/1223) **jgehrcke**: authentication.md: replace "user" with "tenant"
* [1204](https://github.com/grafana/loki/pull/1204) **allanhung**: fluent-bit-plugin: Auto add Kubernetes labels to Loki labels



# 1.0.0 (2019-11-19)

:tada: Nearly a year since Loki was announced at KubeCon in Seattle 2018 we are very excited to announce the 1.0.0 release of Loki! :tada:

A lot has happened since the announcement, the project just recently passed 1000 commits by 138 contributors over 700+ PR's accumulating over 7700 GitHub stars!

Internally at Grafana Labs we have been using Loki to monitor all of our infrastructure and ingest around 1.5TB/10 billion log lines a day. Since the v0.2.0 release we have found Loki to be reliable and stable in our environments.

We are comfortable with the state of the project in our production environments and think it's time to promote Loki to a non-beta release to communicate to everyone that they should feel comfortable using Loki in their production environments too.

## API Stability

With the 1.0.0 release our intent is to try to follow Semver rules regarding stability with some aspects of Loki, focusing mainly on the operating experience of Loki as an application.  That is to say we are not planning any major changes to the HTTP API, and anything breaking would likely be accompanied by a major release with backwards compatibility support.

We are currently NOT planning on maintaining Go API stability with this release, if you are importing Loki as a library you should be prepared for any kind of change, including breaking, even in minor or bugfix releases.

Loki is still a young and active project and there might be some breaking config changes in non-major releases, rest assured this will be clearly communicated and backwards or overlapping compatibility will be provided if possible.

## Changes

There were not as many changes in this release as the last, mainly we wanted to make sure Loki was mostly stable before 1.0.0.  The most notable change is the inclusion of the V11 schema in PR's [1201](https://github.com/grafana/loki/pull/1201) and [1280](https://github.com/grafana/loki/pull/1280).  The V11 schema adds some more data to the index to improve label queries over large amounts of time and series.  Currently we have not updated the Helm or Ksonnet to use the new schema, this will come soon with more details on how it works.

The full list of changes:

* [1280](https://github.com/grafana/loki/pull/1280) **owen-d**: Fix duplicate labels (update cortex)
* [1260](https://github.com/grafana/loki/pull/1260) **rfratto**: pkg/loki: unmarshal module name from YAML
* [1257](https://github.com/grafana/loki/pull/1257) **rfratto**: helm: update default terminationGracePeriodSeconds to 4800
* [1251](https://github.com/grafana/loki/pull/1251) **obitech**: docs: Fix promtail releases download link
* [1248](https://github.com/grafana/loki/pull/1248) **rfratto**: docs: slightly modify language in community Loki packages section
* [1242](https://github.com/grafana/loki/pull/1242) **tarokkk**: fluentd: Suppress unread configuration warning
* [1239](https://github.com/grafana/loki/pull/1239) **pracucci**: Move ReservedLabelTenantID out from a dedicated file
* [1238](https://github.com/grafana/loki/pull/1238) **oke-py**: helm: loki-stack supports k8s 1.16
* [1237](https://github.com/grafana/loki/pull/1237) **joe-elliott**: Rollback google.golang.org/api to 0.8.0
* [1235](https://github.com/grafana/loki/pull/1235) **woodsaj**: ci: update triggers to use new deployment_tools location
* [1234](https://github.com/grafana/loki/pull/1234) **rfratto**: Standardize schema used in `match` stage
* [1233](https://github.com/grafana/loki/pull/1233) **wapmorgan**: Update docker-driver Dockerfile: add tzdb
* [1232](https://github.com/grafana/loki/pull/1232) **rfratto**: Fix drone deploy job
* [1231](https://github.com/grafana/loki/pull/1231) **joe-elliott**: Removed references to Loki free tier
* [1226](https://github.com/grafana/loki/pull/1226) **clickyotomy**: Update dependencies to use weaveworks/common upstream
* [1221](https://github.com/grafana/loki/pull/1221) **slim-bean**: use regex label matcher to not alert on any tail route latencies
* [1219](https://github.com/grafana/loki/pull/1219) **MightySCollins**: docs: Updated Kubernetes docs links in Helm charts
* [1218](https://github.com/grafana/loki/pull/1218) **slim-bean**: update dashboards to include the new /loki/api/v1/* endpoints
* [1217](https://github.com/grafana/loki/pull/1217) **slim-bean**: sum the bad words by name and level
* [1216](https://github.com/grafana/loki/pull/1216) **joe-elliott**: Remove rules that reference no longer existing metrics
* [1215](https://github.com/grafana/loki/pull/1215) **Eraac**: typo url
* [1214](https://github.com/grafana/loki/pull/1214) **takanabe**: Correct wrong document paths about querying
* [1213](https://github.com/grafana/loki/pull/1213) **slim-bean**: Fix docker latest and master tags
* [1212](https://github.com/grafana/loki/pull/1212) **joe-elliott**: Update loki operational
* [1206](https://github.com/grafana/loki/pull/1206) **sandlis**: ksonnet: fix replication always set to 3 in ksonnet
* [1203](https://github.com/grafana/loki/pull/1203) **joe-elliott**: Chunk iterator performance improvement
* [1202](https://github.com/grafana/loki/pull/1202) **beorn7**: Simplify regexp's
* [1201](https://github.com/grafana/loki/pull/1201) **cyriltovena**: Update cortex to bring v11 schema
* [1189](https://github.com/grafana/loki/pull/1189) **putrasattvika**: fluent-plugin: Add client certificate verification
* [1186](https://github.com/grafana/loki/pull/1186) **tarokkk**: fluentd: Refactor label_keys and and add extract_kubernetes_labels configuration

# 0.4.0 (2019-10-24)

A **huge** thanks to the **36 contributors** who submitted **148 PR's** since 0.3.0!

## Notable Changes

* With PR [654](https://github.com/grafana/loki/pull/654) @cyriltovena added a really exciting new capability to Loki, a Prometheus compatible API with support for running metric style queries against your logs! [Take a look at how to write metric queries for logs](https://github.com/grafana/loki/blob/master/docs/logql.md#counting-logs)
    > PLEASE NOTE: To use metric style queries in the current Grafana release 6.4.x you will need to add Loki as a Prometheus datasource in addition to having it as a Log datasource and you will have to select the correct source for querying logs vs metrics, coming soon Grafana will support both logs and metric queries directly to the Loki datasource!
* PR [1022](https://github.com/grafana/loki/pull/1022) (and a few others) @joe-elliott added a new set of HTTP endpoints in conjunction with the work @cyriltovena to create a Prometheus compatible API as well as improve how labels/timestamps are handled
    > IMPORTANT: The new `/api/v1/*` endpoints contain breaking changes on the query paths (push path is unchanged) Eventually the `/api/prom/*` endpoints will be removed
* PR [847](https://github.com/grafana/loki/pull/847) owes a big thanks to @cosmo0920 for contributing his Fluent Bit go plugin, now loki has Fluent Bit plugin support!!

* PR [982](https://github.com/grafana/loki/pull/982) was a couple weeks of painstaking work by @rfratto for a much needed improvement to Loki's docs! [Check them out!](https://github.com/grafana/loki/tree/master/docs)

* PR [980](https://github.com/grafana/loki/pull/980) by @sh0rez improved how flags and config file's are loaded to honor a more traditional order of precedence:
    1. Defaults
    2. Config file
    3. User-supplied flag values (command line arguments)
    > PLEASE NOTE: This is potentially a breaking change if you were passing command line arguments that also existed in a config file in which case the order they are given priority now has changed!

* PR [1062](https://github.com/grafana/loki/pull/1062) and [1089](https://github.com/grafana/loki/pull/1089) have moved Loki from Dep to Go Modules and to Go 1.13


## Loki

### Features/Improvements/Changes

* **Loki** [1171](https://github.com/grafana/loki/pull/1171) **cyriltovena**: Moves request parsing into the loghttp package
* **Loki** [1145](https://github.com/grafana/loki/pull/1145) **joe-elliott**: Update `/loki/api/v1/push` to use the v1 json format
* **Loki** [1128](https://github.com/grafana/loki/pull/1128) **sandlis**: bigtable-backup: list backups just before starting deletion of wanted backups
* **Loki** [1100](https://github.com/grafana/loki/pull/1100) **sandlis**: logging: removed some noise in logs from live-tailing
* **Loki/build** [1089](https://github.com/grafana/loki/pull/1089) **joe-elliott**: Go 1.13
* **Loki** [1088](https://github.com/grafana/loki/pull/1088) **pstibrany**: Updated cortex to latest master.
* **Loki** [1085](https://github.com/grafana/loki/pull/1085) **pracucci**: Do not retry chunks transferring on shutdown in the local dev env
* **Loki** [1084](https://github.com/grafana/loki/pull/1084) **pracucci**: Skip ingester tailer filtering if no filter is set
* **Loki/build**[1062](https://github.com/grafana/loki/pull/1062) **joe-elliott**: dep => go mod
* **Loki** [1049](https://github.com/grafana/loki/pull/1049) **joe-elliott**: Update loki push path
* **Loki** [1044](https://github.com/grafana/loki/pull/1044) **joe-elliott**: Fixed broken logql request filtering
* **Loki/tools** [1043](https://github.com/grafana/loki/pull/1043) **sandlis**: bigtable-backup: use latest bigtable backup docker image with fix for list backups
* **Loki** [1030](https://github.com/grafana/loki/pull/1030) **polar3130**: fix typo in error messages
* **Loki/tools** [1028](https://github.com/grafana/loki/pull/1028) **sandlis**: bigtable-backup: verify backups to work on latest list of backups
* **Loki** [1022](https://github.com/grafana/loki/pull/1022) **joe-elliott**: Loki HTTP/JSON Model Layer
* **Loki** [1016](https://github.com/grafana/loki/pull/1016) **slim-bean**: Revert "Updated stream json objects to be more parse friendly (#1010)"
* **Loki** [1010](https://github.com/grafana/loki/pull/1010) **joe-elliott**: Updated stream json objects to be more parse friendly
* **Loki** [1009](https://github.com/grafana/loki/pull/1009) **cyriltovena**: Make Loki HTTP API more compatible with Prometheus
* **Loki** [1008](https://github.com/grafana/loki/pull/1008) **wardbekker**: Improved Ingester out-of-order error for faster troubleshooting
* **Loki** [1001](https://github.com/grafana/loki/pull/1001) **slim-bean**: Update new API paths
* **Loki** [998](https://github.com/grafana/loki/pull/998) **sandlis**: Change unit of duration params to hours to align it with duration config at other places in Loki
* **Loki** [980](https://github.com/grafana/loki/pull/980) **sh0rez**: feat: configuration source precedence
* **Loki** [948](https://github.com/grafana/loki/pull/948) **sandlis**: limits: limits implementation for loki
* **Loki** [947](https://github.com/grafana/loki/pull/947) **sandlis**: added a variable for storing periodic table duration as an int to be …
* **Loki** [938](https://github.com/grafana/loki/pull/938) **sandlis**: vendoring: update cortex to latest master
* **Loki/tools** [930](https://github.com/grafana/loki/pull/930) **sandlis**: fix incrementing of bigtable_backup_job_backups_created metric
* **Loki/tools** [920](https://github.com/grafana/loki/pull/920) **sandlis**: bigtable-backup tool fix
* **Loki/tools** [895](https://github.com/grafana/loki/pull/895) **sandlis**: bigtable-backup-tool: Improvements
* **Loki** [755](https://github.com/grafana/loki/pull/755) **sandlis**: Use grpc client config from cortex for Ingester to get more control
* **Loki** [654](https://github.com/grafana/loki/pull/654) **cyriltovena**: LogQL: Vector and Range Vector Aggregation.

### Bug Fixes
* **Loki** [1114](https://github.com/grafana/loki/pull/1114) **rfratto**: pkg/ingester: prevent shutdowns from processing during joining handoff
* **Loki** [1097](https://github.com/grafana/loki/pull/1097) **joe-elliott**: Reverted cloud.google.com/go to 0.44.1
* **Loki** [986](https://github.com/grafana/loki/pull/986) **pracucci**: Fix panic in tailer due to race condition between send() and close()
* **Loki** [975](https://github.com/grafana/loki/pull/975) **sh0rez**: fix(distributor): parseError BadRequest
* **Loki** [944](https://github.com/grafana/loki/pull/944) **rfratto**: pkg/querier: fix concurrent access to querier tail clients

## Promtail

### Features/Improvements/Changes

* **Promtail/pipeline** [1179](https://github.com/grafana/loki/pull/1179) **pracucci**: promtail: fix handling of JMESPath expression returning nil while parsing JSON
* **Promtail/pipeline** [1123](https://github.com/grafana/loki/pull/1123) **pracucci**: promtail: added action_on_failure support to timestamp stage
* **Promtail/pipeline** [1122](https://github.com/grafana/loki/pull/1122) **pracucci**: promtail: initialize extracted map with initial labels
* **Promtail/pipeline** [1112](https://github.com/grafana/loki/pull/1112) **cyriltovena**: Add logql filter to match stages and drop capability
* **Promtail/journal** [1109](https://github.com/grafana/loki/pull/1109) **rfratto**: Clarify journal warning
* **Promtail** [1083](https://github.com/grafana/loki/pull/1083) **pracucci**: Increased promtail's backoff settings in prod and improved doc
* **Promtail** [1026](https://github.com/grafana/loki/pull/1026) **erwinvaneyk**: promtail: fix externalURL and path prefix issues
* **Promtail** [976](https://github.com/grafana/loki/pull/976) **slim-bean**: Wrap debug log statements in conditionals to save allocations
* **Promtail** [973](https://github.com/grafana/loki/pull/973) **ctrox**: tests: Set default value for BatchWait as ticker does not accept 0
* **Promtail** [969](https://github.com/grafana/loki/pull/969) **ctrox**: promtail: Use ticker instead of timer for batch wait
* **Promtail** [952](https://github.com/grafana/loki/pull/952) **pracucci**: promtail: add metrics on sent and dropped log entries
* **Promtail** [934](https://github.com/grafana/loki/pull/934) **pracucci**: promtail: do not send the last batch - to ingester - if empty
* **Promtail** [921](https://github.com/grafana/loki/pull/921) **rfratto**: promtail: add "max_age" field to configure cutoff for journal reading
* **Promtail** [883](https://github.com/grafana/loki/pull/883) **adityacs**: Add pipeline unit testing to promtail

### Bugfixes

* **Promtail** [1194](https://github.com/grafana/loki/pull/1194) **slim-bean**: Improve how we record file size metric to avoid a race in our file lagging alert
* **Promtail/journal** [1072](https://github.com/grafana/loki/pull/1072) **rfratto**: build: enable journal in promtail linux release build

## Docs

* **Docs** [1176](https://github.com/grafana/loki/pull/1176) **rfratto**: docs: add example and documentation about using JMESPath literals
* **Docs** [1139](https://github.com/grafana/loki/pull/1139) **joe-elliott**: Moved client docs and add serilog example
* **Docs** [1132](https://github.com/grafana/loki/pull/1132) **kailwallin**: FixedTypo.Update README.md
* **Docs** [1130](https://github.com/grafana/loki/pull/1130) **pracucci**: docs: fix Promtail / Loki capitalization
* **Docs** [1129](https://github.com/grafana/loki/pull/1129) **pracucci**: docs: clarified the relation between retention period and table period
* **Docs** [1124](https://github.com/grafana/loki/pull/1124) **geowa4**: Client recommendations documentation tweaks
* **Docs** [1106](https://github.com/grafana/loki/pull/1106) **cyriltovena**: Add fluent-bit missing link in the main documentation page.
* **Docs** [1099](https://github.com/grafana/loki/pull/1099) **pracucci**: docs: improve table manager documentation
* **Docs** [1094](https://github.com/grafana/loki/pull/1094) **rfratto**: docs: update stages README with the docker and cri stages
* **Docs** [1091](https://github.com/grafana/loki/pull/1091) **daixiang0**: docs(stage): add docker and cri
* **Docs** [1077](https://github.com/grafana/loki/pull/1077) **daixiang0**: doc(fluent-bit): add missing namespace
* **Docs** [1073](https://github.com/grafana/loki/pull/1073) **flouthoc**: Re Fix Docs: PR https://github.com/grafana/loki/pull/1053 got erased due to force push.
* **Docs** [1069](https://github.com/grafana/loki/pull/1069) **daixiang0**: doc: unify GOPATH
* **Docs** [1068](https://github.com/grafana/loki/pull/1068) **daixiang0**: doc: skip jb init when using Tanka
* **Docs** [1067](https://github.com/grafana/loki/pull/1067) **rfratto**: Fix broken links to docs in README.md
* **Docs** [1064](https://github.com/grafana/loki/pull/1064) **jonaskello**: Fix spelling of HTTP header
* **Docs** [1063](https://github.com/grafana/loki/pull/1063) **rfratto**: docs: fix deprecated warning in api.md
* **Docs** [1060](https://github.com/grafana/loki/pull/1060) **rfratto**: Add Drone CI badge to README.md
* **Docs** [1053](https://github.com/grafana/loki/pull/1053) **flouthoc**: Fix Docs: Change Imagepull policy to IfNotpresent / Add loki-canary b…
* **Docs** [1048](https://github.com/grafana/loki/pull/1048) **wassan128**: Loki: Fix README link
* **Docs** [1042](https://github.com/grafana/loki/pull/1042) **daixiang0**: doc(ksonnet): include ksonnet-lib
* **Docs** [1039](https://github.com/grafana/loki/pull/1039) **sh0rez**: doc(production): replace ksonnet with Tanka
* **Docs** [1036](https://github.com/grafana/loki/pull/1036) **sh0rez**: feat: -version flag
* **Docs** [1025](https://github.com/grafana/loki/pull/1025) **oddlittlebird**: Update CONTRIBUTING.md
* **Docs** [1024](https://github.com/grafana/loki/pull/1024) **oddlittlebird**: Update README.md
* **Docs** [1014](https://github.com/grafana/loki/pull/1014) **polar3130**: Fix a link to correct doc and fix a typo
* **Docs** [1006](https://github.com/grafana/loki/pull/1006) **slim-bean**: fixing lots of broken links and a few typos
* **Docs** [1005](https://github.com/grafana/loki/pull/1005) **SmilingNavern**: Fix links to correct doc
* **Docs** [1004](https://github.com/grafana/loki/pull/1004) **rfratto**: docs: fix example with pulling systemd logs
* **Docs** [1003](https://github.com/grafana/loki/pull/1003) **oddlittlebird**: Loki: Update README.md
* **Docs** [984](https://github.com/grafana/loki/pull/984) **tomgs**: Changing "Usage" link in main readme after docs change
* **Docs** [983](https://github.com/grafana/loki/pull/983) **daixiang0**: update positions.yaml location reference
* **Docs** [982](https://github.com/grafana/loki/pull/982) **rfratto**: Documentation Rewrite
* **Docs** [961](https://github.com/grafana/loki/pull/961) **worr**: doc: Add permissions that IAM roles for Loki need
* **Docs** [933](https://github.com/grafana/loki/pull/933) **pracucci**: doc: move promtail doc into dedicated subfolder
* **Docs** [924](https://github.com/grafana/loki/pull/924) **pracucci**: doc: promtail known failure modes
* **Docs** [910](https://github.com/grafana/loki/pull/910) **slim-bean**: docs(build): Update docs around releasing and fix bug in version updating script
* **Docs** [850](https://github.com/grafana/loki/pull/850) **sh0rez**: docs: general documentation rework

## Build

* **Build** [1157](https://github.com/grafana/loki/pull/1157) **daixiang0**: Update golint
* **Build** [1133](https://github.com/grafana/loki/pull/1133) **daixiang0**: bump up golangci to 1.20
* **Build** [1121](https://github.com/grafana/loki/pull/1121) **pracucci**: Publish loki-canary binaries on release
* **Build** [1054](https://github.com/grafana/loki/pull/1054) **pstibrany**: Fix dep check warnings by running dep ensure
* **Build/release** [1018](https://github.com/grafana/loki/pull/1018) **slim-bean**: updating the image version for loki-canary and adding the version increment to the release_prepare script
* **Build/CI** [997](https://github.com/grafana/loki/pull/997) **slim-bean**: full circle
* **Build/CI** [996](https://github.com/grafana/loki/pull/996) **rfratto**: ci/drone: fix deploy command by escaping double quotes in JSON body
* **Build/CI** [995](https://github.com/grafana/loki/pull/995) **slim-bean**: use the loki-build-image for calling circle
* **Build/CI** [994](https://github.com/grafana/loki/pull/994) **slim-bean**: Also need bash for the deploy step from drone
* **Build/CI** [993](https://github.com/grafana/loki/pull/993) **slim-bean**: Add make to the alpine image used for calling the circle deploy task from drone.
* **Build/CI** [992](https://github.com/grafana/loki/pull/992) **sh0rez**: chore(packaging): fix GOPATH being overwritten
* **Build/CI** [991](https://github.com/grafana/loki/pull/991) **sh0rez**: chore(packaging): deploy from drone
* **Build/CI** [990](https://github.com/grafana/loki/pull/990) **sh0rez**: chore(ci/cd): breaking the circle
* **Build** [989](https://github.com/grafana/loki/pull/989) **sh0rez**: chore(packaging): simplify tagging
* **Build** [981](https://github.com/grafana/loki/pull/981) **sh0rez**: chore(packaging): loki windows/amd64
* **Build** [958](https://github.com/grafana/loki/pull/958) **daixiang0**: sync release pkgs name with release note
* **Build/CI** [914](https://github.com/grafana/loki/pull/914) **rfratto**: ci: update apt-get before installing deps for rootless step
* **Build** [911](https://github.com/grafana/loki/pull/911) **daixiang0**: optimize image tag script

## Deployment

* **Ksonnet** [1023](https://github.com/grafana/loki/pull/1023) **slim-bean**: make promtail daemonset name configurable
* **Ksonnet** [1021](https://github.com/grafana/loki/pull/1021) **rfratto**: ksonnet: update memcached and memcached-exporter images
* **Ksonnet** [1020](https://github.com/grafana/loki/pull/1020) **rfratto**: ksonnet: use consistent hashing in memcached client configs
* **Ksonnet** [1017](https://github.com/grafana/loki/pull/1017) **slim-bean**: make promtail configmap name configurable
* **Ksonnet** [946](https://github.com/grafana/loki/pull/946) **rfratto**: ksonnet: remove prefix from kvstore.consul settings in loki config
* **Ksonnet** [926](https://github.com/grafana/loki/pull/926) **slim-bean**: feat(promtail): Make cluster role configurable
<!-- -->
* **Helm** [1174](https://github.com/grafana/loki/pull/1174) **rally25rs**: loki-stack: Add release name to prometheus service name.
* **Helm** [1152](https://github.com/grafana/loki/pull/1152) **nicr9**: docs(helm): fix broken link to grafana datasource
* **Helm** [1134](https://github.com/grafana/loki/pull/1134) **minhdanh**: Helm chart: Allow additional scrape_configs to be added
* **Helm** [1111](https://github.com/grafana/loki/pull/1111) **ekarlso**: helm: Add support for passing arbitrary secrets
* **Helm** [1110](https://github.com/grafana/loki/pull/1110) **marcosnils**: Bump grafana image in loki helm chart
* **Helm** [1104](https://github.com/grafana/loki/pull/1104) **marcosnils**: <Examples>: Deploy prometheus from helm chart
* **Helm** [1058](https://github.com/grafana/loki/pull/1058) **polar3130**: Helm: Remove default value of storageClassName in loki/loki helm chart
* **Helm** [1056](https://github.com/grafana/loki/pull/1056) **polar3130**: Helm: Fix the reference error of loki/loki helm chart
* **Helm** [967](https://github.com/grafana/loki/pull/967) **makocchi-git**: helm chart: Add missing operator to promtail
* **Helm** [937](https://github.com/grafana/loki/pull/937) **minhdanh**: helm chart: Add support for additional labels and scrapeTimeout for serviceMonitors
* **Helm** [909](https://github.com/grafana/loki/pull/909) **angelbarrera92**: Feature: Add extra containers to loki helm chart
* **Helm** [855](https://github.com/grafana/loki/pull/855) **ikeeip**: set helm chart appVersion while release
* **Helm** [675](https://github.com/grafana/loki/pull/675) **cyriltovena**: Helm default ingester config

## Loki Canary

* **Loki-canary** [1137](https://github.com/grafana/loki/pull/1137) **slim-bean**: Add some additional logging to the canary on queries
* **Loki-canary** [1131](https://github.com/grafana/loki/pull/1131) **rfratto**: pkg/canary: use default HTTP client when reading from Loki

## Logcli

* **Logcli** [1168](https://github.com/grafana/loki/pull/1168) **sh0rez**: feat(cli): order flags by categories
* **Logcli** [1115](https://github.com/grafana/loki/pull/1115) **pracucci**: logcli: introduced QueryStringBuilder utility to clean up query string encoding
* **Logcli** [1103](https://github.com/grafana/loki/pull/1103) **pracucci**: logcli: added --step support to query command
* **Logcli** [987](https://github.com/grafana/loki/pull/987) **joe-elliott**: Logcli: Add Support for New Query Path

## Tooling

* **Dashboards** [1188](https://github.com/grafana/loki/pull/1188) **joe-elliott**: Adding Operational dashboards
* **Dashboards** [1143](https://github.com/grafana/loki/pull/1143) **joe-elliott**: Improved compression ratio histogram
* **Dashboards** [1126](https://github.com/grafana/loki/pull/1126) **joe-elliott**: Fix Loki Chunks Dashboard
* **Tools** [1108](https://github.com/grafana/loki/pull/1108) **joe-elliott**: Updated push path to current prod

## Plugins

* **DockerDriver** [972](https://github.com/grafana/loki/pull/972) **cyriltovena**: Add stream label to docker driver
* **DockerDriver** [971](https://github.com/grafana/loki/pull/971) **cyriltovena**: Allow to pass max-size and max-file to the docker driver
* **DockerDriver** [970](https://github.com/grafana/loki/pull/970) **mindfl**: docker-driver compose labels support
<!-- -->
* **Fluentd** [928](https://github.com/grafana/loki/pull/928) **candlerb**: fluent-plugin-grafana-loki: Escape double-quotes in labels, and suppress labels with value nil
<!-- -->
* **Fluent Bit** [1155](https://github.com/grafana/loki/pull/1155) **cyriltovena**: rollback fluent-bit push path until we release 0.4
* **Fluent Bit** [1096](https://github.com/grafana/loki/pull/1096) **JensErat**: fluent-bit: edge case tests
* **Fluent Bit** [847](https://github.com/grafana/loki/pull/847) **cosmo0920**: fluent-bit shared object go plugin

## Misc

Loki is now using a Bot to help keep issues and PR's pruned based on age/relevancy.  Please don't hesitate to comment on an issue or PR that you think was closed by the stale-bot which you think should remain open!!

* **Github** [965](https://github.com/grafana/loki/pull/965) **rfratto**: Change label used to keep issues from being marked as stale to keepalive
* **Github** [964](https://github.com/grafana/loki/pull/964) **rfratto**: Add probot-stale configuration to close stale issues.











# 0.3.0 (2019-08-16)

### Features/Enhancements


* **Loki** [877](https://github.com/grafana/loki/pull/877) **pracucci**: loki: Improve Tailer loop
* **Loki** [870](https://github.com/grafana/loki/pull/870) **sandlis**: bigtable-backup: update docker image for bigtable-backup tool
* **Loki** [862](https://github.com/grafana/loki/pull/862) **sandlis**: live-tailing: preload all the historic entries before query context is cancelled
* **Loki** [858](https://github.com/grafana/loki/pull/858) **pracucci**: loki: removed unused TestGZIPCompression
* **Loki** [854](https://github.com/grafana/loki/pull/854) **adityacs**: Readiness probe for querier
* **Loki** [851](https://github.com/grafana/loki/pull/851) **cyriltovena**: Add readiness probe to distributor deployment.
* **Loki** [894](https://github.com/grafana/loki/pull/894) **rfratto**: ksonnet: update ingester config to transfer chunks on rollout
<!-- -->
* **Build** [901](https://github.com/grafana/loki/pull/901) **sh0rez**: chore(packaging): set tag length to 7
* **Build** [900](https://github.com/grafana/loki/pull/900) **sh0rez**: chore(ci/cd): fix grafanasaur credentials and CircleCI image build
* **Build** [891](https://github.com/grafana/loki/pull/891) **sh0rez**: chore(ci/cd): build containers using drone.io
* **Build** [888](https://github.com/grafana/loki/pull/888) **rfratto**: Makefile: disable building promtail with systemd support on non-amd64 platforms
* **Build** [887](https://github.com/grafana/loki/pull/887) **slim-bean**: chore(packaging): Dockerfile make avoid containers
* **Build** [886](https://github.com/grafana/loki/pull/886) **sh0rez**: chore(packaging): wrong executable format
* **Build** [855](https://github.com/grafana/loki/pull/855) **ikeeip**: set helm chart appVersion while release
<!-- -->
* **Promtail** [856](https://github.com/grafana/loki/pull/856) **martinbaillie**: promtail: Add ServiceMonitor and headless Service
* **Promtail** [809](https://github.com/grafana/loki/pull/809) **rfratto**: Makefile: build promtail with CGO_ENABLED if GOHOSTOS=GOOS=linux
* **Promtail** [730](https://github.com/grafana/loki/pull/730) **rfratto**: promtail: Add systemd journal support

> 809, 730 NOTE: Systemd journal support is currently limited to amd64 images, arm support should come in the future when the transition to building the arm image and binaries is done natively via an arm container
<!-- -->
* **Docs** [896](https://github.com/grafana/loki/pull/896) **dalance**: docs: fix link format
* **Docs** [876](https://github.com/grafana/loki/pull/876) **BouchaaraAdil**: update Docs: update Retention section on Operations doc file
* **Docs** [864](https://github.com/grafana/loki/pull/864) **temal-**: docs: Replace old values in operations.md
* **Docs** [853](https://github.com/grafana/loki/pull/853) **cyriltovena**: Add governance documentation
<!-- -->
* **Deployment** [874](https://github.com/grafana/loki/pull/874) **slim-bean**: make our ksonnet a little more modular by parameterizing the chunk and index stores
* **Deployment** [857](https://github.com/grafana/loki/pull/857) **slim-bean**: Reorder relabeling rules to prevent pod label from overwriting config define labels

> 857 POSSIBLY BREAKING: If you relied on a custom pod label to overwrite one of the labels configured by the other sections of the scrape config: `job`, `namespace`, `instance`, `container_name` and/or `__path__`, this will no longer happen, the custom pod labels are now loaded first and will be overwritten by any of these listed labels.


### Fixes

* **Loki** [897](https://github.com/grafana/loki/pull/897) **pracucci**: Fix panic in tailer when an ingester is removed from the ring while tailing
* **Loki** [880](https://github.com/grafana/loki/pull/880) **cyriltovena**: fix a bug where nil line buffer would be put back
* **Loki** [859](https://github.com/grafana/loki/pull/859) **pracucci**: loki: Fixed out of order entries allowed in a chunk on edge case
<!-- -->
* **Promtail** [893](https://github.com/grafana/loki/pull/893) **rfratto**: pkg/promtail/positions: remove executable bit from positions file
<!-- -->
* **Deployment** [867](https://github.com/grafana/loki/pull/867) **slim-bean**: Update read dashboard to include only query and label query routes
* **Deployment** [865](https://github.com/grafana/loki/pull/865) **sandlis**: fix broken jsonnet for querier
<!-- -->
* **Canary** [889](https://github.com/grafana/loki/pull/889) **slim-bean**: fix(canary): Fix Flaky Tests
<!-- -->
* **Pipeline** [869](https://github.com/grafana/loki/pull/869) **jojohappy**: Pipeline: Fixed labels process test with same objects
<!-- -->
* **Logcli** [863](https://github.com/grafana/loki/pull/863) **adityacs**: Fix Nolabels parse metrics


# 0.2.0 (2019-08-02)

There were over 100 PR's merged since 0.1.0 was released, here's a highlight:

### Features / Enhancements

* **Loki**:  [521](https://github.com/grafana/loki/pull/521) Query label values and names are now fetched from the store.
* **Loki**:  [541](https://github.com/grafana/loki/pull/541) Improvements in live tailing of logs.
* **Loki**: [713](https://github.com/grafana/loki/pull/713) Storage memory improvement.
* **Loki**: [764](https://github.com/grafana/loki/pull/764) Tailing can fetch previous logs for context.
* **Loki**: [782](https://github.com/grafana/loki/pull/782) Performance improvement: Query storage by iterating through chunks in batches.
* **Loki**: [788](https://github.com/grafana/loki/pull/788) Querier timeouts.
* **Loki**: [794](https://github.com/grafana/loki/pull/794) Support ingester chunk transfer on shutdown.
* **Loki**: [729](https://github.com/grafana/loki/pull/729) Bigtable backup tool support.
<!-- -->
* **Pipeline**: [738](https://github.com/grafana/loki/pull/738) Added a template stage for manipulating label values.
* **Pipeline**: [732](https://github.com/grafana/loki/pull/732) Support for Unix timestamps.
* **Pipeline**: [760](https://github.com/grafana/loki/pull/760) Support timestamps without year.
<!-- -->
* **Helm**:  [641](https://github.com/grafana/loki/pull/641) Helm integration testing.
* **Helm**: [824](https://github.com/grafana/loki/pull/824) Add service monitor.
* **Helm**: [830](https://github.com/grafana/loki/pull/830) Customize namespace.
<!-- -->
* **Docker-Plugin**: [663](https://github.com/grafana/loki/pull/663) Created a Docker logging driver plugin.
<!-- -->
* **Fluent-Plugin**: [669](https://github.com/grafana/loki/pull/669) Ability to specify keys to remove.
* **Fluent-Plugin**: [709](https://github.com/grafana/loki/pull/709) Multi-worker support.
* **Fluent-Plugin**: [792](https://github.com/grafana/loki/pull/792) Add prometheus for metrics and update gems.
<!-- -->
* **Build**: [668](https://github.com/grafana/loki/pull/668),[762](https://github.com/grafana/loki/pull/762) Build multiple architecture containers.
<!-- -->
* **Loki-Canary**: [772](https://github.com/grafana/loki/pull/772) Moved into Loki project.

### Bugfixes

There were many fixes, here are a few of the most important:

* **Promtail**: [650](https://github.com/grafana/loki/pull/650) Build on windows.
* **Fluent-Plugin**: [667](https://github.com/grafana/loki/pull/667) Rename fluent plugin.
* **Docker-Plugin**: [813](https://github.com/grafana/loki/pull/813) Fix panic for newer docker version (18.09.7+).


# 0.1.0 (2019-06-03)

First (beta) Release!<|MERGE_RESOLUTION|>--- conflicted
+++ resolved
@@ -1,16 +1,6 @@
 ## Main
 
-<<<<<<< HEAD
-## 2.3.0 (2021/08/06)
-=======
-* [4111](https://github.com/grafana/loki/pull/4111) **owen-d**: Introduce `ingester.index-shards`
-* [3627](https://github.com/grafana/loki/pull/3627) **MichelHollands**: Update vendored Cortex to 2d8477c4a325
-* [3532](https://github.com/grafana/loki/pull/3532) **MichelHollands**: Update vendored Cortex to 8a2e2c1eeb65
-* [3446](https://github.com/grafana/loki/pull/3446) **pracucci, owen-d**: Remove deprecated config `querier.split-queries-by-day` in favor of `querier.split-queries-by-interval`
-* [3586](https://github.com/grafana/loki/pull/3587) **rsteneteg** Remove filemanager targets that no longer has any tails, to allow them to be recreated with the proper path
-* [3739](https://github.com/grafana/loki/pull/3739) **rsteneteg** Allow users to run instant queries in the past using LogCLI
-* [4020](https://github.com/grafana/loki/pull/4020) **simonswine** Prevent path traversal attack from users able to control the HTTP header `X-Scope-OrgID`. (Users only have control of the HTTP header when Loki is not frontend by an auth proxy validating the tenant IDs) (CVE-2021-36156 CVE-2021-36157)
->>>>>>> 1a970c54
+# 2.3.0 (2021/08/06)
 
 Release notes for 2.3.0 can be found on the [release notes page](https://grafana.com/docs/loki/latest/release-notes/v2-3/)
 
