## Main/Unreleased

### All Changes

#### Loki

##### Enhancements

* [9797](https://github.com/grafana/loki/pull/9797) **chaudum**: Add new `loki_index_gateway_requests_total` counter metric to observe per-tenant RPS
* [9710](https://github.com/grafana/loki/pull/9710) **chaudum**: Add shuffle sharding to index gateway
* [9573](https://github.com/grafana/loki/pull/9573) **CCOLLOT**: Lambda-Promtail: Add support for AWS CloudFront log ingestion.
* [9497](https://github.com/grafana/loki/pull/9497) **CCOLLOT**: Lambda-Promtail: Add support for AWS CloudTrail log ingestion.
* [8886](https://github.com/grafana/loki/pull/8886) **MichelHollands**: Add new logql template function `unixToTime`
* [8067](https://github.com/grafana/loki/pull/9497) **CCOLLOT**: Lambda-Promtail: Add support for AWS CloudTrail log ingestion.
* [9515](https://github.com/grafana/loki/pull/9515) **MichelHollands**: Fix String() on vector aggregation LogQL expressions that contain `without ()`.
* [8067](https://github.com/grafana/loki/pull/8067) **DylanGuedes**: Distributor: Add auto-forget unhealthy members support.
* [9175](https://github.com/grafana/loki/pull/9175) **MichelHollands**: Ingester: update the `prepare_shutdown` endpoint so it supports GET and DELETE and stores the state on disk.
* [8953](https://github.com/grafana/loki/pull/8953) **dannykopping**: Querier: block queries by hash.
* [8851](https://github.com/grafana/loki/pull/8851) **jeschkies**: Introduce limit to require a set of labels for selecting streams.
* [9016](https://github.com/grafana/loki/pull/9016) **kavirajk**: Change response type of `format_query` handler to `application/json`
* [8972](https://github.com/grafana/loki/pull/8972) **salvacorts** Index stat requests are now cached in the results cache.
* [9177](https://github.com/grafana/loki/pull/9177) **salvacorts** Index stat cache can be enabled or disabled with the new `cache_index_stats_results` flag. Disabled by default.
* [9096](https://github.com/grafana/loki/pull/9096) **salvacorts**: Compute proportional TSDB index stats for chunks that doesn't fit fully in the queried time range.
* [8939](https://github.com/grafana/loki/pull/8939) **Suruthi-G-K**: Loki: Add support for trusted profile authentication in COS client.
* [8852](https://github.com/grafana/loki/pull/8852) **wtchangdm**: Loki: Add `route_randomly` to Redis options.
* [8848](https://github.com/grafana/loki/pull/8848) **dannykopping**: Ruler: add configurable rule evaluation jitter.
* [8826](https://github.com/grafana/loki/pull/8826) **amankrsingh2000**: Loki: Add support for IBM cloud object storage as storage client.
* [8752](https://github.com/grafana/loki/pull/8752) **chaudum**: Add query fairness control across actors within a tenant to scheduler, which can be enabled by passing the `X-Loki-Actor-Path` header to the HTTP request of the query.
* [8786](https://github.com/grafana/loki/pull/8786) **DylanGuedes**: Ingester: add new /ingester/prepare_shutdown endpoint.
* [8744](https://github.com/grafana/loki/pull/8744) **dannykopping**: Ruler: remote rule evaluation.
* [8670](https://github.com/grafana/loki/pull/8670) **salvacorts** Introduce two new limits to refuse log and metric queries that would read too much data.
* [8918](https://github.com/grafana/loki/pull/8918) **salvacorts** Introduce limit to require at least a number label matchers on metric and log queries.
* [8909](https://github.com/grafana/loki/pull/8909) **salvacorts** Requests to `/loki/api/v1/index/stats` are split in 24h intervals.
* [8732](https://github.com/grafana/loki/pull/8732) **abaguas**: azure: respect retry config before cancelling the context
* [9206](https://github.com/grafana/loki/pull/9206) **dannykopping**: Ruler: log rule evaluation detail.
* [9184](https://github.com/grafana/loki/pull/9184) **periklis**: Bump dskit to introduce IPv6 support for memberlist
* [9357](https://github.com/grafana/loki/pull/9357) **Indransh**: Add HTTP API to change the log level at runtime
* [9431](https://github.com/grafana/loki/pull/9431) **dannykopping**: Add more buckets to `loki_memcache_request_duration_seconds` metric; latencies can increase if using memcached with NVMe
* [8684](https://github.com/grafana/loki/pull/8684) **oleksii-boiko-ua**: Helm: Add hpa templates for read, write and backend components.
* [9535](https://github.com/grafana/loki/pull/9535) **salvacorts** Index stats cache can be configured independently of the results cache. If it's not configured, but it's enabled, it will use the results cache configuration.
* [9604](https://github.com/grafana/loki/pull/9604) **dannykopping**: Querier: configurable writeback queue bytes size
* [9626](https://github.com/grafana/loki/pull/9626) **ashwanthgoli** logfmt: add --strict flag to enable strict parsing, perform nostrict parsing by default
* [9672](https://github.com/grafana/loki/pull/9672) **zeitlinger**: Add `alignLeft` and `alignRight` line formatting functions.
* [9693](https://github.com/grafana/loki/pull/9693) **salvacorts** Add `keep` stage to LogQL.
* [7447](https://github.com/grafana/loki/pull/7447) **ashwanthgoli** compactor: multi-store support.
* [7754](https://github.com/grafana/loki/pull/7754) **ashwanthgoli** index-shipper: add support for multiple stores.
* [8662](https://github.com/grafana/loki/pull/8662) **liguozhong**: LogQL: Introduce `distinct`
* [9813](https://github.com/grafana/loki/pull/9813) **jeschkies**: Enable Protobuf encoding via content negotiation between querier and query frontend.

##### Fixes

* [8979](https://github.com/grafana/loki/pull/8979) **slim-bean**: Fix the case where a logs query with start time == end time was returning logs when none should be returned.
* [9099](https://github.com/grafana/loki/pull/9099) **salvacorts**: Fix the estimated size of chunks when writing a new TSDB file during compaction.
* [9130](https://github.com/grafana/loki/pull/9130) **salvacorts**: Pass LogQL engine options down to the _split by range_, _sharding_, and _query size limiter_ middlewares.
* [9252](https://github.com/grafana/loki/pull/9252) **jeschkies**: Use un-escaped regex literal for string matching.
* [9176](https://github.com/grafana/loki/pull/9176) **DylanGuedes**: Fix incorrect association of per-stream rate limit when sharding is enabled.
* [9463](https://github.com/grafana/loki/pull/9463) **Totalus**: Fix OpenStack Swift client object listing to fetch all the objects properly.
* [9471](https://github.com/grafana/loki/pull/9471) **sandeepsukhani**: query-scheduler: fix query distribution in SSD mode.
* [9495](https://github.com/grafana/loki/pull/9495) **thampiotr**: Promtail: Fix potential goroutine leak in file tailer.
* [9650](https://github.com/grafana/loki/pull/9650) **ashwanthgoli**: Config: ensure storage config defaults apply to named stores.
* [9629](https://github.com/grafana/loki/pull/9629) **periklis**: Fix duplicate label values from ingester streams.
* [9757](https://github.com/grafana/loki/pull/9757) **sandeepsukhani**: Frontend Caching: Fix a bug in negative logs results cache causing Loki to unexpectedly send empty/incorrect results.
* [9754](https://github.com/grafana/loki/pull/9754) **ashwanthgoli**: Fixes an issue with indexes becoming unqueriable if the index prefix is different from the one configured in the latest period config.
* [9763](https://github.com/grafana/loki/pull/9763) **ssncferreira**: Fix the logic of the `offset` operator for downstream queries on instant query splitting of (range) vector aggregation expressions containing an offset.
* [9773](https://github.com/grafana/loki/pull/9773) **ssncferreira**: Fix instant query summary statistic's `splits` corresponding to the number of subqueries a query is split into based on `split_queries_by_interval`.
<<<<<<< HEAD
* [9949](https://github.com/grafana/loki/pull/9949) **masslessparticle**: Fix pipelines to clear caches when tailing to avoid resource exhaustion.
=======
* [9936](https://github.com/grafana/loki/pull/9936) **masslessparticle**: Fix the way query stages are reordered when `unpack` is present.
>>>>>>> 6dc722bc

##### Changes

* [9857](https://github.com/grafana/loki/pull/9857) **DylanGuedes**: Stop emitting spans for every `AWS.S3` or `Azure.Blob` call.
* [9212](https://github.com/grafana/loki/pull/9212) **trevorwhitney**: Rename UsageReport to Analytics. The only external impact of this change is a change in the `-list-targets` output.

#### Promtail

##### Enhancements

* [8474](https://github.com/grafana/loki/pull/8787) **andriikushch**: Promtail: Add a new target for the Azure Event Hubs
* [8874](https://github.com/grafana/loki/pull/8874) **rfratto**: Promtail: Support expoential backoff when polling unchanged files for logs.
* [9508](https://github.com/grafana/loki/pull/9508) **farodin91**: Promtail: improve behavior of partial lines.

##### Fixes

* [8988](https://github.com/grafana/loki/pull/8988) **darxriggs**: Promtail: Prevent logging errors on normal shutdown.
* [9155](https://github.com/grafana/loki/pull/9155) **farodin91**: Promtail: Break on iterate journal failure.
* [8987](https://github.com/grafana/loki/pull/8987) **darxriggs**: Promtail: Fix file descriptor leak.
* [9863](https://github.com/grafana/loki/pull/9863) **ashwanthgoli**: Promtail: Apply defaults to HTTP client config. This ensures follow_redirects is set to true.
* [9915](https://github.com/grafana/loki/pull/9915) **frittentheke**: Promtail: Update grafana/tail to address issue in retry logic

#### LogCLI

##### Fixes

* [9597](https://github.com/grafana/loki/pull/9597) **vlad-diachenko**: Set TSDB shipper mode to ReadOnly and disabled indexGatewayClient during local query run and changed index downloading timeout from `5s` to `1m`.
* [8566](https://github.com/grafana/loki/pull/8566) **ndrpnt**: Allow queries to start with negative filters (`!=` and `!~`) when omitting stream selector with `--stdin` flag

#### Mixins

#### Enhancements

#### Fixes

* [9684](https://github.com/grafana/loki/pull/9684) **thampiotr**: Mixins: Fix promtail cluster template not finding all clusters.
* [8995](https://github.com/grafana/loki/pull/8995) **dannykopping**: Mixins: Fix Jsonnet `RUNTIME ERROR` that occurs when you try to use the mixins with `use_boltdb_shipper: false`.

#### FluentD

##### Enhancements
* [LOG-4012](https://issues.redhat.com/browse/LOG-4012) **jcantril**: fluent-plugin-grapha-loki: Add config to support tls: ciphers, min_versio

#### Jsonnet

* [9790](https://github.com/grafana/loki/pull/9790) **manohar-koukuntla**: Add TSDB equivalent of `use_boltdb_shipper` flag to be able to configure `tsdb_shipper` section.
* [8855](https://github.com/grafana/loki/pull/8855) **JoaoBraveCoding**: Add gRPC port to loki compactor mixin
* [8880](https://github.com/grafana/loki/pull/8880) **JoaoBraveCoding**: Normalize headless service name for query-frontend/scheduler

## 2.8.2 (2023-05-03)

#### Loki

##### Security

* [9370](https://github.com/grafana/loki/pull/9370) **dannykopping**: upgrade to go1.20.4

#### Promtail

##### Enhancements

* [8994](https://github.com/grafana/loki/pull/8994) **DylanGuedes**: Promtail: Add new `decompression` configuration to customize the decompressor behavior.

## 2.8.1 (2023-04-24)

#### Loki

##### Fixes

* [9156](https://github.com/grafana/loki/pull/9156) **ashwanthgoli**: Expiration: do not drop index if period is a zero value.
* [8971](https://github.com/grafana/loki/pull/8971) **dannykopping**: Stats: fix `Cache.Chunk.BytesSent` statistic and loki_chunk_fetcher_fetched_size_bytes metric with correct chunk size.
* [9185](https://github.com/grafana/loki/pull/9185) **dannykopping**: Prevent redis client from incorrectly choosing cluster mode with local address.

##### Changes

* [9106](https://github.com/grafana/loki/pull/9106) **trevorwhitney**: Update go to 1.20.3.

##### Build

* [9264](https://github.com/grafana/loki/pull/9264) **trevorwhitney**: Update build and other docker image to alpine 3.16.5.

#### Promtail

##### Fixes

* [9095](https://github.com/grafana/loki/pull/9095) **JordanRushing** Fix journald support in amd64 binary build.

## 2.8.0 (2023-04-04)

#### Loki

##### Enhancements

* [8824](https://github.com/grafana/loki/pull/8824) **periklis**: Expose optional label matcher for label values handler
* [8727](https://github.com/grafana/loki/pull/8727) **cstyan** **jeschkies**: Propagate per-request limit header to querier.
* [8682](https://github.com/grafana/loki/pull/8682) **dannykopping**: Add fetched chunk size distribution metric `loki_chunk_fetcher_fetched_size_bytes`.
* [8532](https://github.com/grafana/loki/pull/8532) **justcompile**: Adds Storage Class option to S3 objects
* [7951](https://github.com/grafana/loki/pull/7951) **MichelHollands**: Add a count template function to line_format and label_format.
* [7380](https://github.com/grafana/loki/pull/7380) **liguozhong**: metrics query: range vector support streaming agg when no overlap.
* [7731](https://github.com/grafana/loki/pull/7731) **bitkill**: Add healthchecks to the docker-compose example.
* [7759](https://github.com/grafana/loki/pull/7759) **kavirajk**: Improve error message for loading config with ENV variables.
* [7785](https://github.com/grafana/loki/pull/7785) **dannykopping**: Add query blocker for queries and rules.
* [7817](https://github.com/grafana/loki/pull/7817) **kavirajk**: fix(memcached): panic on send on closed channel.
* [7916](https://github.com/grafana/loki/pull/7916) **ssncferreira**: Add `doc-generator` tool to generate configuration flags documentation.
* [7964](https://github.com/grafana/loki/pull/7964) **slim-bean**: Add a `since` query parameter to allow querying based on relative time.
* [7989](https://github.com/grafana/loki/pull/7989) **liguozhong**: logql support `sort` and `sort_desc`.
* [7997](https://github.com/grafana/loki/pull/7997) **kavirajk**: fix(promtail): Fix cri tags extra new lines when joining partial lines
* [7975](https://github.com/grafana/loki/pull/7975) **adityacs**: Support drop labels in logql
* [7946](https://github.com/grafana/loki/pull/7946) **ashwanthgoli** config: Add support for named stores
* [8027](https://github.com/grafana/loki/pull/8027) **kavirajk**: chore(promtail): Make `batchwait` and `batchsize` config explicit with yaml tags
* [7978](https://github.com/grafana/loki/pull/7978) **chaudum**: Shut down query frontend gracefully to allow inflight requests to complete.
* [8047](https://github.com/grafana/loki/pull/8047) **bboreham**: Dashboards: add k8s resource requests to CPU and memory panels.
* [8061](https://github.com/grafana/loki/pull/8061) **kavirajk**: Remove circle from Loki OSS
* [8092](https://github.com/grafana/loki/pull/8092) **dannykopping**: add rule-based sharding to ruler.
* [8131](https://github.com/grafana/loki/pull/8131) **jeschkies**: Compile Promtail ARM and ARM64 with journald support.
* [8212](https://github.com/grafana/loki/pull/8212) **kavirajk**: ingester: Add `ingester_memory_streams_labels_bytes metric` for more visibility of size of metadata of in-memory streams.
* [8271](https://github.com/grafana/loki/pull/8271) **kavirajk**: logql: Support urlencode and urldecode template functions
* [8259](https://github.com/grafana/loki/pull/8259) **mar4uk**: Extract push.proto from the logproto package to the separate module.
* [7906](https://github.com/grafana/loki/pull/7906) **kavirajk**: Add API endpoint that formats LogQL expressions and support new `fmt` subcommand in `logcli` to format LogQL query.
* [6675](https://github.com/grafana/loki/pull/6675) **btaani**: Add logfmt expression parser for selective extraction of labels from logfmt formatted logs
* [8474](https://github.com/grafana/loki/pull/8474) **farodin91**: Add support for short-lived S3 session tokens
* [8774](https://github.com/grafana/loki/pull/8774) **slim-bean**: Add new logql template functions `bytes`, `duration`, `unixEpochMillis`, `unixEpochNanos`, `toDateInZone`, `b64Enc`, and `b64Dec`

##### Fixes

* [7784](https://github.com/grafana/loki/pull/7784) **isodude**: Fix default values of connect addresses for compactor and querier workers to work with IPv6.
* [7880](https://github.com/grafana/loki/pull/7880) **sandeepsukhani**: consider range and offset in queries while looking for schema config for query sharding.
* [7937](https://github.com/grafana/loki/pull/7937) **ssncferreira**: Deprecate CLI flag `-ruler.wal-cleaer.period` and replace it with `-ruler.wal-cleaner.period`.
* [7966](https://github.com/grafana/loki/pull/7966) **sandeepsukhani**: Fix query-frontend request load balancing when using k8s service.
* [8251](https://github.com/grafana/loki/pull/8251) **sandeepsukhani** index-store: fix indexing of chunks overlapping multiple schemas.
* [8151](https://github.com/grafana/loki/pull/8151) **sandeepsukhani** fix log deletion with line filters.
* [8448](https://github.com/grafana/loki/pull/8448) **chaudum**: Fix bug in LogQL parser that caused certain queries that contain a vector expression to fail.
* [8775](https://github.com/grafana/loki/pull/8755) **sandeepsukhani**: index-gateway: fix failure in initializing index gateway when boltdb-shipper is not being used.
* [8448](https://github.com/grafana/loki/pull/8665) **sandeepsukhani**: deletion: fix issue in processing delete requests with tsdb index
* [8753](https://github.com/grafana/loki/pull/8753) **slim-bean** A zero value for retention_period will now disable retention.
* [8959](https://github.com/grafana/loki/pull/8959) **periklis**: Align common instance_addr with memberlist advertise_addr

##### Changes

* [8315](https://github.com/grafana/loki/pull/8315) **thepalbi** Relicense and export `pkg/ingester` WAL code to be used in Promtail's WAL.
* [8761](https://github.com/grafana/loki/pull/8761) **slim-bean** Remove "subqueries" from the metrics.go log line and instead provide `splits` and `shards`
* [8887](https://github.com/grafana/loki/issues/8887) **3deep5me** Helm: Removed support for PodDisruptionBudget in policy/v1alpha1 and upgraded it to policy/v1.

##### Build

#### Promtail

##### Enhancements

* [8231](https://github.com/grafana/loki/pull/8231) **CCOLLOT**: Lambda-promtail: add support for AWS SQS message ingestion.
* [7619](https://github.com/grafana/loki/pull/7619) **cadrake**: Add ability to pass query params to heroku drain targets for relabelling.
* [7973](https://github.com/grafana/loki/pull/7973) **chodges15**: Add configuration to drop rate limited batches in Loki client and new metric label for drop reason.
* [8153](https://github.com/grafana/loki/pull/8153) **kavirajk**: promtail: Add `max-line-size` limit to drop on client side
* [8096](https://github.com/grafana/loki/pull/8096) **kavirajk**: doc(promtail): Doc about how log rotate works with promtail
* [8233](https://github.com/grafana/loki/pull/8233) **nicoche**: promtail: Add `max-line-size-truncate` limit to truncate too long lines on client side
* [7462](https://github.com/grafana/loki/pull/7462) **MarNicGit**: Allow excluding event message from Windows Event Log entries.
* [7597](https://github.com/grafana/loki/pull/7597) **redbaron**: allow ratelimiting by label
* [3493](https://github.com/grafana/loki/pull/3493) **adityacs** Support geoip stage.
* [8382](https://github.com/grafana/loki/pull/8382) **kelnage**: Promtail: Add event log message stage

##### Fixes

* [8231](https://github.com/grafana/loki/pull/8231) **CCOLLOT**: Lambda-promtail: fix flushing behavior of batches, leading to a significant increase in performance.

##### Changes

#### LogCLI

##### Enhancement

* [8413](https://github.com/grafana/loki/pull/8413) **chaudum**: Try to load tenant-specific `schemaconfig-{orgID}.yaml` when using `--remote-schema` argument and fallback to global `schemaconfig.yaml`.
* [8537](https://github.com/grafana/loki/pull/8537) **jeschkies**: Allow fetching all entries with `--limit=0`.

#### Fluent Bit

#### Loki Canary

##### Enhancements

* [8024](https://github.com/grafana/loki/pull/8024) **jijotj**: Support passing loki address as environment variable

#### Jsonnet

* [7923](https://github.com/grafana/loki/pull/7923) **manohar-koukuntla**: Add zone aware ingesters in jsonnet deployment

##### Fixes

* [8247](https://github.com/grafana/loki/pull/8247) **Whyeasy** fix usage of cluster label within Mixin.

#### Build

* [7938](https://github.com/grafana/loki/pull/7938) **ssncferreira**: Add DroneCI pipeline step to validate configuration flags documentation generation.

### Notes

### Dependencies

## 2.7.5 (2023-03-28)

#### Loki

##### Fixes

* [7924](https://github.com/grafana/loki/pull/7924) **jeschkies**: Flush buffered logger on exit

## 2.7.4 (2023-02-24)

#### Loki

##### Fixes

* [8531](https://github.com/grafana/loki/pull/8531) **garrettlish**: logql: fix panics when cloning a special query
* [8120](https://github.com/grafana/loki/pull/8120) **ashwanthgoli**: fix panic on hitting /scheduler/ring when ring is disabled.
* [7988](https://github.com/grafana/loki/pull/7988) **ashwanthgoli**: store: write overlapping chunks to multiple stores.
* [7925](https://github.com/grafana/loki/pull/7925) **sandeepsukhani**: Fix bugs in logs results caching causing query-frontend to return logs outside of query window.

##### Build

* [8575](https://github.com/grafana/loki/pull/8575) **MichelHollands**: Update build image to go 1.20.1 and alpine 3.16.4.
* [8583](https://github.com/grafana/loki/pull/8583) **MichelHollands**: Use 0.28.1 build image and update go and alpine versions.

#### Promtail

##### Enhancements

##### Fixes

* [8497](https://github.com/grafana/loki/pull/8497) **kavirajk**: Fix `cri` tags treating different streams as the same
* [7771](https://github.com/grafana/loki/pull/7771) **GeorgeTsilias**: Handle nil error on target Details() call.
* [7461](https://github.com/grafana/loki/pull/7461) **MarNicGit**: Promtail: Fix collecting userdata field from Windows Event Log

## 2.7.3 (2023-02-01)

#### Loki

##### Fixes

* [8340](https://github.com/grafana/loki/pull/8340) **MasslessParticle** Fix bug in compactor that caused panics when `startTime` and `endTime` of a delete request are equal.

#### Build

* [8232](https://github.com/grafana/loki/pull/8232) **TaehyunHwang** Fix build issue that caused `--version` to show wrong version for Loki and Promtail binaries.

## 2.7.2 (2023-01-25)

#### Loki

##### Fixes

* [7926](https://github.com/grafana/loki/pull/7926) **MichelHollands**: Fix bug in validation of `pattern` and `regexp` parsers where missing or empty parameters caused panics.
* [7720](https://github.com/grafana/loki/pull/7720) **sandeepsukhani**: Fix bugs in processing delete requests with line filters.
* [7708](https://github.com/grafana/loki/pull/7708) **DylanGuedes**: Fix bug in multi-tenant querying.

### Notes

This release was created from a branch starting at commit `706c22e9e40b0156031f214b63dc6ed4e210abc1` but it may also contain backported changes from main.

Check the history of the branch `release-2.7.x`.

### Dependencies

* Go version: 1.19.5

## 2.7.1 (2022-12-09)

#### Loki

##### Enhancements

* [6360](https://github.com/grafana/loki/pull/6360) **liguozhong**: Hide error message when context timeout occurs in `s3.getObject`
* [7602](https://github.com/grafana/loki/pull/7602) **vmax**: Add decolorize filter to easily parse colored logs.
* [7804](https://github.com/grafana/loki/pull/7804) **sandeepsukhani**: Use grpc for communicating with compactor for query time filtering of data requested for deletion.
* [7684](https://github.com/grafana/loki/pull/7684) **kavirajk**: Add missing `embedded-cache` config under `cache_config` reference documentation.

##### Fixes

* [7453](https://github.com/grafana/loki/pull/7453) **periklis**: Add single compactor http client for delete and gennumber clients

##### Changes

* [7877](https://github.com/grafana/loki/pull/7877)A **trevorwhitney**: Due to a known bug with experimental new delete mode feature, the default delete mode has been changed to `filter-only`.

#### Promtail

##### Enhancements

* [7602](https://github.com/grafana/loki/pull/7602) **vmax**: Add decolorize stage to Promtail to easily parse colored logs.

##### Fixes

##### Changes

* [7587](https://github.com/grafana/loki/pull/7587) **mar4uk**: Add go build tag `promtail_journal_enabled` to include/exclude Promtail journald code from binary.

## 2.7.0

#### Loki

##### Enhancements
* [7436](https://github.com/grafana/loki/pull/7436) **periklis**: Expose ring and memberlist handlers through internal server listener
* [7227](https://github.com/grafana/loki/pull/7227) **Red-GV**: Add ability to configure tls minimum version and cipher suites
* [7179](https://github.com/grafana/loki/pull/7179) **vlad-diachenko**: Add ability to use Azure Service Principals credentials to authenticate to Azure Blob Storage.
* [7063](https://github.com/grafana/loki/pull/7063) **kavirajk**: Add additional `push` mode to Loki canary that can directly push logs to given Loki URL.
* [7069](https://github.com/grafana/loki/pull/7069) **periklis**: Add support for custom internal server listener for readiness probes.
* [7023](https://github.com/grafana/loki/pull/7023) **liguozhong**: logql engine support exec `vector(0)` grammar.
* [6983](https://github.com/grafana/loki/pull/6983) **slim-bean**: `__timestamp__` and `__line__` are now available in the logql `label_format` query stage.
* [6821](https://github.com/grafana/loki/pull/6821) **kavirajk**: Introduce new cache type `embedded-cache` which is an in-process cache system that runs loki without the need for an external cache (like memcached, redis, etc). It can be run in two modes `distributed: false` (default, and same as old `fifocache`) and `distributed: true` which runs cache in distributed fashion sharding keys across peers if Loki is run in microservices or SSD mode.
* [6691](https://github.com/grafana/loki/pull/6691) **dannykopping**: Update production-ready Loki cluster in docker-compose
* [6317](https://github.com/grafana/loki/pull/6317) **dannykoping**: General: add cache usage statistics
* [6444](https://github.com/grafana/loki/pull/6444) **aminesnow** Add TLS config to query frontend.
* [6179](https://github.com/grafana/loki/pull/6179) **chaudum**: Add new HTTP endpoint to delete ingester ring token file and shutdown process gracefully
* [5997](https://github.com/grafana/loki/pull/5997) **simonswine**: Querier: parallize label queries to both stores.
* [5406](https://github.com/grafana/loki/pull/5406) **ctovena**: Revise the configuration parameters that configure the usage report to grafana.com.
* [7264](https://github.com/grafana/loki/pull/7264) **bboreham**: Chunks: decode varints directly from byte buffer, for speed.
* [7263](https://github.com/grafana/loki/pull/7263) **bboreham**: Dependencies: klauspost/compress package to v1.15.11; improves performance.
* [7270](https://github.com/grafana/loki/pull/7270) **wilfriedroset**: Add support for `username` to redis cache configuration.
* [6952](https://github.com/grafana/loki/pull/6952) **DylanGuedes**: Experimental: Introduce a new feature named stream sharding.

##### Fixes
* [7426](https://github.com/grafana/loki/pull/7426) **periklis**: Add missing compactor delete client tls client config
* [7238](https://github.com/grafana/loki/pull/7328) **periklis**: Fix internal server bootstrap for query frontend
* [7288](https://github.com/grafana/loki/pull/7288) **ssncferreira**: Fix query mapping in AST mapper `rangemapper` to support the new `VectorExpr` expression.
* [7040](https://github.com/grafana/loki/pull/7040) **bakunowski**: Remove duplicated `loki_boltdb_shipper` prefix from `tables_upload_operation_total` metric.
* [6937](https://github.com/grafana/loki/pull/6937) **ssncferreira**: Fix topk and bottomk expressions with parameter <= 0.
* [6780](https://github.com/grafana/loki/pull/6780) **periklis**:  Attach the panic recovery handler on all HTTP handlers
* [6358](https://github.com/grafana/loki/pull/6358) **taharah**: Fixes sigv4 authentication for the Ruler's remote write configuration by allowing both a global and per tenant configuration.
* [6375](https://github.com/grafana/loki/pull/6375) **dannykopping**: Fix bug that prevented users from using the `json` parser after a `line_format` pipeline stage.
* [6505](https://github.com/grafana/loki/pull/6375) **dmitri-lerko** Fixes `failed to receive pubsub messages` error with promtail GCPLog client.
* [6372](https://github.com/grafana/loki/pull/6372) **splitice**: Add support for numbers in JSON fields.

##### Changes
* [6726](https://github.com/grafana/loki/pull/6726) **kavirajk**: upgrades go from 1.17.9 -> 1.18.4
* [6415](https://github.com/grafana/loki/pull/6415) **salvacorts**: Evenly spread queriers across kubernetes nodes.
* [6349](https://github.com/grafana/loki/pull/6349) **simonswine**: Update the default HTTP listen port from 80 to 3100. Make sure to configure the port explicitly if you are using port 80.
* [6835](https://github.com/grafana/loki/pull/6835) **DylanGuedes**: Add new per-tenant query timeout configuration and remove engine query timeout.
* [7212](https://github.com/grafana/loki/pull/7212) **Juneezee**: Replaces deprecated `io/ioutil` with `io` and `os`.
* [7292](https://github.com/grafana/loki/pull/7292) **jmherbst**: Add string conversion to value based drops to more intuitively match numeric fields. String conversion failure will result in no lines being dropped.
* [7361](https://github.com/grafana/loki/pull/7361) **szczepad**: Renames metric `loki_log_messages_total` to `loki_internal_log_messages_total`
* [7416](https://github.com/grafana/loki/pull/7416) **mstrzele**: Use the stable `HorizontalPodAutoscaler` v2, if possible, when installing using Helm
* [7510](https://github.com/grafana/loki/pull/7510) **slim-bean**: Limited queries (queries without filter expressions) will now be split and sharded.
* [5400](https://github.com/grafana/loki/pull/5400) **BenoitKnecht**: promtail/server: Disable profiling by default

#### Promtail
* [7470](https://github.com/grafana/loki/pull/7470) **Jack-King**: Add configuration for adding custom HTTP headers to push requests

##### Enhancements
* [7593](https://github.com/grafana/loki/pull/7593) **chodges15**: Promtail: Add tenant label to client drop metrics and logs
* [7101](https://github.com/grafana/loki/pull/7101) **liguozhong**: Promtail: Add support for max stream limit.
* [7247](https://github.com/grafana/loki/pull/7247) **liguozhong**: Add config reload endpoint / signal to promtail.
* [6708](https://github.com/grafana/loki/pull/6708) **DylanGuedes**: Add compressed files support to Promtail.
* [5977](https://github.com/grafana/loki/pull/5977) **juissi-t** lambda-promtail: Add support for Kinesis data stream events
* [6828](https://github.com/grafana/loki/pull/6828) **alexandre1984rj** Add the BotScore and BotScoreSrc fields once the Cloudflare API returns those two fields on the list of all available log fields.
* [6656](https://github.com/grafana/loki/pull/6656) **carlospeon**: Allow promtail to add matches to the journal reader
* [7401](https://github.com/grafana/loki/pull/7401) **thepalbi**: Add timeout to GCP Logs push target
* [7414](https://github.com/grafana/loki/pull/7414) **thepalbi**: Add basic tracing support

##### Fixes
* [7394](https://github.com/grafana/loki/pull/7394) **liguozhong**: Fix issue with the Cloudflare target that caused it to stop working after it received an error in the logpull request as explained in issue https://github.com/grafana/loki/issues/6150
* [6766](https://github.com/grafana/loki/pull/6766) **kavirajk**: fix(logql): Make `LabelSampleExtractor` ignore processing the line if it doesn't contain that specific label. Fixes unwrap behavior explained in the issue https://github.com/grafana/loki/issues/6713
* [7016](https://github.com/grafana/loki/pull/7016) **chodges15**: Fix issue with dropping logs when a file based SD target's labels are updated

##### Changes
* **quodlibetor**: Change Docker target discovery log level from `Error` to `Info`


#### Logcli
* [7325](https://github.com/grafana/loki/pull/7325) **dbirks**: Document setting up command completion
* [8518](https://github.com/grafana/loki/pull/8518) **SN9NV**: Add parallel flags

#### Fluent Bit

#### Loki Canary
* [7398](https://github.com/grafana/loki/pull/7398) **verejoel**: Allow insecure TLS connections

#### Jsonnet
* [6189](https://github.com/grafana/loki/pull/6189) **irizzant**: Add creation of a `ServiceMonitor` object for Prometheus scraping through configuration parameter `create_service_monitor`. Simplify mixin usage by adding (https://github.com/prometheus-operator/kube-prometheus) library.
* [6662](https://github.com/grafana/loki/pull/6662) **Whyeasy**: Fixes memberlist error when using a stateful ruler.


### Notes

This release was created from a branch starting at commit `706c22e9e40b0156031f214b63dc6ed4e210abc1` but it may also contain backported changes from main.

Check the history of the branch `release-2.7.x`.

### Dependencies

* Go Version:     FIXME

# 2.6.1 (2022/07/18)

### All Changes

* [6658](https://github.com/grafana/loki/pull/6658) Updated the versions of [dskit](https://github.com/grafana/dskit) and [memberlist](https://github.com/grafana/memberlist) to allow configuring cluster labels for memberlist. Cluster labels prevent mixing the members between two consistent hash rings of separate applications that are run in the same Kubernetes cluster.
* [6681](https://github.com/grafana/loki/pull/6681) Fixed an HTTP connection leak between the querier and the compactor when the log entry deletion feature is enabled.
* [6583](https://github.com/grafana/loki/pull/6583) Fixed noisy error messages when the log entry deletion feature is disabled for a tenant.

# 2.6.0 (2022/07/08)

### All Changes
Here is the list with the changes that were produced since the previous release.

#### Loki

##### Enhancements
* [5662](https://github.com/grafana/loki/pull/5662) **ssncferreira** **chaudum** Improve performance of instant queries by splitting range into multiple subqueries that are executed in parallel.
* [5848](https://github.com/grafana/loki/pull/5848) **arcosx**: Add Baidu AI Cloud as a storage backend choice.
* [6410](https://github.com/grafana/loki/pull/6410) **MichelHollands**: Add support for per tenant delete API access enabling.
* [5879](https://github.com/grafana/loki/pull/5879) **MichelHollands**: Remove lines matching delete request expression when using "filter-and-delete" deletion mode.
* [5984](https://github.com/grafana/loki/pull/5984) **dannykopping** and **salvacorts**: Improve query performance by preventing unnecessary querying of ingesters when the query data is old enough to be in object storage.
* [5971](https://github.com/grafana/loki/pull/5971) **kavirajk**: Extend the `metrics.go` recording of statistics about metadata queries to include labels and series queries.
* [6136](https://github.com/grafana/loki/pull/6136) **periklis**: Add support for alertmanager header authorization.
* [6163](https://github.com/grafana/loki/pull/6163) **jburnham**: LogQL: Add a `default` sprig template function in LogQL label/line formatter.

##### Fixes
* [6152](https://github.com/grafana/loki/pull/6152) **slim-bean**: Fixes unbounded ingester memory growth when live tailing under specific circumstances.
* [5685](https://github.com/grafana/loki/pull/5685) **chaudum**: Fix bug in push request parser that allowed users to send arbitrary non-string data as "log line".
* [5799](https://github.com/grafana/loki/pull/5799) **cyriltovena** Fix deduping issues when multiple entries with the same timestamp exist. !hide or not hide (bugfix Loki)
* [5888](https://github.com/grafana/loki/pull/5888) **Papawy** Fix common configuration block net interface name when overwritten by ring common configuration.

##### Changes
* [6361](https://github.com/grafana/loki/pull/6361) **chaudum**: Sum values in unwrapped rate aggregation instead of treating them as counter.
* [6412](https://github.com/grafana/loki/pull/6412) **chaudum**: Add new unwrapped range aggregation `rate_counter()` to LogQL
* [6042](https://github.com/grafana/loki/pull/6042) **slim-bean**: Add a new configuration to allow fudging of ingested timestamps to guarantee sort order of duplicate timestamps at query time.
* [6120](https://github.com/grafana/loki/pull/6120) **KMiller-Grafana**: Rename configuration parameter fudge_duplicate_timestamp to be increment_duplicate_timestamp.
* [5777](https://github.com/grafana/loki/pull/5777) **tatchiuleung**: storage: make Azure blobID chunk delimiter configurable
* [5650](https://github.com/grafana/loki/pull/5650) **cyriltovena**: Remove more chunkstore and schema version below v9
* [5643](https://github.com/grafana/loki/pull/5643) **simonswine**: Introduce a ChunkRef type as part of logproto
* [6435](https://github.com/grafana/loki/pull/6435) **MichelHollands**: Remove the `whole-stream-deletion` mode.
* [5899](https://github.com/grafana/loki/pull/5899) **simonswine**: Update go image to 1.17.9.

#### Promtail

##### Enhancements
* [6105](https://github.com/grafana/loki/pull/6105) **rutgerke** Export metrics for the Promtail journal target.
* [5943](https://github.com/grafana/loki/pull/5943) **tpaschalis**: Add configuration support for excluding configuration files when instantiating Promtail.
* [5790](https://github.com/grafana/loki/pull/5790) **chaudum**: Add UDP support for Promtail's syslog target.
* [6102](https://github.com/grafana/loki/pull/6102) **timchenko-a**: Add multi-tenancy support to lambda-promtail.
* [6099](https://github.com/grafana/loki/pull/6099) **cstyan**: Drop lines with malformed JSON in Promtail JSON pipeline stage.
* [5715](https://github.com/grafana/loki/pull/5715) **chaudum**: Allow promtail to push RFC5424 formatted syslog messages
* [6395](https://github.com/grafana/loki/pull/6395) **DylanGuedes**: Add encoding support

##### Fixes
* [6034](https://github.com/grafana/loki/pull/6034) **DylanGuedes**: Promtail: Fix symlink tailing behavior.
##### Changes
* [6371](https://github.com/grafana/loki/pull/6371) **witalisoft**: BREAKING: Support more complex match based on multiple extracted data fields in drop stage
* [5686](https://github.com/grafana/loki/pull/5686) **ssncferreira**: Move promtail StreamLagLabels config to upper level config.Config
* [5839](https://github.com/grafana/loki/pull/5839) **marctc**: Add ActiveTargets method to promtail
* [5661](https://github.com/grafana/loki/pull/5661) **masslessparticle**: Invalidate caches on deletes
#### Fluent Bit
* [5711](https://github.com/grafana/loki/pull/5711) **MichelHollands**: Update fluent-bit output name

#### Loki Canary
* [6310](https://github.com/grafana/loki/pull/6310) **chodges15**: Add support for client-side TLS certs in loki-canary for Loki connection
### Notes

This release was created from a branch starting at commit `1794a766134f07b54386b1a431b58e1d44e6d7f7` but it may also contain backported changes from main.

Check the history of the branch `release-2.6.x`.

### Dependencies

* Go Version:     1.17.9

# 2.5.0 (2022/04/07)

Release notes for 2.5.0 can be found on the [release notes page](https://grafana.com/docs/loki/latest/release-notes/v2-5/)

### All Changes

Here is a list of all significant changes, in the past we have included all changes
but with over 500 PR's merged since the last release we decided to curate the list
to include only the most relevant.

#### Loki

##### Enhancements
* [5542](https://github.com/grafana/loki/pull/5542) **bboreham**: regexp filter: use modified package with optimisations
* [5318](https://github.com/grafana/loki/pull/5318) **jeschkies**: Speed up `EntrySortIterator` by 20%.
* [5317](https://github.com/grafana/loki/pull/5317) **owen-d**: Logql/parallel binop
* [5315](https://github.com/grafana/loki/pull/5315) **bboreham**: filters: use faster regexp package
* [5311](https://github.com/grafana/loki/pull/5311) **vlad-diachenko**: Removed redundant memory allocations in parsers
* [5291](https://github.com/grafana/loki/pull/5291) **owen-d**: less opaque chunk keys on fs with v12
* [5275](https://github.com/grafana/loki/pull/5275) **SasSwart**: Parse duration expressions in accordance with promql
* [5249](https://github.com/grafana/loki/pull/5249) **3JIou-home**: Push: add deflate compression in post requests
* [5160](https://github.com/grafana/loki/pull/5160) **sandeepsukhani**: add objects list caching for boltdb-shipper index store to reduce object storage list api calls
* [5148](https://github.com/grafana/loki/pull/5148) **chaudum**: Auto-expire old items from FIFO cache
* [5093](https://github.com/grafana/loki/pull/5093) **liguozhong**: [enhancement] querier : Add "query_memory_only" to make loki have option to rely only on memory availability.
* [5078](https://github.com/grafana/loki/pull/5078) **ssncferreira**: Loki: Implement custom /config handler (#4785)
* [5054](https://github.com/grafana/loki/pull/5054) **JordanRushing**: new v12 schema optimized to better handle S3 prefix rate limits
* [5013](https://github.com/grafana/loki/pull/5013) **liguozhong**: [new feature] logql: extrapolate unwrapped rate function
* [4947](https://github.com/grafana/loki/pull/4947) **siavashs**: Support Redis Cluster Configuration Endpoint
* [4938](https://github.com/grafana/loki/pull/4938) **DylanGuedes**: Add distributor ring page
* [4879](https://github.com/grafana/loki/pull/4879) **cyriltovena**: LogQL: add __line__ function to | line_format template
* [4858](https://github.com/grafana/loki/pull/4858) **sandy2008**: feat(): add ManagedIdentity in Azure Blob Storage
## Main
* [5789](https://github.com/grafana/loki/pull/5789) **bboreham**: Production config: add dot to some DNS address to reduce lookups.
* [5780](https://github.com/grafana/loki/pull/5780) **simonswine**: Update alpine image to 3.15.4.
* [5715](https://github.com/grafana/loki/pull/5715) **chaudum** Add option to push RFC5424 syslog messages from Promtail in syslog scrape target.
* [5696](https://github.com/grafana/loki/pull/5696) **paullryan** don't block scraping of new logs from cloudflare within promtail if an error is received from cloudflare about too early logs.
* [5685](https://github.com/grafana/loki/pull/5625) **chaudum** Fix bug in push request parser that allowed users to send arbitrary non-string data as "log line".
* [5707](https://github.com/grafana/loki/pull/5707) **franzwong** Promtail: Rename config name limit_config to limits_config.
* [5626](https://github.com/grafana/loki/pull/5626) **jeschkies** Apply query limits to multi-tenant queries by choosing the most restrictive limit from the set of tenant limits.
* [5622](https://github.com/grafana/loki/pull/5622) **chaudum**: Fix bug in query splitter that caused `interval` query parameter to be ignored and therefore returning more logs than expected.
* [5521](https://github.com/grafana/loki/pull/5521) **cstyan**: Move stream lag configuration to top level clients config struct and refactor stream lag metric, this resolves a bug with duplicate metric collection when a single Promtail binary is running multiple Promtail clients.
* [5568](https://github.com/grafana/loki/pull/5568) **afayngelerindbx**: Fix canary panics due to concurrent execution of `confirmMissing`
* [5552](https://github.com/grafana/loki/pull/5552) **jiachengxu**: Loki mixin: add `DiskSpaceUtilizationPanel`
* [5541](https://github.com/grafana/loki/pull/5541) **bboreham**: Queries: reject very deeply nested regexps which could crash Loki.
* [5536](https://github.com/grafana/loki/pull/5536) **jiachengxu**: Loki mixin: make labelsSelector in loki chunks dashboards configurable
* [5535](https://github.com/grafana/loki/pull/5535) **jiachengxu**: Loki mixins: use labels selector for loki chunks dashboard
* [5507](https://github.com/grafana/loki/pull/5507) **MichelHollands**: Remove extra param in call for inflightRequests metric.
* [5481](https://github.com/grafana/loki/pull/5481) **MichelHollands**: Add a DeletionMode config variable to specify the delete mode and validate match parameters.
* [5356](https://github.com/grafana/loki/pull/5356) **jbschami**: Enhance lambda-promtail to support adding extra labels from an environment variable value
* [5409](https://github.com/grafana/loki/pull/5409) **ldb**: Enable best effort parsing for Syslog messages
* [5392](https://github.com/grafana/loki/pull/5392) **MichelHollands**: Etcd credentials are parsed as secrets instead of plain text now.
* [5361](https://github.com/grafana/loki/pull/5361) **ctovena**: Add usage report to grafana.com.
* [5354](https://github.com/grafana/loki/pull/5354) **tlinhart**: Add support for ARM64 to lambda-promtail drone build job.
* [5289](https://github.com/grafana/loki/pull/5289) **ctovena**: Fix deduplication bug in queries when mutating labels.
* [5302](https://github.com/grafana/loki/pull/5302) **MasslessParticle** Update azure blobstore client to use new sdk.
* [5243](https://github.com/grafana/loki/pull/5290) **ssncferreira**: Update Promtail to support duration string formats.
* [5266](https://github.com/grafana/loki/pull/5266) **jeschkies**: Write Promtail position file atomically on Unix.
* [5280](https://github.com/grafana/loki/pull/5280) **jeschkies**: Fix Docker target connection loss.
* [5243](https://github.com/grafana/loki/pull/5243) **owen-d**: moves `querier.split-queries-by-interval` to limits code only.
* [5139](https://github.com/grafana/loki/pull/5139) **DylanGuedes**: Drop support for legacy configuration rules format.
* [5262](https://github.com/grafana/loki/pull/5262) **MichelHollands**: Remove the labelFilter field
* [4911](https://github.com/grafana/loki/pull/4911) **jeschkies**: Support Docker service discovery in Promtail.
* [5107](https://github.com/grafana/loki/pull/5107) **chaudum** Fix bug in fluentd plugin that caused log lines containing non UTF-8 characters to be dropped.
* [5148](https://github.com/grafana/loki/pull/5148) **chaudum** Add periodic task to prune old expired items from the FIFO cache to free up memory.
* [5187](https://github.com/grafana/loki/pull/5187) **aknuds1** Rename metric `cortex_experimental_features_in_use_total` to `loki_experimental_features_in_use_total` and metric `log_messages_total` to `loki_log_messages_total`.
* [5170](https://github.com/grafana/loki/pull/5170) **chaudum** Fix deadlock in Promtail caused when targets got removed from a target group by the discovery manager.
* [5163](https://github.com/grafana/loki/pull/5163) **chaudum** Fix regression in fluentd plugin introduced with #5107 that caused `NoMethodError` when parsing non-string values of log lines.
* [5144](https://github.com/grafana/loki/pull/5144) **dannykopping** Ruler: fix remote write basic auth credentials.
* [5091](https://github.com/grafana/loki/pull/5091) **owen-d**: Changes `ingester.concurrent-flushes` default to 32
* [5031](https://github.com/grafana/loki/pull/5031) **liguozhong**: Promtail: Add global read rate limiting.
* [4879](https://github.com/grafana/loki/pull/4879) **cyriltovena**: LogQL: add __line__ function to | line_format template.
* [5081](https://github.com/grafana/loki/pull/5081) **SasSwart**: Add the option to configure memory ballast for Loki
* [5085](https://github.com/grafana/loki/pull/5085) **aknuds1**: Upgrade Cortex to [e0807c4eb487](https://github.com/cortexproject/cortex/compare/4e9fc3a2b5ab..e0807c4eb487) and Prometheus to [692a54649ed7](https://github.com/prometheus/prometheus/compare/2a3d62ac8456..692a54649ed7)
* [5067](https://github.com/grafana/loki/pull/5057) **cstyan**: Add a metric to Azure Blob Storage client to track total egress bytes
* [5065](https://github.com/grafana/loki/pull/5065) **AndreZiviani**: lambda-promtail: Add ability to ingest logs from S3
* [4950](https://github.com/grafana/loki/pull/4950) **DylanGuedes**: Implement common instance addr/net interface
* [4949](https://github.com/grafana/loki/pull/4949) **ssncferreira**: Add query `queueTime` metric to statistics and metrics.go
* [4938](https://github.com/grafana/loki/pull/4938) **DylanGuedes**: Implement ring status page for the distributor
* [5023](https://github.com/grafana/loki/pull/5023) **ssncferreira**: Move `querier.split-queries-by-interval` to a per-tenant configuration
* [4993](https://github.com/grafana/loki/pull/4926) **thejosephstevens**: Fix parent of wal and wal_cleaner in loki ruler config docs
* [4933](https://github.com/grafana/loki/pull/4933) **jeschkies**: Support matchers in series label values query.
* [4926](https://github.com/grafana/loki/pull/4926) **thejosephstevens**: Fix comment in Loki module loading for accuracy
* [4920](https://github.com/grafana/loki/pull/4920) **chaudum**: Add `-list-targets` command line flag to list all available run targets
* [4860](https://github.com/grafana/loki/pull/4860) **cyriltovena**: Add rate limiting and metrics to hedging
* [4865](https://github.com/grafana/loki/pull/4865) **taisho6339**: Fix duplicate registry.MustRegister call in Promtail Kafka
* [4845](https://github.com/grafana/loki/pull/4845) **chaudum** Return error responses consistently as JSON
* [4826](https://github.com/grafana/loki/pull/4826) **cyriltovena**: Adds the ability to hedge storage requests.
* [4785](https://github.com/grafana/loki/pull/4785) **DylanGuedes**: Loki: Print current config by calling /config
* [4775](https://github.com/grafana/loki/pull/4775) **jeschkies**: Make `*` and `+` non-greedy to double regex filter speed.
* [4769](https://github.com/grafana/loki/pull/4769) **cyriltovena**: Improve LogQL format stages requireLabel
* [4731](https://github.com/grafana/loki/pull/4731) **cyriltovena**: Improve heap iterators.
* [4394](https://github.com/grafana/loki/pull/4394) **cyriltovena**: Improve case insensitive search to avoid allocations.


##### Fixes

* [5768](https://github.com/grafana/loki/pull/5768) **slim-bean**: Loki: Increase flush_op_timeout default from 10s to 10m
* [5761](https://github.com/grafana/loki/pull/5761) **slim-bean**: Promtil: Fix a panic when using the loki push api target.
* [5622](https://github.com/grafana/loki/pull/5622) **chaudum**: Preserve interval parameter when splitting queries by time
* [5541](https://github.com/grafana/loki/pull/5541) **bboreham**: Queries: update package to reject very deeply nested regexps which could crash Loki
* [5527](https://github.com/grafana/loki/pull/5527) **liguozhong**: [bugfix] fix nil pointer
* [5474](https://github.com/grafana/loki/pull/5474) **cyriltovena**: Disable sharding of count/avg when labels are mutated
* [5472](https://github.com/grafana/loki/pull/5472) **MasslessParticle**: Fix potential deadlock in the table manager
* [5444](https://github.com/grafana/loki/pull/5444) **cyriltovena**: Do not insert missing point when sharding
* [5425](https://github.com/grafana/loki/pull/5425) **cyriltovena**: Do not use WaitGroup context for StepEvaluator
* [5423](https://github.com/grafana/loki/pull/5423) **cyriltovena**: Correctly sets hash value for headblock iterator
* [5418](https://github.com/grafana/loki/pull/5418) **RangerCD**: Fix two remote_timeout configs in ingester_client block
* [5413](https://github.com/grafana/loki/pull/5413) **MasslessParticle**: Fix a deadlock in the Azure Blob client
* [5399](https://github.com/grafana/loki/pull/5399) **MasslessParticle**: Fix Azure issue where 404 not recognized
* [5362](https://github.com/grafana/loki/pull/5362) **gotjosh**: Ruler: Rule group not found API message
* [5342](https://github.com/grafana/loki/pull/5342) **sandeepsukhani**: Fix apply retention issue
* [5334](https://github.com/grafana/loki/pull/5334) **kavirajk**: Makes `tailer.droppedStreams` slice bounded.
* [5324](https://github.com/grafana/loki/pull/5324) **owen-d**: Release entryBufferPool once
* [5303](https://github.com/grafana/loki/pull/5303) **owen-d**: Better logic for when to shard wrt disabled lookback
* [5298](https://github.com/grafana/loki/pull/5298) **sandeepsukhani**: fix a panic in index-gateway caused by double closing of a channel
* [5297](https://github.com/grafana/loki/pull/5297) **vlad-diachenko**: Changed logic of handling RPC error with code Cancelled
* [5289](https://github.com/grafana/loki/pull/5289) **cyriltovena**: Fixes log deduplication when mutating Labels using LogQL
* [5261](https://github.com/grafana/loki/pull/5261) **sandeepsukhani**: use default retention period to check user index may have expired chunks when user does not have custom retention
* [5234](https://github.com/grafana/loki/pull/5234) **RangerCD**: Ignore missing stream while querying from ingester
* [5168](https://github.com/grafana/loki/pull/5168) **kavirajk**: Add `nil` check for Ruler BasicAuth config.
* [5144](https://github.com/grafana/loki/pull/5144) **dannykopping**: Ruler: Fix remote write basic auth credentials
* [5113](https://github.com/grafana/loki/pull/5113) **kavirajk**: Fix cancel issue between Query Frontend and Query Schdeduler
* [5080](https://github.com/grafana/loki/pull/5080) **kavirajk**: Handle `context` cancellation in some of the `querier` downstream requests
* [5075](https://github.com/grafana/loki/pull/5075) **cyriltovena**: Fixes a possible cancellation issue in the frontend
* [5063](https://github.com/grafana/loki/pull/5063) **cyriltovena**: Fix deadlock in disconnecting querier
* [5060](https://github.com/grafana/loki/pull/5060) **cyriltovena**: Fix race conditions in frontend_scheduler_worker.
* [5006](https://github.com/grafana/loki/pull/5006) **sandeepsukhani**: fix splitting of queries when step is larger than split interval
* [4904](https://github.com/grafana/loki/pull/4904) **bboreham**: ingester: use consistent set of instances to avoid panic
* [4902](https://github.com/grafana/loki/pull/4902) **cyriltovena**: Fixes 500 when query is outside of max_query_lookback
* [4828](https://github.com/grafana/loki/pull/4828) **chaudum**: Set correct `Content-Type` header in query response
* [4761](https://github.com/grafana/loki/pull/4761) **slim-bean**: Loki: Set querier worker max concurrent regardless of run configuration.
* [4741](https://github.com/grafana/loki/pull/4741) **sandeepsukhani**: index cleanup fixes while applying retention

##### Changes
* [5544](https://github.com/grafana/loki/pull/5544) **ssncferreira**: Update vectorAggEvaluator to fail for expressions without grouping
* [5543](https://github.com/grafana/loki/pull/5543) **cyriltovena**: update loki go version to 1.17.8
* [5450](https://github.com/grafana/loki/pull/5450) **BenoitKnecht**: pkg/ruler/base: Add external_labels option
* [5522](https://github.com/grafana/loki/pull/5522) **liguozhong**: chunk backend: Integrate Alibaba Cloud oss
* [5484](https://github.com/grafana/loki/pull/5484) **sandeepsukhani**: Add support for per user index query readiness with limits overrides
* [5719](https://github.com/grafana/loki/pull/5719) **kovaxur**: Loki can use both basic-auth and tenant-id
* [5358](https://github.com/grafana/loki/pull/5358) **DylanGuedes**: Add `RingMode` support to `IndexGateway`
* [5435](https://github.com/grafana/loki/pull/5435) **slim-bean**: set match_max_concurrent true by default
* [5361](https://github.com/grafana/loki/pull/5361) **cyriltovena**: Add usage report into Loki.
* [5243](https://github.com/grafana/loki/pull/5243) **owen-d**: Refactor/remove global splitby
* [5229](https://github.com/grafana/loki/pull/5229) **chaudum**: Return early if push payload does not contain data
* [5217](https://github.com/grafana/loki/pull/5217) **sandeepsukhani**: step align start and end time of the original query while splitting it
* [5204](https://github.com/grafana/loki/pull/5204) **trevorwhitney**: Default max_outstanding_per_tenant to 2048
* [5181](https://github.com/grafana/loki/pull/5181) **sandeepsukhani**: align metric queries by step and other queries by split interval
* [5178](https://github.com/grafana/loki/pull/5178) **liguozhong**: Handle `context` cancellation in some of the `querier` store.index-cache-read.
* [5172](https://github.com/grafana/loki/pull/5172) **cyriltovena**: Avoid splitting large range vector aggregation.
* [5125](https://github.com/grafana/loki/pull/5125) **sasagarw**: Remove split-queries-by-interval validation
* [5091](https://github.com/grafana/loki/pull/5091) **owen-d**: better defaults for flush queue parallelism
* [5083](https://github.com/grafana/loki/pull/5083) **liguozhong**: [enhancement] querier cache: WriteBackCache should be off query path
* [5081](https://github.com/grafana/loki/pull/5081) **SasSwart**: Add the option to configure memory ballast for Loki
* [5077](https://github.com/grafana/loki/pull/5077) **trevorwhitney**: improve default config values
* [5067](https://github.com/grafana/loki/pull/5067) **cstyan**: Add an egress bytes total metric to the azure client.
* [5026](https://github.com/grafana/loki/pull/5026) **sandeepsukhani**: compactor changes for building per user index files in boltdb shipper
* [5023](https://github.com/grafana/loki/pull/5023) **ssncferreira**: Move querier.split-queries-by-interval to a per-tenant configuration
* [5022](https://github.com/grafana/loki/pull/5022) **owen-d**: adds instrumentation to azure object client
* [4942](https://github.com/grafana/loki/pull/4942) **cyriltovena**: Allow to disable http2 for GCS.
* [4891](https://github.com/grafana/loki/pull/4891) **liguozhong**: [optimization] cache prometheus : fix "loki_cache_request_duration_seconds_bucket" ‘status_code’ label always equals "200"
* [4737](https://github.com/grafana/loki/pull/4737) **owen-d**: ensures components with required SRV lookups use the correct port
* [4736](https://github.com/grafana/loki/pull/4736) **sandeepsukhani**: allow applying retention at different interval than compaction with a config
* [4656](https://github.com/grafana/loki/pull/4656) **ssncferreira**: Fix dskit/ring metric with 'cortex_' prefix


#### Promtail

##### Enhancements
* [5359](https://github.com/grafana/loki/pull/5359) **JBSchami**: Lambda-promtail: Enhance lambda-promtail to support adding extra labels from an environment variable value
* [5290](https://github.com/grafana/loki/pull/5290) **ssncferreira**: Update promtail to support duration string formats
* [5051](https://github.com/grafana/loki/pull/5051) **liguozhong**: [new] promtail pipeline:  Promtail Rate Limit stage #5048
* [5031](https://github.com/grafana/loki/pull/5031) **liguozhong**: [new] promtail: add readline rate limit
* [4911](https://github.com/grafana/loki/pull/4911) **jeschkies**: Provide Docker target and discovery in Promtail.
* [4813](https://github.com/grafana/loki/pull/4813) **cyriltovena**: Promtail pull cloudflare logs
* [4744](https://github.com/grafana/loki/pull/4744) **cyriltovena**: Add GELF support for Promtail.
* [4663](https://github.com/grafana/loki/pull/4663) **taisho6339**: Add SASL&mTLS authentication support for Kafka in Promtail

##### Fixes
* [5497](https://github.com/grafana/loki/pull/5497) **MasslessParticle**: Fix orphaned metrics in the file tailer
* [5409](https://github.com/grafana/loki/pull/5409) **ldb**: promtail/targets/syslog: Enable best effort parsing for Syslog messages
* [5246](https://github.com/grafana/loki/pull/5246) **rsteneteg**: Promtail: skip glob search if filetarget path is an existing file and not a directory
* [5238](https://github.com/grafana/loki/pull/5238) **littlepangdi**: Promtail: fix TargetManager.run() not exit after stop is called
* [4874](https://github.com/grafana/loki/pull/4874) **Alan01252**: Promtail: Fix replace missing adjacent capture groups
* [4832](https://github.com/grafana/loki/pull/4832) **taisho6339**: Use http prefix path correctly in promtail
* [4716](https://github.com/grafana/loki/pull/4716) **cyriltovena**: Fixes Promtail User-Agent.
* [5698](https://github.com/grafana/loki/pull/5698) **paullryan**: Promtail: Fix retry/stop when erroring for out of cloudflare retention range (e.g. over 168 hours old)

##### Changes
* [5377](https://github.com/grafana/loki/pull/5377) **slim-bean**: Promtail: Remove promtail_log_entries_bytes_bucket histogram
* [5266](https://github.com/grafana/loki/pull/5266) **jeschkies**: Write Promtail position file atomically.
* [4794](https://github.com/grafana/loki/pull/4794) **taisho6339**: Aggregate inotify watcher to file target manager
* [4745](https://github.com/grafana/loki/pull/4745) **taisho6339**: Expose Kafka message key in labels

#### Logcli
* [5477](https://github.com/grafana/loki/pull/5477) **atomic77**: logcli: Remove port from TLS server name when provided in --addr
* [4667](https://github.com/grafana/loki/pull/4667) **jeschkies**: Package logcli as rpm and deb.
* [4606](https://github.com/grafana/loki/pull/4606) **kavirajk**: Execute Loki queries on raw log data piped to stdin

#### Lambda-Promtail
* [5065](https://github.com/grafana/loki/pull/5065) **AndreZiviani**: lambda-promtail: Add ability to ingest logs from S3
* [7632](https://github.com/grafana/loki/pull/7632) **changhyuni**: lambda-promtail: Add kinesis data stream to use in terraform

#### Fluent Bit
* [5223](https://github.com/grafana/loki/pull/5223) **cyriltovena**: fluent-bit: Attempt to unmarshal nested json.

#### FluentD
* [6240](https://github.com/grafana/loki/pull/6240) **taharah**: Add the feature flag `include_thread_label` to allow the `fluentd_thread` label included when using multiple threads for flushing to be configurable
* [5107](https://github.com/grafana/loki/pull/5107) **chaudum**: fluentd: Fix bug that caused lines to be dropped when containing non utf-8 characters
* [5163](https://github.com/grafana/loki/pull/5163) **chaudum**: Fix encoding error in fluentd client

### Notes

This release was created from a branch starting at commit 614912181e6f3988b2b22791053278cfb64e169c but it may also contain backported changes from main.

Check the history of the branch `release-2.5.x`.

### Dependencies

* Go Version:     1.17.8

# 2.4.1 (2021/11/07)

Release notes for 2.4.1 can be found on the [release notes page](https://grafana.com/docs/loki/latest/release-notes/v2-4/)

### All Changes

* [4687](https://github.com/grafana/loki/pull/4687) **owen-d**: overrides checks for nil tenant limits on AllByUserID
* [4683](https://github.com/grafana/loki/pull/4683) **owen-d**: Adds replication_factor doc to common config
* [4681](https://github.com/grafana/loki/pull/4681) **slim-bean**: Loki: check new Read target when initializing boltdb-shipper store

# 2.4.0 (2021/11/05)

Release notes for 2.4.0 can be found on the [release notes page](https://grafana.com/docs/loki/latest/release-notes/v2-4/)

### All Changes

Here is a list of all changes included in 2.4.0.

#### Loki

* [4649](https://github.com/grafana/loki/pull/4649) **cstyan**: Instrument s3 client DeleteObject requests.
* [4643](https://github.com/grafana/loki/pull/4643) **trevorwhitney**: compactor depends on memberlist for memberlist ring option
* [4642](https://github.com/grafana/loki/pull/4642) **slim-bean**: Loki: fix handling of tail requests when using target `all` or `read`
* [4641](https://github.com/grafana/loki/pull/4641) **ssncferreira**: Migration to dskit/ring
* [4638](https://github.com/grafana/loki/pull/4638) **DylanGuedes**: Loki: Revert distributor defaulting to `inmemory`
* [4635](https://github.com/grafana/loki/pull/4635) **owen-d**: dont try to use the scheduler ring when a downstream url is configured
* [4630](https://github.com/grafana/loki/pull/4630) **chaudum**: Allow HTTP POST requests on ring pages
* [4627](https://github.com/grafana/loki/pull/4627) **slim-bean**: Loki: Explicitly define allowed HTTP methods on HTTP endpoints
* [4625](https://github.com/grafana/loki/pull/4625) **sandeepsukhani**: Logs deletion fixes
* [4617](https://github.com/grafana/loki/pull/4617) **trevorwhitney**: Add common ring configuration
* [4615](https://github.com/grafana/loki/pull/4615) **owen-d**: uses ring.Write instead of ring.WriteNoExtend for compactor ring checks
* [4614](https://github.com/grafana/loki/pull/4614) **slim-bean**: Loki: query scheduler should send shutdown to frontends when ReplicationSet changes
* [4608](https://github.com/grafana/loki/pull/4608) **trevorwhitney**: default ingester final sleep to 0 unless otherwise specified
* [4607](https://github.com/grafana/loki/pull/4607) **owen-d**: improves scheduler & compactor ringwatcher checks
* [4603](https://github.com/grafana/loki/pull/4603) **garrettlish**: add date time sprig template functions in logql label/line formatter
* [4598](https://github.com/grafana/loki/pull/4598) **kavirajk**: Fix `ip` matcher lexer to differentiate filter from identifier
* [4596](https://github.com/grafana/loki/pull/4596) **owen-d**: Ignore validity window during wal replay
* [4595](https://github.com/grafana/loki/pull/4595) **owen-d**: Cleans up redundant setting of stream.unorderedWrites=true during replay
* [4594](https://github.com/grafana/loki/pull/4594) **owen-d**: Enable unordered_writes by default
* [4593](https://github.com/grafana/loki/pull/4593) **taisho6339**: Respect gRPC context error when handling errors
* [4592](https://github.com/grafana/loki/pull/4592) **owen-d**: introduces "entry too far behind" instrumentation for unordered writes
* [4589](https://github.com/grafana/loki/pull/4589) **owen-d**: replaces fallthrough statement in InitFrontend
* [4586](https://github.com/grafana/loki/pull/4586) **dannykopping**: Configuring query-frontend interface names with loopback device
* [4585](https://github.com/grafana/loki/pull/4585) **sandeepsukhani**: set wal dir to /loki/wal in docker config
* [4577](https://github.com/grafana/loki/pull/4577) **taisho6339**: Respect shard number in series api
* [4574](https://github.com/grafana/loki/pull/4574) **slim-bean**: Loki: Add a ring to the compactor used to control concurrency when not running standalone
* [4573](https://github.com/grafana/loki/pull/4573) **sandeepsukhani**: validate default limits config with other configs at startup
* [4570](https://github.com/grafana/loki/pull/4570) **DylanGuedes**: Loki: Append loopback to ingester net interface default list
* [4569](https://github.com/grafana/loki/pull/4569) **DylanGuedes**: Config: Change default RejectOldSamplesMaxAge from 14d to 7d
* [4563](https://github.com/grafana/loki/pull/4563) **cyriltovena**: Fixes the Series function to handle properly sharding.
* [4554](https://github.com/grafana/loki/pull/4554) **cyriltovena**: Fixes a panic in the labels API when no parameters are supplied.
* [4550](https://github.com/grafana/loki/pull/4550) **cyriltovena**: Fixes an edge case in the batch chunk iterator.
* [4546](https://github.com/grafana/loki/pull/4546) **slim-bean**: Loki: Apply the ingester ring config to all other rings (distributor, ruler, query-scheduler)
* [4545](https://github.com/grafana/loki/pull/4545) **trevorwhitney**: Fix race condition in Query Scheduler ring with frontend/worker
* [4543](https://github.com/grafana/loki/pull/4543) **trevorwhitney**: Change a few default config values and improve application of common storage config
* [4542](https://github.com/grafana/loki/pull/4542) **owen-d**: only exports tenant limits which differ from defaults and export defa…
* [4531](https://github.com/grafana/loki/pull/4531) **JordanRushing**: Add quick nil check in TenantLimits for runtime_config
* [4529](https://github.com/grafana/loki/pull/4529) **owen-d**: correctly sets subservicesWatcher on scheduler
* [4525](https://github.com/grafana/loki/pull/4525) **owen-d**: Safely checks read ring for potentially nil scheduler
* [4524](https://github.com/grafana/loki/pull/4524) **dannykopping**: Clarify error message when no valid target scrape config is defined for `promtail` job
* [4520](https://github.com/grafana/loki/pull/4520) **JordanRushing**: Introduce `overrides-exporter` module to Loki
* [4519](https://github.com/grafana/loki/pull/4519) **DylanGuedes**: Loki: Enable FIFO cache by default
* [4518](https://github.com/grafana/loki/pull/4518) **slim-bean**: Loki: Fix bug where items are returned to a sync.Pool incorrectly
* [4510](https://github.com/grafana/loki/pull/4510) **lingpeng0314**: add group_{left,right} to LogQL
* [4508](https://github.com/grafana/loki/pull/4508) **trevorwhitney**: Apply better defaults when boltdb shipper is being used
* [4498](https://github.com/grafana/loki/pull/4498) **trevorwhitney**: Feature: add virtual read and write targets
* [4487](https://github.com/grafana/loki/pull/4487) **cstyan**: Update go.mod to go 1.17
* [4484](https://github.com/grafana/loki/pull/4484) **dannykopping**: Replacing go-kit/kit/log with go-kit/log
* [4482](https://github.com/grafana/loki/pull/4482) **owen-d**: always expose loki_build_info
* [4479](https://github.com/grafana/loki/pull/4479) **owen-d**: restores for state at seconds(now-forDuration)
* [4478](https://github.com/grafana/loki/pull/4478) **replay**: Update cortex to newer version
* [4473](https://github.com/grafana/loki/pull/4473) **trevorwhitney**: Configuration: add a common config section for object storage
* [4457](https://github.com/grafana/loki/pull/4457) **kavirajk**: Fix return values of Matrix and Vector during query range in QueryShardingMiddleware
* [4453](https://github.com/grafana/loki/pull/4453) **liguozhong**: [querier] s3: add getObject retry
* [4446](https://github.com/grafana/loki/pull/4446) **garrettlish**: make LogQL syntax scope from private to public
* [4443](https://github.com/grafana/loki/pull/4443) **DylanGuedes**: Loki: Change how push API checks for contentType
* [4440](https://github.com/grafana/loki/pull/4440) **DylanGuedes**: Loki: Override distributor's default ring KV store
* [4437](https://github.com/grafana/loki/pull/4437) **dannykopping**: Ruler: Do not clear remote-write HTTP client config
* [4436](https://github.com/grafana/loki/pull/4436) **JordanRushing**: Add metric prefix changes for chunk store and runtime config to upgrading.md
* [4435](https://github.com/grafana/loki/pull/4435) **trevorwhitney**: Change default values for two GRPC setting we have to set so the queriers can connect to a frontend or scheduler
* [4433](https://github.com/grafana/loki/pull/4433) **trevorwhitney**: Add more tests around config parsing changes from common config PR
* [4432](https://github.com/grafana/loki/pull/4432) **owen-d**: tests checkpoints immediately and gives more of a time buffer
* [4431](https://github.com/grafana/loki/pull/4431) **dannykopping**: Ruler: Overwrite instead of merge remote-write headers
* [4429](https://github.com/grafana/loki/pull/4429) **dannykopping**: Ruler: Refactoring remote-write config overrides
* [4424](https://github.com/grafana/loki/pull/4424) **slim-bean**: Loki: Add a ring to the query scheduler to allow discovery via the ring as an alternative to DNS
* [4421](https://github.com/grafana/loki/pull/4421) **owen-d**: Safe per tenant overrides loading
* [4415](https://github.com/grafana/loki/pull/4415) **DylanGuedes**: Loki: Change default limits to common values
* [4413](https://github.com/grafana/loki/pull/4413) **trevorwhitney**: add compactor working dir to auto-configured file paths
* [4411](https://github.com/grafana/loki/pull/4411) **slim-bean**: Loki: Bug: frontend waiting on results which would never come
* [4400](https://github.com/grafana/loki/pull/4400) **trevorwhitney**: auto-apply memberlist ring config when join_members provided
* [4391](https://github.com/grafana/loki/pull/4391) **garrettlish**: add on and ignoring clauses in binOpExpr
* [4388](https://github.com/grafana/loki/pull/4388) **trevorwhitney**: default chunk target size to ~1MB~ 1.5MB
* [4367](https://github.com/grafana/loki/pull/4367) **owen-d**: removes deprecated duplicate per stream rate limit fields
* [4364](https://github.com/grafana/loki/pull/4364) **dannykopping**: Ruler: improve control over marshaling relabel.Config
* [4354](https://github.com/grafana/loki/pull/4354) **dannykopping**: Ruler: adding `pkg/metrics` from agent
* [4349](https://github.com/grafana/loki/pull/4349) **JordanRushing**: Add recovery middleware to Ingester; re-add recovery middleware to Querier when not running in standalone mode
* [4348](https://github.com/grafana/loki/pull/4348) **trevorwhitney**: allow ingester and distributor to run on same instance
* [4347](https://github.com/grafana/loki/pull/4347) **slim-bean**: Loki: Common Config
* [4344](https://github.com/grafana/loki/pull/4344) **dannykopping**: Ruler: per-tenant WAL
* [4327](https://github.com/grafana/loki/pull/4327) **aknuds1**: Chore: Use dskit/limiter
* [4322](https://github.com/grafana/loki/pull/4322) **owen-d**: Hotfix #4308 into k62
* [4321](https://github.com/grafana/loki/pull/4321) **owen-d**: Hotfix #4308 into k61
* [4313](https://github.com/grafana/loki/pull/4313) **aknuds1**: Chore: Use middleware package from dskit
* [4312](https://github.com/grafana/loki/pull/4312) **aknuds1**: Chore: Use dskit/grpcclient
* [4308](https://github.com/grafana/loki/pull/4308) **cyriltovena**: Fixes the pattern parser validation.
* [4304](https://github.com/grafana/loki/pull/4304) **aknuds1**: Chore: Reformat Go files
* [4302](https://github.com/grafana/loki/pull/4302) **cyriltovena**: Fixes a bug in the block cache code.
* [4301](https://github.com/grafana/loki/pull/4301) **trevorwhitney**: Feature: allow querier and query frontend targets to run on same process
* [4295](https://github.com/grafana/loki/pull/4295) **aknuds1**: Chore: Upgrade dskit
* [4289](https://github.com/grafana/loki/pull/4289) **kavirajk**: Add custom UnmarshalJSON for bytesize type
* [4282](https://github.com/grafana/loki/pull/4282) **chaudum**: Chore: Update Cortex and use kv package from grafana/dskit
* [4276](https://github.com/grafana/loki/pull/4276) **chaudum**: Export MemberlistKV field on Loki struct
* [4272](https://github.com/grafana/loki/pull/4272) **taisho6339**: Add count to 'loki_ingester_memory_chunks' when recovery from wal
* [4265](https://github.com/grafana/loki/pull/4265) **owen-d**: remove empty streams after wal replay
* [4255](https://github.com/grafana/loki/pull/4255) **owen-d**: replaces old cortex_chunk_store prefix with loki_chunk_store
* [4253](https://github.com/grafana/loki/pull/4253) **JordanRushing**: Change prefix for `runtimeconfig` metrics from `cortex_` to `loki_`
* [4251](https://github.com/grafana/loki/pull/4251) **dannykopping**: Runtime config: do not validate nil limits
* [4246](https://github.com/grafana/loki/pull/4246) **JordanRushing**:     Add missing `Inc()` to correctly increment the `dropStage.dropCount` metric on valid dropped log line; update related docs
* [4240](https://github.com/grafana/loki/pull/4240) **bboreham**: Simplify Distributor.push
* [4238](https://github.com/grafana/loki/pull/4238) **liguozhong**: [fix] distributor: fix goroutine leak
* [4236](https://github.com/grafana/loki/pull/4236) **owen-d**: better per stream rate limits configuration options
* [4228](https://github.com/grafana/loki/pull/4228) **owen-d**: bumps per stream default rate limits
* [4227](https://github.com/grafana/loki/pull/4227) **aknuds1**: Chore: Use runtimeconfig from dskit
* [4225](https://github.com/grafana/loki/pull/4225) **aknuds1**: Flagext: Use flagext package from dskit
* [4213](https://github.com/grafana/loki/pull/4213) **owen-d**: Refactor per stream rate limit
* [4212](https://github.com/grafana/loki/pull/4212) **owen-d**: WAL replay discard metrics
* [4211](https://github.com/grafana/loki/pull/4211) **BenoitKnecht**: pkg/storage/chunk/aws: Add s3.http.ca-file option
* [4207](https://github.com/grafana/loki/pull/4207) **cstyan**: Improve error message for stream rate limit.
* [4196](https://github.com/grafana/loki/pull/4196) **56quarters**: Chore: Use services and modules from grafana/dskit
* [4193](https://github.com/grafana/loki/pull/4193) **owen-d**: adds loki_ingester_wal_replay_active metric and records this more acc…
* [4192](https://github.com/grafana/loki/pull/4192) **owen-d**: Cleanup/unordered writes ingester config
* [4191](https://github.com/grafana/loki/pull/4191) **cstyan**: [ingester/stream]: Add a byte stream rate limit.
* [4188](https://github.com/grafana/loki/pull/4188) **aknuds1**: Chore: Upgrade to latest Cortex
* [4185](https://github.com/grafana/loki/pull/4185) **sandeepsukhani**: Canary: allow setting tenant id for querying logs from loki
* [4181](https://github.com/grafana/loki/pull/4181) **owen-d**: initiate grpc health check always
* [4176](https://github.com/grafana/loki/pull/4176) **sokoide**: Authc/z: Enable grpc_client_config to allow mTLS
* [4172](https://github.com/grafana/loki/pull/4172) **sandeepsukhani**: Retention speedup
* [4160](https://github.com/grafana/loki/pull/4160) **owen-d**: safely close nonOverlapping iterators
* [4155](https://github.com/grafana/loki/pull/4155) **owen-d**: Auth followup - Remove unused
* [4153](https://github.com/grafana/loki/pull/4153) **owen-d**: uses more fleshed out cortex auth utility & adds new auth-ignored routes
* [4149](https://github.com/grafana/loki/pull/4149) **owen-d**: add unordered writes to local config
* [4141](https://github.com/grafana/loki/pull/4141) **dannykopping**: Ruler: write meaningful logs when remote-write is disabled or is misconfigured
* [4135](https://github.com/grafana/loki/pull/4135) **slim-bean**: Build: Fix build version info
* [4132](https://github.com/grafana/loki/pull/4132) **owen-d**: Promote/ruler api
* [4130](https://github.com/grafana/loki/pull/4130) **owen-d**: Tenant/unordered
* [4128](https://github.com/grafana/loki/pull/4128) **sandeepsukhani**: add a storage client for boltdb-shipper which would do all the object key management for storage operations
* [4126](https://github.com/grafana/loki/pull/4126) **cstyan**: Allow for loki-canary to generate a percentage of out of order log lines
* [4114](https://github.com/grafana/loki/pull/4114) **owen-d**: Stream iterators account for unordered data
* [4111](https://github.com/grafana/loki/pull/4111) **owen-d**: ingester.index-shards config
* [4107](https://github.com/grafana/loki/pull/4107) **sandeepsukhani**: fix finding tables which would have out of retention data
* [4104](https://github.com/grafana/loki/pull/4104) **owen-d**: Discard/ooo
* [4071](https://github.com/grafana/loki/pull/4071) **jeschkies**: Support frontend V2 with query scheduler.

#### Promtail
* [4599](https://github.com/grafana/loki/pull/4599) **rsteneteg**: [Promtail] resolve issue with promtail not scraping target if only path changed in a simpler way that dont need mutex to sync threads
* [4588](https://github.com/grafana/loki/pull/4588) **owen-d**: regenerates assets from current vfsgen dependency
* [4568](https://github.com/grafana/loki/pull/4568) **cyriltovena**: Promtail Kafka target
* [4567](https://github.com/grafana/loki/pull/4567) **cyriltovena**: Refactor client configs in Promtail.
* [4556](https://github.com/grafana/loki/pull/4556) **james-callahan**: promtail: no need for GCP promtail_instance label now that loki supports out-of-order writes
* [4516](https://github.com/grafana/loki/pull/4516) **lizzzcai**: promtail: update promtail base image to debian:bullseye-slim
* [4507](https://github.com/grafana/loki/pull/4507) **dannykopping**: Promtail: allow for customisable stream lag labels
* [4495](https://github.com/grafana/loki/pull/4495) **sankalp-r**: Promtail: add static labels in stage
* [4461](https://github.com/grafana/loki/pull/4461) **rsteneteg**: Promtail: fix filetarget to not be stuck if no files was detected on startup
* [4346](https://github.com/grafana/loki/pull/4346) **sandeepsukhani**: add logfmt promtail stage to be able to extract data from logfmt formatted log
* [4336](https://github.com/grafana/loki/pull/4336) **ldb**: clients/promtail: Add ndjson and plaintext formats to loki_push
* [4235](https://github.com/grafana/loki/pull/4235) **kavirajk**: Add metrics for gcplog scrape.
* [3907](https://github.com/grafana/loki/pull/3907) **johanfleury**: promtail: add support for TLS/mTLS in syslog receiver

#### Logcli
* [4303](https://github.com/grafana/loki/pull/4303) **cyriltovena**: Allow to run local boltdb queries with logcli.
* [4242](https://github.com/grafana/loki/pull/4242) **chaudum**: cli: Register configuration option `store.max-look-back-period` as CLI argument
* [4203](https://github.com/grafana/loki/pull/4203) **invidian**: cmd/logcli: add --follow flag as an alias for --tail

#### Build
* [4639](https://github.com/grafana/loki/pull/4639) **slim-bean**: Build: simplify how protos are built
* [4609](https://github.com/grafana/loki/pull/4609) **slim-bean**: Build: Update CODEOWNERS to put Karen back in charge of the docs
* [4541](https://github.com/grafana/loki/pull/4541) **cstyan**: Fix drone ECR publish.
* [4481](https://github.com/grafana/loki/pull/4481) **cstyan**: Update golang and loki-build-image image versions.
* [4480](https://github.com/grafana/loki/pull/4480) **cstyan**: Add drone build job for lambda-promtail images.
* [4462](https://github.com/grafana/loki/pull/4462) **cstyan**: Update loki-build-image to drone 1.4.0
* [4373](https://github.com/grafana/loki/pull/4373) **jeschkies**: Instruct how to sign `drone.yml`.
* [4358](https://github.com/grafana/loki/pull/4358) **JordanRushing**: Add DroneCI pipeline stage to validate loki example configs; create example configuration files
* [4353](https://github.com/grafana/loki/pull/4353) **dannykopping**: CI: Fixing linter deprecations
* [4286](https://github.com/grafana/loki/pull/4286) **slim-bean**: Build: Tweak stalebot message
* [4252](https://github.com/grafana/loki/pull/4252) **slim-bean**: Build: update stalebot message to be more descriptive and friendlier
* [4226](https://github.com/grafana/loki/pull/4226) **aknuds1**: Makefile: Add format target
* [4220](https://github.com/grafana/loki/pull/4220) **slim-bean**: Build: Add github action backport workflow
* [4189](https://github.com/grafana/loki/pull/4189) **mathew-fleisch**: Makefile: Add darwin/arm64 build to release binaries

#### Project
* [4535](https://github.com/grafana/loki/pull/4535) **carlpett**: Fix branch reference in PR template
* [4604](https://github.com/grafana/loki/pull/4604) **kavirajk**: Update PR template to include `changelog` update in the checklist
* [4494](https://github.com/grafana/loki/pull/4494) **cstyan**: Add a a parameter to keep/drop the stream label from cloudwatch.
* [4315](https://github.com/grafana/loki/pull/4315) **cstyan**: Rewrite lambda-promtail to use subscription filters.

#### Dashboards
* [4634](https://github.com/grafana/loki/pull/4634) **cyriltovena**: Fixes the operational dashboard using an old metric.
* [4618](https://github.com/grafana/loki/pull/4618) **cstyan**: loki-mixin: fix label selectors + logs dashboard
* [4575](https://github.com/grafana/loki/pull/4575) **dannykopping**: Adding recording rules dashboard
* [4441](https://github.com/grafana/loki/pull/4441) **owen-d**: Revert "loki-mixin: use centralized configuration for dashboard matchers / selectors"
* [4438](https://github.com/grafana/loki/pull/4438) **dannykopping**: Dashboards: adding "logs" into regex
* [4423](https://github.com/grafana/loki/pull/4423) **cstyan**: Add tag/link fix to operational dashboard and promtail mixin dashboard.
* [4401](https://github.com/grafana/loki/pull/4401) **cstyan**: Minor dashboard fixes


#### Docker-driver
* [4396](https://github.com/grafana/loki/pull/4396) **owen-d**: Removes docker driver empty log line message
* [4190](https://github.com/grafana/loki/pull/4190) **jeschkies**: Document known Docker driver issues.

#### FluentD
* [4261](https://github.com/grafana/loki/pull/4261) **MrWong99**: FluentD output plugin: Remove an unused variable when processing chunks

#### Docs
* [4646](https://github.com/grafana/loki/pull/4646) **KMiller-Grafana**: Docs: revise modes of operation section
* [4631](https://github.com/grafana/loki/pull/4631) **kavirajk**: Add changelog and upgrade guide for #4556
* [4616](https://github.com/grafana/loki/pull/4616) **owen-d**: index-gw sts doc fix. closes #4583
* [4612](https://github.com/grafana/loki/pull/4612) **surdaft**: Docs: Fix typo in docs
* [4611](https://github.com/grafana/loki/pull/4611) **KMiller-Grafana**: Docs: revise incendiary language added in PR 4507
* [4601](https://github.com/grafana/loki/pull/4601) **mustafacansevinc**: docs: fix promtail docs links in loki installation page
* [4597](https://github.com/grafana/loki/pull/4597) **owen-d**: a few doc fixes in preparation for 2.4
* [4590](https://github.com/grafana/loki/pull/4590) **owen-d**: improves grouping docs examples
* [4579](https://github.com/grafana/loki/pull/4579) **DylanGuedes**: Docs: Modify modes of operation image
* [4576](https://github.com/grafana/loki/pull/4576) **DylanGuedes**: Rename hybrid mode to simple scalable mode
* [4566](https://github.com/grafana/loki/pull/4566) **dannykopping**: Documenting recording rules per-tenant WAL
* [4565](https://github.com/grafana/loki/pull/4565) **DylanGuedes**: Docs: Add virtual targets docs
* [4559](https://github.com/grafana/loki/pull/4559) **chri2547**: docs: Update curl POST  example in docs
* [4548](https://github.com/grafana/loki/pull/4548) **cstyan**: Improve lambda-promtail docs based on Owens review.
* [4540](https://github.com/grafana/loki/pull/4540) **JordanRushing**: Update CHANGELOG.md and /docs with info on new `overrides-exporter` module for Loki
* [4539](https://github.com/grafana/loki/pull/4539) **cstyan**: Modify lambda-promtail docs based on rewrite.
* [4527](https://github.com/grafana/loki/pull/4527) **yangkb09**: Docs: add missing quote to log_queries.md
* [4521](https://github.com/grafana/loki/pull/4521) **owen-d**: brings storage architecture up to date
* [4499](https://github.com/grafana/loki/pull/4499) **vdm**: Docs: Remove ListObjects S3 permission
* [4493](https://github.com/grafana/loki/pull/4493) **DylanGuedes**: Docs: Move rule storages configs to their own sections
* [4486](https://github.com/grafana/loki/pull/4486) **KMiller-Grafana**: Docs: correct the page parameter in the Grafana Cloud advertisement
* [4485](https://github.com/grafana/loki/pull/4485) **DylanGuedes**: Document the common config section
* [4422](https://github.com/grafana/loki/pull/4422) **KMiller-Grafana**: Docs: revise wording of Grafana Cloud advertisement
* [4417](https://github.com/grafana/loki/pull/4417) **KMiller-Grafana**: Docs: remove empty section "Generic placeholders"
* [4416](https://github.com/grafana/loki/pull/4416) **KMiller-Grafana**: Docs: correctly represent product name
* [4403](https://github.com/grafana/loki/pull/4403) **KMiller-Grafana**: Docs: introduce a fundamentals section
* [4399](https://github.com/grafana/loki/pull/4399) **KMiller-Grafana**: Docs: prominently advertise free Grafana Cloud availability
* [4374](https://github.com/grafana/loki/pull/4374) **KMiller-Grafana**: Docs: clarify distinction between single binary and microservices.
* [4363](https://github.com/grafana/loki/pull/4363) **KMiller-Grafana**: Docs: Remove wording like "As of version 1.6, you can..."
* [4361](https://github.com/grafana/loki/pull/4361) **JasonGiedymin**: fix(docs): spelling mistake
* [4357](https://github.com/grafana/loki/pull/4357) **carehart**: Correct typo
* [4345](https://github.com/grafana/loki/pull/4345) **pr0PM**: Deduplicating the compactor docs
* [4342](https://github.com/grafana/loki/pull/4342) **KMiller-Grafana**: Docs: Organize and edit the LogQL section
* [4324](https://github.com/grafana/loki/pull/4324) **lingenavd**: Docs: Update _index.md to add value boltdb-shipper for the key store
* [4320](https://github.com/grafana/loki/pull/4320) **KMiller-Grafana**: Docs: improve spelling, grammar, and formatting.
* [4310](https://github.com/grafana/loki/pull/4310) **dannykopping**: Correcting documentation example for `/api/prom/query`
* [4309](https://github.com/grafana/loki/pull/4309) **GneyHabub**: Docs: Fix a link
* [4294](https://github.com/grafana/loki/pull/4294) **mr-karan**: docs:  (logs-deletion.md) URL Encode curl command
* [4293](https://github.com/grafana/loki/pull/4293) **Birdi7**: docs: fix link to Promtail documentation
* [4283](https://github.com/grafana/loki/pull/4283) **SeriousM**: Correct the indention for azure storage configuration
* [4277](https://github.com/grafana/loki/pull/4277) **ivanahuckova**: Update example for /series endpoint in _index.md
* [4247](https://github.com/grafana/loki/pull/4247) **KMiller-Grafana**: Docs: inject newlines for configuration section readability
* [4245](https://github.com/grafana/loki/pull/4245) **KMiller-Grafana**: Docs: revise max_query_lookback knob definition
* [4244](https://github.com/grafana/loki/pull/4244) **JordanRushing**: Update limits_config docs to include querier.max_query_lookback flag
* [4237](https://github.com/grafana/loki/pull/4237) **KMiller-Grafana**: Docs: first draft, Loki accepts out-of-order writes
* [4231](https://github.com/grafana/loki/pull/4231) **Aletor93**: doc: fix typo on loki-external-labels for docker client labels
* [4222](https://github.com/grafana/loki/pull/4222) **KMiller-Grafana**: Docs: minor improvements to Loki Canary docs
* [4208](https://github.com/grafana/loki/pull/4208) **cstyan**: Update tanka installation docs to refer to tanka section about `jb`
* [4206](https://github.com/grafana/loki/pull/4206) **jeschkies**: Link Kubernetes service discovery configuration.
* [4199](https://github.com/grafana/loki/pull/4199) **owen-d**: fixes typo
* [4184](https://github.com/grafana/loki/pull/4184) **mcdeck**: Update docker.md
* [4175](https://github.com/grafana/loki/pull/4175) **KMiller-Grafana**: Docs: correct path to Promtail configuration file
* [4163](https://github.com/grafana/loki/pull/4163) **smuth4**: Docs: Update docker install to work out of the box
* [4152](https://github.com/grafana/loki/pull/4152) **charles-woshicai**: Docs: example about using azure storage account as storage
* [4147](https://github.com/grafana/loki/pull/4147) **KMiller-Grafana**: Docs: fluentd client phrasing and formatting
* [4145](https://github.com/grafana/loki/pull/4145) **KMiller-Grafana**: Docs: improve LogQL section
* [4134](https://github.com/grafana/loki/pull/4134) **KMiller-Grafana**: Docs: revise section header (out of order writes)
* [4131](https://github.com/grafana/loki/pull/4131) **owen-d**: updates unordered writes config docs
* [4125](https://github.com/grafana/loki/pull/4125) **owen-d**: Initial out of order docs
* [4122](https://github.com/grafana/loki/pull/4122) **yasharne**: update boltdb-shipper index period
* [4120](https://github.com/grafana/loki/pull/4120) **vitaliyf**: Docs: Fix broken "Upgrading" link
* [4113](https://github.com/grafana/loki/pull/4113) **KMiller-Grafana**: Docs: Fix typos and grammar. Inject newlines for readability.
* [4112](https://github.com/grafana/loki/pull/4112) **slim-bean**: Docs: updated changelog and references to 2.3
* [4100](https://github.com/grafana/loki/pull/4100) **jeschkies**: Document operation with the query scheduler.
* [4088](https://github.com/grafana/loki/pull/4088) **KMiller-Grafana**: Update Loki README with better links and descriptions
* [3880](https://github.com/grafana/loki/pull/3880) **timothydlister**: Update fluent-plugin-loki documentation URLs

#### Jsonnet
* [4629](https://github.com/grafana/loki/pull/4629) **owen-d**: Default wal to enabled in jsonnet lib
* [4624](https://github.com/grafana/loki/pull/4624) **chaudum**: Disable chunk transfers in jsonnet lib
* [4530](https://github.com/grafana/loki/pull/4530) **owen-d**: Jsonnet/overrides exporter
* [4496](https://github.com/grafana/loki/pull/4496) **jeschkies**: Use different metrics for `PromtailFileLagging`.
* [4405](https://github.com/grafana/loki/pull/4405) **jdbaldry**: fix: Correct grafana-token creation command
* [4279](https://github.com/grafana/loki/pull/4279) **kevinschoonover**: loki-mixin: use centralized configuration for dashboard matchers / selectors
* [4259](https://github.com/grafana/loki/pull/4259) **eamonryan**: Jsonnet: Update license path argument name
* [4217](https://github.com/grafana/loki/pull/4217) **Duologic**: fix(rules): upstream recording rule switched to sum_irate
* [4182](https://github.com/grafana/loki/pull/4182) **owen-d**: fine tune grpc configs jsonnet
* [4180](https://github.com/grafana/loki/pull/4180) **owen-d**: corrects query scheduler image
* [4165](https://github.com/grafana/loki/pull/4165) **jdbaldry**: Jsonnet: Add Grafana Enterprise Logs library
* [4154](https://github.com/grafana/loki/pull/4154) **owen-d**: updates scheduler libsonnet
* [4102](https://github.com/grafana/loki/pull/4102) **jeschkies**: Define ksonnet lib for query scheduler.


### Notes

This release was created from a branch starting at commit e95d193acf1633a6ec33a328b8a4a3d844e8e5f9 but it may also contain backported changes from main.

Check the history of the branch `release-2.4`.

### Dependencies

* Go Version:     1.17.2
* Cortex Version: 3f329a21cad432325268717eecf2b77c8d95150f

# 2.3.0 (2021/08/06)

Release notes for 2.3.0 can be found on the [release notes page](https://grafana.com/docs/loki/latest/release-notes/v2-3/)

### All Changes

#### Loki
* [4048](https://github.com/grafana/loki/pull/4048) **dannykopping**: Ruler: implementing write relabelling on recording rule samples
* [4091](https://github.com/grafana/loki/pull/4091) **cyriltovena**: Fixes instant queries in the frontend.
* [4087](https://github.com/grafana/loki/pull/4087) **cyriltovena**: Fixes unaligned shards between ingesters and storage.
* [4047](https://github.com/grafana/loki/pull/4047) **cyriltovena**: Add min_sharding_lookback limits to the frontends
* [4027](https://github.com/grafana/loki/pull/4027) **jdbaldry**: fix: Restore /config endpoint and correct handlerFunc for buildinfo
* [4020](https://github.com/grafana/loki/pull/4020) **simonswine**: Restrict path segments in TenantIDs (CVE-2021-36156 CVE-2021-36157)
* [4019](https://github.com/grafana/loki/pull/4019) **cyriltovena**: Improve decoding of JSON responses.
* [4018](https://github.com/grafana/loki/pull/4018) **sandeepsukhani**: Compactor improvements
* [4017](https://github.com/grafana/loki/pull/4017) **aknuds1**: Chore: Upgrade Prometheus and Cortex
* [3996](https://github.com/grafana/loki/pull/3996) **owen-d**: fixes a badly referenced variable name in StepEvaluator code
* [3995](https://github.com/grafana/loki/pull/3995) **owen-d**: Headblock interop
* [3992](https://github.com/grafana/loki/pull/3992) **MichelHollands**: Update Cortex version
* [3991](https://github.com/grafana/loki/pull/3991) **periklis**: Add LogQL AST walker
* [3990](https://github.com/grafana/loki/pull/3990) **cyriltovena**: Intern label keys for LogQL parser.
* [3986](https://github.com/grafana/loki/pull/3986) **kavirajk**: Ip matcher for LogQL
* [3984](https://github.com/grafana/loki/pull/3984) **jeschkies**: Filter instant queries and shard them.
* [3983](https://github.com/grafana/loki/pull/3983) **cyriltovena**: Reject labels with invalid runes when using implicit extraction parser.
* [3981](https://github.com/grafana/loki/pull/3981) **owen-d**: fixes chunk size method in facade
* [3979](https://github.com/grafana/loki/pull/3979) **MichelHollands**: Add a chunk filterer field to the config
* [3977](https://github.com/grafana/loki/pull/3977) **sandeepsukhani**: add a metric for counting number of failures in opening existing active index files
* [3976](https://github.com/grafana/loki/pull/3976) **sandeepsukhani**: fix flaky retention tests
* [3974](https://github.com/grafana/loki/pull/3974) **owen-d**: WAL Replay counter
* [3973](https://github.com/grafana/loki/pull/3973) **56quarters**: Use the Cortex wrapper for getting tenant ID from a context
* [3972](https://github.com/grafana/loki/pull/3972) **jeschkies**: Return build info under `/loki/api/v1/status/buildinfo`.
* [3970](https://github.com/grafana/loki/pull/3970) **sandeepsukhani**: log name of the file failed to open during startup by ingester
* [3969](https://github.com/grafana/loki/pull/3969) **sandeepsukhani**: add some tests in compactor and fix a bug in IntervalHasExpiredChunks check in retention with tests
* [3968](https://github.com/grafana/loki/pull/3968) **cyriltovena**: Improve head chunk allocations when reading samples.
* [3967](https://github.com/grafana/loki/pull/3967) **sandeepsukhani**: fix a panic in compactor when retention is not enabled
* [3966](https://github.com/grafana/loki/pull/3966) **sandeepsukhani**: fix panic in compactor when retention is not enabled
* [3957](https://github.com/grafana/loki/pull/3957) **owen-d**: Unordered head block
* [3949](https://github.com/grafana/loki/pull/3949) **cyriltovena**: Allow no overrides config for tenants.
* [3946](https://github.com/grafana/loki/pull/3946) **cyriltovena**: Improve marker file current time metrics.
* [3934](https://github.com/grafana/loki/pull/3934) **sandeepsukhani**: optimize table retetion
* [3932](https://github.com/grafana/loki/pull/3932) **Timbus**: Parser: Allow literal control chars in logfmt decoder
* [3929](https://github.com/grafana/loki/pull/3929) **sandeepsukhani**: remove boltdb files from ingesters on startup which do not have a index bucket
* [3928](https://github.com/grafana/loki/pull/3928) **dannykopping**: Querier/Ingester: Fixing json expression parser bug
* [3919](https://github.com/grafana/loki/pull/3919) **github-vincent-miszczak**: Add ingester.autoforget-unhealthy-timeout opt-in feature
* [3888](https://github.com/grafana/loki/pull/3888) **kavirajk**: Make `overrides` configmap names and mount path as variables.
* [3871](https://github.com/grafana/loki/pull/3871) **kavirajk**: Add explict syntax for using `pattern` parser
* [3865](https://github.com/grafana/loki/pull/3865) **sandeepsukhani**: feat: index-gateway for boltdb-shipper index store
* [3856](https://github.com/grafana/loki/pull/3856) **cyriltovena**: Shards Series API.
* [3852](https://github.com/grafana/loki/pull/3852) **cyriltovena**: Shard ingester queries.
* [3849](https://github.com/grafana/loki/pull/3849) **cyriltovena**: Logs ingester and store queries boundaries.
* [3840](https://github.com/grafana/loki/pull/3840) **cyriltovena**: Add retention label to loki_distributor_bytes_received_total metrics
* [3837](https://github.com/grafana/loki/pull/3837) **cyriltovena**: LogQL: Pattern Parser
* [3835](https://github.com/grafana/loki/pull/3835) **sesky4**: lz4: update lz4 version to v4.1.7 to avoid possibly panic
* [3833](https://github.com/grafana/loki/pull/3833) **cyriltovena**: Fixes a flaky retention test.
* [3827](https://github.com/grafana/loki/pull/3827) **sandeepsukhani**: Logs deletion fixes
* [3816](https://github.com/grafana/loki/pull/3816) **dannykopping**: Extracting queue interface
* [3807](https://github.com/grafana/loki/pull/3807) **dannykopping**: Loki: allow for multiple targets
* [3797](https://github.com/grafana/loki/pull/3797) **dannykopping**: Exposing remote writer for use in integration tests
* [3792](https://github.com/grafana/loki/pull/3792) **MichelHollands**: Add a QueryFrontendTripperware module
* [3785](https://github.com/grafana/loki/pull/3785) **sandeepsukhani**: just log a warning when a store type other than boltdb-shipper is detected when custom retention is enabled
* [3772](https://github.com/grafana/loki/pull/3772) **sandeepsukhani**: initialize retention and deletion components only when they are enabled
* [3771](https://github.com/grafana/loki/pull/3771) **sandeepsukhani**: revendor cortex to latest master
* [3769](https://github.com/grafana/loki/pull/3769) **sandeepsukhani**: reduce allocs in delete requests manager by reusing slice for tracing non-deleted intervals for chunks
* [3766](https://github.com/grafana/loki/pull/3766) **dannykopping**: Ruler: Recording Rules
* [3763](https://github.com/grafana/loki/pull/3763) **cyriltovena**: Fixes parser labels hint for grouping.
* [3762](https://github.com/grafana/loki/pull/3762) **cyriltovena**: Improve mark file processing.
* [3758](https://github.com/grafana/loki/pull/3758) **owen-d**: exposes loki codec
* [3746](https://github.com/grafana/loki/pull/3746) **sandeepsukhani**: Boltdb shipper deletion fixes
* [3743](https://github.com/grafana/loki/pull/3743) **cyriltovena**: Replace satori.uuid with gofrs/uuid
* [3736](https://github.com/grafana/loki/pull/3736) **cyriltovena**: Add fromJson to the template stage.
* [3733](https://github.com/grafana/loki/pull/3733) **cyriltovena**: Fixes a goroutine leak in the store when doing cancellation.
* [3706](https://github.com/grafana/loki/pull/3706) **cyriltovena**: Improve retention mark files.
* [3700](https://github.com/grafana/loki/pull/3700) **slim-bean**: Loki: Add a flag for queriers to run standalone and only query store
* [3693](https://github.com/grafana/loki/pull/3693) **cyriltovena**: Removes file sync syscall for compaction.
* [3688](https://github.com/grafana/loki/pull/3688) **sandeepsukhani**: Logs deletion support for boltdb-shipper store
* [3687](https://github.com/grafana/loki/pull/3687) **cyriltovena**: Use model.Duration for easy yaml/json marshalling.
* [3686](https://github.com/grafana/loki/pull/3686) **cyriltovena**: Fixes a panic with the frontend when use with downstream URL.
* [3677](https://github.com/grafana/loki/pull/3677) **cyriltovena**: Deprecate max_look_back_period in the chunk storage.
* [3673](https://github.com/grafana/loki/pull/3673) **cyriltovena**: Pass in the now value to the retention.
* [3672](https://github.com/grafana/loki/pull/3672) **cyriltovena**: Use pgzip in the compactor.
* [3665](https://github.com/grafana/loki/pull/3665) **cyriltovena**: Trigger compaction prior retention.
* [3664](https://github.com/grafana/loki/pull/3664) **owen-d**: revendor compatibility: various prom+k8s+cortex
* [3643](https://github.com/grafana/loki/pull/3643) **cyriltovena**: Rejects push requests with  streams without labels.
* [3642](https://github.com/grafana/loki/pull/3642) **cyriltovena**: Custom Retention
* [3641](https://github.com/grafana/loki/pull/3641) **owen-d**: removes naming collision
* [3632](https://github.com/grafana/loki/pull/3632) **kavirajk**: replace `time.Duration` -> `model.Duration` for `Limits`.
* [3628](https://github.com/grafana/loki/pull/3628) **kavirajk**: Add json struct tags to limits.
* [3627](https://github.com/grafana/loki/pull/3627) **MichelHollands**: Update cortex to 1.8
* [3623](https://github.com/grafana/loki/pull/3623) **slim-bean**: Loki/Promtail: Client Refactor
* [3619](https://github.com/grafana/loki/pull/3619) **liguozhong**: [ui] add '/config' page
* [3618](https://github.com/grafana/loki/pull/3618) **MichelHollands**: Add interceptor override and make ingester and cfg public
* [3605](https://github.com/grafana/loki/pull/3605) **sandeepsukhani**: cleanup boltdb files failing to open during loading tables which are possibly corrupt
* [3603](https://github.com/grafana/loki/pull/3603) **cyriltovena**: Adds chunk filter hook for ingesters.
* [3602](https://github.com/grafana/loki/pull/3602) **MichelHollands**: Loli: Make the store field public
* [3595](https://github.com/grafana/loki/pull/3595) **owen-d**: locks trailers during iteration
* [3594](https://github.com/grafana/loki/pull/3594) **owen-d**: adds distributor replication factor metric
* [3573](https://github.com/grafana/loki/pull/3573) **cyriltovena**: Fixes a race when using specific tenant and multi-client.
* [3569](https://github.com/grafana/loki/pull/3569) **cyriltovena**: Add a chunk filter hook in the store.
* [3566](https://github.com/grafana/loki/pull/3566) **cyriltovena**: Properly release the ticker in Loki client.
* [3564](https://github.com/grafana/loki/pull/3564) **cyriltovena**: Improve matchers validations.
* [3563](https://github.com/grafana/loki/pull/3563) **sandeepsukhani**: ignore download of missing boltdb files possibly removed during compaction
* [3562](https://github.com/grafana/loki/pull/3562) **cyriltovena**: Fixes a test from #3216.
* [3553](https://github.com/grafana/loki/pull/3553) **cyriltovena**: Add a target to reproduce fuzz testcase
* [3550](https://github.com/grafana/loki/pull/3550) **cyriltovena**: Fixes a bug in MatrixStepper when sharding queries.
* [3549](https://github.com/grafana/loki/pull/3549) **MichelHollands**: LBAC changes
* [3544](https://github.com/grafana/loki/pull/3544) **alrs**: single import of jsoniter in logql subpackages
* [3540](https://github.com/grafana/loki/pull/3540) **cyriltovena**: Support for single step metric query.
* [3532](https://github.com/grafana/loki/pull/3532) **MichelHollands**: Loki: Update cortex version and fix resulting changes
* [3530](https://github.com/grafana/loki/pull/3530) **sandeepsukhani**: split series api queries by day in query-frontend
* [3517](https://github.com/grafana/loki/pull/3517) **cyriltovena**: Fixes a race introduced by #3434.
* [3515](https://github.com/grafana/loki/pull/3515) **cyriltovena**: Add sprig text/template functions to template stage.
* [3509](https://github.com/grafana/loki/pull/3509) **sandeepsukhani**: fix live tailing of logs from Loki
* [3572](https://github.com/grafana/loki/pull/3572) **slim-bean**: Loki: Distributor log message bodySize should always reflect the compressed size
* [3496](https://github.com/grafana/loki/pull/3496) **owen-d**: reduce replay flush threshold
* [3491](https://github.com/grafana/loki/pull/3491) **sandeepsukhani**: make prefix for keys of objects created by boltdb-shipper configurable
* [3487](https://github.com/grafana/loki/pull/3487) **cyriltovena**: Set the byte slice cap correctly when unsafely converting string.
* [3471](https://github.com/grafana/loki/pull/3471) **cyriltovena**: Set a max size for the logql parser to 5k.
* [3470](https://github.com/grafana/loki/pull/3470) **cyriltovena**: Fixes Issue 28593: loki:fuzz_parse_expr: Timeout in fuzz_parse_expr.
* [3469](https://github.com/grafana/loki/pull/3469) **cyriltovena**: Fixes out-of-memory fuzzing issue.
* [3466](https://github.com/grafana/loki/pull/3466) **pracucci**: Upgrade Cortex
* [3455](https://github.com/grafana/loki/pull/3455) **garrettlish**: Implement offset modifier for range vector aggregation in LogQL
* [3434](https://github.com/grafana/loki/pull/3434) **adityacs**: support math functions in line_format and label_format
* [3216](https://github.com/grafana/loki/pull/3216) **sandeepsukhani**: check for stream selectors to have atleast one equality matcher
* [3050](https://github.com/grafana/loki/pull/3050) **cyriltovena**: first_over_time and last_over_time

#### Docs
* [4031](https://github.com/grafana/loki/pull/4031) **KMiller-Grafana**: Docs: add weights to YAML metadata to order the LogQL subsections
* [4029](https://github.com/grafana/loki/pull/4029) **bearice**: Docs: Update S3 permissions list
* [4026](https://github.com/grafana/loki/pull/4026) **KMiller-Grafana**: Docs: correct fluentbit config value for DqueSync
* [4024](https://github.com/grafana/loki/pull/4024) **KMiller-Grafana**: Docs: fix bad links
* [4016](https://github.com/grafana/loki/pull/4016) **lizzzcai**: <docs>:fix typo in remote debugging docs
* [4012](https://github.com/grafana/loki/pull/4012) **KMiller-Grafana**: Revise portions of the docs LogQL section
* [3998](https://github.com/grafana/loki/pull/3998) **owen-d**: Fixes regexReplaceAll docs
* [3980](https://github.com/grafana/loki/pull/3980) **KMiller-Grafana**: Docs: Revise/update the overview section.
* [3965](https://github.com/grafana/loki/pull/3965) **mamil**: fix typos
* [3962](https://github.com/grafana/loki/pull/3962) **KMiller-Grafana**: Docs: added new target (docs-next) to the docs' Makefile.
* [3956](https://github.com/grafana/loki/pull/3956) **sandeepsukhani**: add config and documentation about index-gateway
* [3938](https://github.com/grafana/loki/pull/3938) **seiffert**: Doc: List 'compactor' as valid value for target option
* [3936](https://github.com/grafana/loki/pull/3936) **lukahartwig**: Fix typo
* [3921](https://github.com/grafana/loki/pull/3921) **KMiller-Grafana**: Docs: revise the LogCLI subsection
* [3911](https://github.com/grafana/loki/pull/3911) **KMiller-Grafana**: Docs: Make identification of experimental items consistent and obvious
* [3910](https://github.com/grafana/loki/pull/3910) **KMiller-Grafana**: Docs: add structure for a release notes section
* [3909](https://github.com/grafana/loki/pull/3909) **kavirajk**: Sync `main` branch docs to `next` folder
* [3899](https://github.com/grafana/loki/pull/3899) **KMiller-Grafana**: Docs: correct “ and ” with " and same with single quote mark.
* [3897](https://github.com/grafana/loki/pull/3897) **kavirajk**: Update steps to release versioned docs
* [3882](https://github.com/grafana/loki/pull/3882) **KMiller-Grafana**: Docs: improve section on building from source
* [3876](https://github.com/grafana/loki/pull/3876) **ivanahuckova**: Documentation: Unify spelling of backtick in documentation
* [3873](https://github.com/grafana/loki/pull/3873) **KMiller-Grafana**: Docs: remove duplicated arch info from the overview section
* [3875](https://github.com/grafana/loki/pull/3875) **kavirajk**: Add missing `-querier.max-concurrent` config in the doc
* [3868](https://github.com/grafana/loki/pull/3868) **sanadhis**: docs: http_path_prefix as correct item of server_config
* [3860](https://github.com/grafana/loki/pull/3860) **KMiller-Grafana**: Docs: Correct capitalization and formatting of "Promtail"
* [3851](https://github.com/grafana/loki/pull/3851) **dannykopping**: Ruler: documentation for recording rules
* [3846](https://github.com/grafana/loki/pull/3846) **crockk**: Docs: Minor syntax tweaks for consistency
* [3843](https://github.com/grafana/loki/pull/3843) **azuwis**: multiline: Add regex stage example and note
* [3829](https://github.com/grafana/loki/pull/3829) **arempter**: Add oauth2 docs options for promtail client
* [3828](https://github.com/grafana/loki/pull/3828) **julienduchesne**: Fix broken link in `Windows Event Log` scraping docs
* [3826](https://github.com/grafana/loki/pull/3826) **sandeepsukhani**: docs for logs deletion feature
* [3824](https://github.com/grafana/loki/pull/3824) **KMiller-Grafana**: Docs: add and order missing design docs
* [3823](https://github.com/grafana/loki/pull/3823) **KMiller-Grafana**: Docs: updates
* [3815](https://github.com/grafana/loki/pull/3815) **paketb0te**: Docs: fixed typo in "Loki compared to other log systems" (levels -> labels)
* [3810](https://github.com/grafana/loki/pull/3810) **alegmal**: documentation:  corrected double "the the" in index.md
* [3799](https://github.com/grafana/loki/pull/3799) **bt909**: docs: Add memached_client parameter "addresses" list
* [3798](https://github.com/grafana/loki/pull/3798) **bt909**: docs: Change redis configuration value for enabling TLS to correct syntax
* [3790](https://github.com/grafana/loki/pull/3790) **KMiller-Grafana**: Docs: remove unnecessary lists of sections
* [3775](https://github.com/grafana/loki/pull/3775) **cyriltovena**: Retention doc
* [3764](https://github.com/grafana/loki/pull/3764) **slim-bean**: Docs: fix makefile
* [3757](https://github.com/grafana/loki/pull/3757) **fionaliao**: [docs] Remove unnecessary backtick from example
* [3756](https://github.com/grafana/loki/pull/3756) **fredrikekre**: [docs] add LokiLogger.jl to unofficial clients.
* [3723](https://github.com/grafana/loki/pull/3723) **oddlittlebird**: Docs: Update _index.md
* [3720](https://github.com/grafana/loki/pull/3720) **fredrikekre**: [docs/clients] fix header for "Unofficial clients" and add a reference to said section.
* [3715](https://github.com/grafana/loki/pull/3715) **jaddqiu**: Update troubleshooting.md
* [3714](https://github.com/grafana/loki/pull/3714) **kavirajk**: Fluent-bit git repo link fix
* [3713](https://github.com/grafana/loki/pull/3713) **cyriltovena**: Add a target to find dead links in our documentation.
* [3690](https://github.com/grafana/loki/pull/3690) **atxviking**: API Documentation: Fix document links for /loki/api/v1/push example
* [3655](https://github.com/grafana/loki/pull/3655) **trevorwhitney**: Documentation: add note about wildcard log patterns and log rotation
* [3648](https://github.com/grafana/loki/pull/3648) **Ruppsn**: Update labels.md in Loki Docs
* [3647](https://github.com/grafana/loki/pull/3647) **3Xpl0it3r**: fix the promtail-default-config download link in doc
* [3644](https://github.com/grafana/loki/pull/3644) **periklis**: Add Red Hat to adopters
* [3633](https://github.com/grafana/loki/pull/3633) **osg-grafana**: Fix wget link.
* [3596](https://github.com/grafana/loki/pull/3596) **timazet**: documentation: typo correction
* [3578](https://github.com/grafana/loki/pull/3578) **liguozhong**: [doc] mtric -> metric
* [3576](https://github.com/grafana/loki/pull/3576) **sergeykranga**: Promtail documentation: fix template example for regexReplaceAll function
* [3568](https://github.com/grafana/loki/pull/3568) **MichelHollands**: docs: some small docs fixes
* [3559](https://github.com/grafana/loki/pull/3559) **klausenbusk**: Doc: Remove removed --ingester.recover-from-wal option and fix out-of-date defaults
* [3555](https://github.com/grafana/loki/pull/3555) **samjewell**: LogQL Docs: Remove key-value pair missing from logfmt output
* [3552](https://github.com/grafana/loki/pull/3552) **lkokila**: Update README.md
* [3551](https://github.com/grafana/loki/pull/3551) **cyriltovena**: Fixes doc w/r/t grpc compression.
* [3542](https://github.com/grafana/loki/pull/3542) **kavirajk**: Remove memberlist config from ring config.
* [3529](https://github.com/grafana/loki/pull/3529) **Whyeasy**: Added docs for GCP internal labels.
* [3525](https://github.com/grafana/loki/pull/3525) **robbymilo**: docs: add title to Lambda Promtail
* [3516](https://github.com/grafana/loki/pull/3516) **cyriltovena**: Fixes broken link in the documentation.
* [3513](https://github.com/grafana/loki/pull/3513) **owen-d**: fixes broken link
* [3543](https://github.com/grafana/loki/pull/3543) **owen-d**: compactor docs
* [3526](https://github.com/grafana/loki/pull/3526) **wardbekker**: Added Architecture Diagram
* [3518](https://github.com/grafana/loki/pull/3518) **wardbekker**: fix spelling in doc
* [3503](https://github.com/grafana/loki/pull/3503) **cyriltovena**: Update README.md
* [3484](https://github.com/grafana/loki/pull/3484) **thomasrockhu**: Add Codecov badge to README
* [3478](https://github.com/grafana/loki/pull/3478) **chancez**: docs/upgrading: Fix typo
* [3477](https://github.com/grafana/loki/pull/3477) **slim-bean**: Jsonnet/Docs: update for 2.2 release
* [3472](https://github.com/grafana/loki/pull/3472) **aronisstav**: Docs: Fix markdown for promtail's output stage
* [3464](https://github.com/grafana/loki/pull/3464) **camilleryr**: Documentation: Update boltdb-shipper.md to fix typo
* [3442](https://github.com/grafana/loki/pull/3442) **owen-d**: adds deprecation notice for chunk transfers
* [3430](https://github.com/grafana/loki/pull/3430) **kavirajk**: doc(gcplog): Add note on scraping multiple GCP projects

#### Promtail
* [4011](https://github.com/grafana/loki/pull/4011) **dannykopping**: Promtail: adding pipeline stage inspector
* [4006](https://github.com/grafana/loki/pull/4006) **dannykopping**: Promtail: output timestamp with nanosecond precision in dry-run mode
* [3971](https://github.com/grafana/loki/pull/3971) **cyriltovena**: Fixes negative gauge in Promtail.
* [3834](https://github.com/grafana/loki/pull/3834) **trevorwhitney**: Promtail: add consul agent service discovery
* [3711](https://github.com/grafana/loki/pull/3711) **3Xpl0it3r**: add debug information for extracted data
* [3683](https://github.com/grafana/loki/pull/3683) **kbudde**: promtail: added timezone to logger in dry-run mode #3679"
* [3654](https://github.com/grafana/loki/pull/3654) **cyriltovena**: Adds the ability to provide a tripperware to Promtail client.
* [3587](https://github.com/grafana/loki/pull/3587) **rsteneteg**: Promtail: Remove non-ready filemanager targets
* [3501](https://github.com/grafana/loki/pull/3501) **kavirajk**: Add unique promtail_instance id to labels for gcptarget
* [3457](https://github.com/grafana/loki/pull/3457) **nmiculinic**: Promtail: Added path information to deleted tailed file
* [3400](https://github.com/grafana/loki/pull/3400) **adityacs**: support max_message_length configuration for syslog parser


#### Logcli
* [3879](https://github.com/grafana/loki/pull/3879) **vyzigold**: logcli: Add retries to unsuccessful log queries
* [3749](https://github.com/grafana/loki/pull/3749) **dbluxo**: logcli: add support for bearer token authentication
* [3739](https://github.com/grafana/loki/pull/3739) **rsteneteg**: correct logcli instant query timestamp param name
* [3678](https://github.com/grafana/loki/pull/3678) **cyriltovena**: Add the ability to wrap the roundtripper of the logcli client.


#### Build
* [4034](https://github.com/grafana/loki/pull/4034) **aknuds1**: loki-build-image: Fix building
* [4028](https://github.com/grafana/loki/pull/4028) **aknuds1**: loki-build-image: Upgrade golangci-lint and Go
* [4007](https://github.com/grafana/loki/pull/4007) **dannykopping**: Adding @grafana/loki-team as default CODEOWNERS
* [3997](https://github.com/grafana/loki/pull/3997) **owen-d**: aligns rule path in docker img with bundled config. closes #3952
* [3950](https://github.com/grafana/loki/pull/3950) **julienduchesne**: Sign drone.yml file
* [3944](https://github.com/grafana/loki/pull/3944) **jeschkies**: Lint script files.
* [3941](https://github.com/grafana/loki/pull/3941) **cyriltovena**: Development Docker Compose Setup
* [3935](https://github.com/grafana/loki/pull/3935) **ecraven**: Makefile: Only set PROMTAIL_CGO if CGO_ENABLED is not 0.
* [3832](https://github.com/grafana/loki/pull/3832) **julienduchesne**: Add step to identify windows Drone runner
* [3731](https://github.com/grafana/loki/pull/3731) **cyriltovena**: Fix website branch to trigger update.
* [3708](https://github.com/grafana/loki/pull/3708) **julienduchesne**: Deploy loki with Drone plugin instead of CircleCI job
* [3703](https://github.com/grafana/loki/pull/3703) **darkn3rd**: Update docker.md for 2.2.1
* [3625](https://github.com/grafana/loki/pull/3625) **slim-bean**: Build: Update CI for branch rename to main
* [3624](https://github.com/grafana/loki/pull/3624) **slim-bean**: Build: Fix drone dependencies on manifest step
* [3615](https://github.com/grafana/loki/pull/3615) **slim-bean**: Remove codecov
* [3481](https://github.com/grafana/loki/pull/3481) **slim-bean**: Update Go and Alpine versions


#### Jsonnet
* [4030](https://github.com/grafana/loki/pull/4030) **cyriltovena**: Improve the sweep lag panel in the retention dashboard.
* [3917](https://github.com/grafana/loki/pull/3917) **jvrplmlmn**: refactor(production/ksonnet): Remove kausal from the root element
* [3893](https://github.com/grafana/loki/pull/3893) **sandeepsukhani**: update uid of loki-deletion dashboard
* [3891](https://github.com/grafana/loki/pull/3891) **sandeepsukhani**: add index-gateway to reads and reads-resources dashboards
* [3877](https://github.com/grafana/loki/pull/3877) **sandeepsukhani**: Fix jsonnet for index-gateway
* [3854](https://github.com/grafana/loki/pull/3854) **cyriltovena**: Fixes Loki reads dashboard.
* [3848](https://github.com/grafana/loki/pull/3848) **kavirajk**: Add explicit `main` to pull loki and promtail to install it via Tanka
* [3794](https://github.com/grafana/loki/pull/3794) **sandeepsukhani**: add a dashboard for log deletion requests in loki
* [3697](https://github.com/grafana/loki/pull/3697) **owen-d**: better operational dashboard annotations via diff logger
* [3658](https://github.com/grafana/loki/pull/3658) **cyriltovena**: Add a dashboard for retention to the loki-mixin.
* [3601](https://github.com/grafana/loki/pull/3601) **owen-d**: Dashboard/fix operational vars
* [3584](https://github.com/grafana/loki/pull/3584) **sandeepsukhani**: add loki resource usage dashboard for read and write path

#### Project
* [3963](https://github.com/grafana/loki/pull/3963) **rfratto**: Remove Robert Fratto from list of team members
* [3926](https://github.com/grafana/loki/pull/3926) **cyriltovena**: Add Danny Kopping to the Loki Team.
* [3732](https://github.com/grafana/loki/pull/3732) **dannykopping**: Issue Templates: Improve wording and add warnings
* [3722](https://github.com/grafana/loki/pull/3722) **oddlittlebird**: Update CODEOWNERS
* [3951](https://github.com/grafana/loki/pull/3951) **owen-d**: update sizing calc
* [3931](https://github.com/grafana/loki/pull/3931) **owen-d**: Hackathon/cluster
* [3920](https://github.com/grafana/loki/pull/3920) **owen-d**: adds replication &  deduping into cost
* [3630](https://github.com/grafana/loki/pull/3630) **slim-bean**: Re-license to AGPLv3

#### Docker-driver
* [3814](https://github.com/grafana/loki/pull/3814) **kavirajk**: Update the docker-driver doc about default labels
* [3727](https://github.com/grafana/loki/pull/3727) **3Xpl0it3r**: docker-driver: remove duplicated code
* [3709](https://github.com/grafana/loki/pull/3709) **cyriltovena**: Fixes docker driver that would panic when closed.

### Notes

This release was created from revision 8012362674568379a3871ff8c4a2bfd1ddba7ad1 (Which was PR 3460)

### Dependencies

* Go Version:     1.16.2
* Cortex Version: 485474c9afb2614fb89af3f48803c37d016bbaed

## 2.2.1 (2021/04/05)

2.2.1 fixes several important bugs, it is recommended everyone running 2.2.0 upgrade to 2.2.1

2.2.1 also adds the `labelallow` pipeline stage in Promtail which lets an allowlist be created for what labels will be sent by Promtail to Loki.

* [3468](https://github.com/grafana/loki/pull/3468) **adityacs**: Support labelallow stage in Promtail
* [3502](https://github.com/grafana/loki/pull/3502) **cyriltovena**: Fixes a bug where unpack would mutate log line.
* [3540](https://github.com/grafana/loki/pull/3540) **cyriltovena**: Support for single step metric query.
* [3550](https://github.com/grafana/loki/pull/3550) **cyriltovena**: Fixes a bug in MatrixStepper when sharding queries.
* [3566](https://github.com/grafana/loki/pull/3566) **cyriltovena**: Properly release the ticker in Loki client.
* [3573](https://github.com/grafana/loki/pull/3573) **cyriltovena**: Fixes a race when using specific tenant and multi-client.

## 2.2.0 (2021/03/10)

With over 200 PR's 2.2 includes significant features, performance improvements, and bug fixes!

The most upvoted issue for Loki was closed in this release! [Issue 74](https://github.com/grafana/loki/issues/74) requesting support for handling multi-line logs in Promtail was implemented in [PR 3024](https://github.com/grafana/loki/pull/3024). Thanks @jeschkies!

Other exciting news for Promtail, [PR 3246](https://github.com/grafana/loki/pull/3246) by @cyriltovena introduces support for reading Windows Events!

Switching to Loki, @owen-d has added a write ahead log to Loki! [PR 2981](https://github.com/grafana/loki/pull/2981) was the first of many as we have spent the last several months using and abusing our write ahead logs to flush out any bugs!

A significant number of the PR's in this release have gone to improving the features introduced in Loki 2.0. @cyriltovena overhauled the JSON parser in [PR 3163](https://github.com/grafana/loki/pull/3163) (and a few other PR's), to provide both a faster and smarter parsing to only extract JSON content which is used in the query output.  The newest Loki squad member @dannykopping fine tuned the JSON parser options in [PR 3280](https://github.com/grafana/loki/pull/3280) allowing you to specific individual JSON elements, including support now for accessing elements in an array.  Many, many other additional improvements have been made, as well as several fixes to the new LogQL features added some months ago, this upgrade should have everyone seeing improvements in their queries.

@cyriltovena also set his PPROF skills loose on the Loki write path which resulted in about 8x less memory usage on our distributors and a much more stable memory usage when ingesters are flushing a lot of chunks at the same time.

There are many other noteworthy additions and fixes, too many to list, but we should call out one more feature all you Google Cloud Platform users might be excited about: in [PR 3083](https://github.com/grafana/loki/pull/3083) @kavirajk added support to Promtail for listening on Google Pub/Sub topics, letting you setup log sinks for your GCP logs to be ingested by Promtail and sent to Loki!

Thanks to everyone for another exciting Loki release!!

Please read the [Upgrade Guide](https://github.com/grafana/loki/blob/master/docs/sources/upgrading/_index.md#220) before upgrading for a smooth experience.

TL;DR Loki 2.2 changes the internal chunk format which limits what versions you can downgrade to, a bug in how many queries were allowed to be scheduled per tenant was fixed which might affect your `max_query_parallelism` and `max_outstanding_per_tenant` settings, and we fixed a mistake related `scrape_configs` which do not have a `pipeline_stages` defined. If you have any Promtail `scrape_configs` which do not specify `pipeline_stages` you should go read the upgrade notes!

### All Changes

#### Loki

* [3460](https://github.com/grafana/loki/pull/3460) **slim-bean**: Loki: Per Tenant Runtime Configs
* [3459](https://github.com/grafana/loki/pull/3459) **cyriltovena**: Fixes split interval for metrics queries.
* [3432](https://github.com/grafana/loki/pull/3432) **slim-bean**: Loki: change ReadStringAsSlice to ReadString so it doesn't parse quotes inside the packed _entry
* [3429](https://github.com/grafana/loki/pull/3429) **cyriltovena**: Improve the parser hint tests.
* [3426](https://github.com/grafana/loki/pull/3426) **cyriltovena**: Only unpack entry if the key `_entry` exist.
* [3424](https://github.com/grafana/loki/pull/3424) **cyriltovena**: Add fgprof to Loki and Promtail.
* [3423](https://github.com/grafana/loki/pull/3423) **cyriltovena**: Add limit and line_returned in the query log.
* [3420](https://github.com/grafana/loki/pull/3420) **cyriltovena**: Introduce a unpack parser.
* [3417](https://github.com/grafana/loki/pull/3417) **cyriltovena**: Fixes a race in the scheduling limits.
* [3416](https://github.com/grafana/loki/pull/3416) **ukolovda**: Distributor: append several tests for HTTP parser.
* [3411](https://github.com/grafana/loki/pull/3411) **slim-bean**: Loki: fix alignment of atomic 64 bit to work with 32 bit OS
* [3409](https://github.com/grafana/loki/pull/3409) **gotjosh**: Instrumentation: Add histogram for request duration on gRPC client to Ingesters
* [3408](https://github.com/grafana/loki/pull/3408) **jgehrcke**: distributor: fix snappy-compressed protobuf POST request handling (#3407)
* [3388](https://github.com/grafana/loki/pull/3388) **owen-d**: prevents duplicate log lines from being replayed. closes #3378
* [3383](https://github.com/grafana/loki/pull/3383) **cyriltovena**: Fixes head chunk iterator direction.
* [3380](https://github.com/grafana/loki/pull/3380) **slim-bean**: Loki: Fix parser hint for extracted labels which collide with stream labels
* [3372](https://github.com/grafana/loki/pull/3372) **cyriltovena**: Fixes a panic with whitespace key.
* [3350](https://github.com/grafana/loki/pull/3350) **cyriltovena**: Fixes ingester stats.
* [3348](https://github.com/grafana/loki/pull/3348) **cyriltovena**: Fixes 500 in the querier when returning multiple errors.
* [3347](https://github.com/grafana/loki/pull/3347) **cyriltovena**: Fixes a tight loop in the Engine with LogQL parser.
* [3344](https://github.com/grafana/loki/pull/3344) **cyriltovena**: Fixes some 500 returned by querier when storage cancellation happens.
* [3342](https://github.com/grafana/loki/pull/3342) **cyriltovena**: Bound parallelism frontend
* [3340](https://github.com/grafana/loki/pull/3340) **owen-d**: Adds some flushing instrumentation/logs
* [3339](https://github.com/grafana/loki/pull/3339) **owen-d**: adds Start() method to WAL interface to delay checkpointing until aft…
* [3338](https://github.com/grafana/loki/pull/3338) **sandeepsukhani**: dedupe index on all the queries for a table instead of query batches
* [3326](https://github.com/grafana/loki/pull/3326) **owen-d**: removes wal recover flag
* [3307](https://github.com/grafana/loki/pull/3307) **slim-bean**: Loki: fix validation error and metrics
* [3306](https://github.com/grafana/loki/pull/3306) **cyriltovena**: Add finalizer to zstd.
* [3300](https://github.com/grafana/loki/pull/3300) **sandeepsukhani**: increase db retain period in ingesters to cover index cache validity period as well
* [3299](https://github.com/grafana/loki/pull/3299) **owen-d**: Logql/absent label optimization
* [3295](https://github.com/grafana/loki/pull/3295) **jtlisi**: chore: update cortex to latest and fix refs
* [3291](https://github.com/grafana/loki/pull/3291) **ukolovda**: Distributor: Loki API can receive gzipped JSON
* [3280](https://github.com/grafana/loki/pull/3280) **dannykopping**: LogQL: Simple JSON expressions
* [3279](https://github.com/grafana/loki/pull/3279) **cyriltovena**: Fixes logfmt parser hints.
* [3278](https://github.com/grafana/loki/pull/3278) **owen-d**: Testware/ rate-unwrap-multi
* [3274](https://github.com/grafana/loki/pull/3274) **liguozhong**: [ingester_query] change var "clients" to "reps"
* [3267](https://github.com/grafana/loki/pull/3267) **jeschkies**: Update vendored Cortex to 0976147451ee
* [3263](https://github.com/grafana/loki/pull/3263) **cyriltovena**: Fix a bug with  metric queries and label_format.
* [3261](https://github.com/grafana/loki/pull/3261) **sandeepsukhani**: fix broken json logs push path
* [3256](https://github.com/grafana/loki/pull/3256) **jtlisi**: update vendored cortex and add new replace overrides
* [3251](https://github.com/grafana/loki/pull/3251) **cyriltovena**: Ensure we have parentheses for bin ops.
* [3249](https://github.com/grafana/loki/pull/3249) **cyriltovena**: Fixes a bug where slice of Entries where not zeroed
* [3241](https://github.com/grafana/loki/pull/3241) **cyriltovena**: Allocate entries array with correct size  while decoding WAL entries.
* [3237](https://github.com/grafana/loki/pull/3237) **cyriltovena**: Fixes unmarshalling of tailing responses.
* [3236](https://github.com/grafana/loki/pull/3236) **slim-bean**: Loki: Log a crude lag metric for how far behind a client is.
* [3234](https://github.com/grafana/loki/pull/3234) **cyriltovena**: Fixes previous commit not using the new sized body.
* [3233](https://github.com/grafana/loki/pull/3233) **cyriltovena**: Re-introduce https://github.com/grafana/loki/pull/3178.
* [3228](https://github.com/grafana/loki/pull/3228) **MichelHollands**: Add config endpoint
* [3218](https://github.com/grafana/loki/pull/3218) **owen-d**: WAL backpressure
* [3217](https://github.com/grafana/loki/pull/3217) **cyriltovena**: Rename checkpoint proto package to avoid conflict with cortex.
* [3215](https://github.com/grafana/loki/pull/3215) **cyriltovena**: Cortex update pre 1.7
* [3211](https://github.com/grafana/loki/pull/3211) **cyriltovena**: Fixes tail api marshalling for v1.
* [3210](https://github.com/grafana/loki/pull/3210) **cyriltovena**: Reverts flush buffer pooling.
* [3201](https://github.com/grafana/loki/pull/3201) **sandeepsukhani**: limit query range in async store for ingesters when query-ingesters-within flag is set
* [3200](https://github.com/grafana/loki/pull/3200) **cyriltovena**: Improve ingester flush memory usage.
* [3195](https://github.com/grafana/loki/pull/3195) **owen-d**: Ignore flushed chunks during checkpointing
* [3194](https://github.com/grafana/loki/pull/3194) **cyriltovena**: Fixes unwrap expressions from  last optimization.
* [3193](https://github.com/grafana/loki/pull/3193) **cyriltovena**: Improve checkpoint series iterator.
* [3188](https://github.com/grafana/loki/pull/3188) **cyriltovena**: Improves checkpointerWriter memory usage
* [3180](https://github.com/grafana/loki/pull/3180) **owen-d**: moves boltdb flags to config file
* [3178](https://github.com/grafana/loki/pull/3178) **cyriltovena**: Logs PushRequest data.
* [3163](https://github.com/grafana/loki/pull/3163) **cyriltovena**: Uses custom json-iter decoder for log entries.
* [3159](https://github.com/grafana/loki/pull/3159) **MichelHollands**: Make httpAuthMiddleware field public
* [3153](https://github.com/grafana/loki/pull/3153) **cyriltovena**: Improve wal entries encoding.
* [3152](https://github.com/grafana/loki/pull/3152) **AllenzhLi**: update github.com/gorilla/websocket to fixes a potential denial-of-service (DoS) vector
* [3146](https://github.com/grafana/loki/pull/3146) **owen-d**: More semantically correct flush shutdown
* [3143](https://github.com/grafana/loki/pull/3143) **cyriltovena**: Fixes absent_over_time to work with all log selector.
* [3141](https://github.com/grafana/loki/pull/3141) **owen-d**: Swaps mutex for atomic in ingester's OnceSwitch
* [3137](https://github.com/grafana/loki/pull/3137) **owen-d**: label_format no longer shardable and introduces the Shardable() metho…
* [3136](https://github.com/grafana/loki/pull/3136) **owen-d**: Don't fail writes due to full WAL disk
* [3134](https://github.com/grafana/loki/pull/3134) **cyriltovena**: Improve distributors validation and apply in-place filtering.
* [3132](https://github.com/grafana/loki/pull/3132) **owen-d**: Integrates label replace into sharding code
* [3131](https://github.com/grafana/loki/pull/3131) **MichelHollands**: Update cortex to 1 6
* [3126](https://github.com/grafana/loki/pull/3126) **dannykopping**: Implementing line comments
* [3122](https://github.com/grafana/loki/pull/3122) **owen-d**: Self documenting pipeline process interface
* [3117](https://github.com/grafana/loki/pull/3117) **owen-d**: Wal/recover corruption
* [3114](https://github.com/grafana/loki/pull/3114) **owen-d**: Disables the stream limiter until wal has recovered
* [3092](https://github.com/grafana/loki/pull/3092) **liguozhong**: lru cache logql.ParseLabels
* [3090](https://github.com/grafana/loki/pull/3090) **cyriltovena**: Improve tailer matching by using the index.
* [3087](https://github.com/grafana/loki/pull/3087) **MichelHollands**: feature: make server publicly available
* [3080](https://github.com/grafana/loki/pull/3080) **cyriltovena**: Improve JSON parser and add labels parser hints.
* [3077](https://github.com/grafana/loki/pull/3077) **MichelHollands**: Make the moduleManager field public
* [3065](https://github.com/grafana/loki/pull/3065) **cyriltovena**: Optimizes SampleExpr to remove unnecessary line_format.
* [3064](https://github.com/grafana/loki/pull/3064) **cyriltovena**: Add zstd and flate compressions algorithms.
* [3053](https://github.com/grafana/loki/pull/3053) **cyriltovena**: Add absent_over_time
* [3048](https://github.com/grafana/loki/pull/3048) **cyriltovena**: Support rate for unwrapped expressions.
* [3047](https://github.com/grafana/loki/pull/3047) **cyriltovena**: Add function label_replace.
* [3030](https://github.com/grafana/loki/pull/3030) **cyriltovena**: Allows by/without to be empty and available for max/min_over_time
* [3025](https://github.com/grafana/loki/pull/3025) **cyriltovena**: Fixes a swallowed context err in the batch storage.
* [3013](https://github.com/grafana/loki/pull/3013) **owen-d**: headblock checkpointing up to v3
* [3008](https://github.com/grafana/loki/pull/3008) **cyriltovena**: Fixes the ruler storage with  the boltdb store.
* [3000](https://github.com/grafana/loki/pull/3000) **owen-d**: Introduces per stream chunks mutex
* [2981](https://github.com/grafana/loki/pull/2981) **owen-d**: Adds WAL support (experimental)
* [2960](https://github.com/grafana/loki/pull/2960) **sandeepsukhani**: fix table deletion in table client for boltdb-shipper

#### Promtail

* [3422](https://github.com/grafana/loki/pull/3422) **kavirajk**: Modify script to accept inclusion and exclustion filters as variables
* [3404](https://github.com/grafana/loki/pull/3404) **dannykopping**: Remove default docker pipeline stage
* [3401](https://github.com/grafana/loki/pull/3401) **slim-bean**: Promtail: Add pack stage
* [3381](https://github.com/grafana/loki/pull/3381) **adityacs**: fix nested captured groups indexing in replace stage
* [3332](https://github.com/grafana/loki/pull/3332) **cyriltovena**: Embed timezone data in Promtail.
* [3304](https://github.com/grafana/loki/pull/3304) **kavirajk**: Use project-id from the variables. Remove hardcoding
* [3303](https://github.com/grafana/loki/pull/3303) **cyriltovena**: Increase the windows bookmark buffer.
* [3302](https://github.com/grafana/loki/pull/3302) **cyriltovena**: Fixes races in multiline stage and promtail.
* [3298](https://github.com/grafana/loki/pull/3298) **gregorybrzeski**: Promtail: fix typo in config variable name - BookmarkPath
* [3285](https://github.com/grafana/loki/pull/3285) **kavirajk**: Make incoming labels from gcp into Loki internal labels.
* [3284](https://github.com/grafana/loki/pull/3284) **kavirajk**: Avoid putting all the GCP labels into loki labels
* [3246](https://github.com/grafana/loki/pull/3246) **cyriltovena**: Windows events
* [3224](https://github.com/grafana/loki/pull/3224) **veltmanj**: Fix(pkg/promtail)  CVE-2020-11022 JQuery vulnerability
* [3207](https://github.com/grafana/loki/pull/3207) **cyriltovena**: Fixes panic when using multiple clients
* [3191](https://github.com/grafana/loki/pull/3191) **rfratto**: promtail: pass registerer to gcplog
* [3175](https://github.com/grafana/loki/pull/3175) **rfratto**: Promtail: pass a prometheus registerer to promtail components
* [3083](https://github.com/grafana/loki/pull/3083) **kavirajk**: Gcplog targetmanager
* [3024](https://github.com/grafana/loki/pull/3024) **jeschkies**: Collapse multiline logs based on a start line.
* [3015](https://github.com/grafana/loki/pull/3015) **cyriltovena**: Add more information about why a tailer would stop.
* [2996](https://github.com/grafana/loki/pull/2996) **cyriltovena**: Asynchronous Promtail stages
* [2898](https://github.com/grafana/loki/pull/2898) **kavirajk**: fix(docker-driver): Propagate promtail's `client.Stop` properly

#### Logcli

* [3325](https://github.com/grafana/loki/pull/3325) **cyriltovena**: Fixes step encoding in logcli.
* [3271](https://github.com/grafana/loki/pull/3271) **chancez**: Refactor logcli Client interface to use time objects for LiveTailQueryConn
* [3270](https://github.com/grafana/loki/pull/3270) **chancez**: logcli: Fix handling of logcli query using --since/--from and --tail
* [3229](https://github.com/grafana/loki/pull/3229) **dethi**: logcli: support --include-label when not using --tail


#### Jsonnet

* [3447](https://github.com/grafana/loki/pull/3447) **owen-d**: Use better memory metric on operational dashboard
* [3439](https://github.com/grafana/loki/pull/3439) **owen-d**: simplifies jsonnet sharding
* [3357](https://github.com/grafana/loki/pull/3357) **owen-d**: Libsonnet/better sharding parallelism defaults
* [3356](https://github.com/grafana/loki/pull/3356) **owen-d**: removes sharding queue math after global concurrency PR
* [3329](https://github.com/grafana/loki/pull/3329) **sandeepsukhani**: fix config for statefulset rulers when using boltdb-shipper
* [3297](https://github.com/grafana/loki/pull/3297) **owen-d**: adds stateful ruler clause for boltdb shipper jsonnet
* [3254](https://github.com/grafana/loki/pull/3254) **hairyhenderson**: ksonnet: Remove invalid hostname from default promtail configuration
* [3181](https://github.com/grafana/loki/pull/3181) **owen-d**: remaining sts use parallel mgmt policy
* [3179](https://github.com/grafana/loki/pull/3179) **owen-d**: Ruler statefulsets
* [3156](https://github.com/grafana/loki/pull/3156) **slim-bean**: Jsonnet: Changes ingester PVC from 5Gi to 10Gi
* [3139](https://github.com/grafana/loki/pull/3139) **owen-d**: Less confusing jsonnet error message when using boltdb shipper defaults.
* [3079](https://github.com/grafana/loki/pull/3079) **rajatvig**: Fix ingester PVC data declaration to use configured value
* [3074](https://github.com/grafana/loki/pull/3074) **c0ffeec0der**: Ksonnet: Assign appropriate pvc size and class to compactor and ingester
* [3062](https://github.com/grafana/loki/pull/3062) **cyriltovena**: Remove regexes in the operational dashboard.
* [3014](https://github.com/grafana/loki/pull/3014) **owen-d**: loki wal libsonnet
* [3010](https://github.com/grafana/loki/pull/3010) **cyriltovena**: Fixes promtail mixin dashboard.

#### fluentd

* [3358](https://github.com/grafana/loki/pull/3358) **fpob**: Fix fluentd plugin when kubernetes labels were missing

#### fluent bit

* [3240](https://github.com/grafana/loki/pull/3240) **sbaier1**: fix fluent-bit output plugin generating invalid JSON


#### Docker Logging Driver

* [3331](https://github.com/grafana/loki/pull/3331) **cyriltovena**: Add pprof endpoint to docker-driver.
* [3225](https://github.com/grafana/loki/pull/3225) **Le0tk0k**: (fix: cmd/docker-driver): Insert a space in the error message

#### Docs
* [5934](https://github.com/grafana/loki/pull/5934) **johgsc**: Docs: revise modes of operation section
* [3437](https://github.com/grafana/loki/pull/3437) **caleb15**: docs: add note about regex
* [3421](https://github.com/grafana/loki/pull/3421) **kavirajk**: doc(gcplog): Advanced log export filter example
* [3419](https://github.com/grafana/loki/pull/3419) **suitupalex**: docs: promtail: Fix typo w/ windows_events hyperlink.
* [3418](https://github.com/grafana/loki/pull/3418) **dannykopping**: Adding upgrade documentation for promtail pipeline_stages change
* [3385](https://github.com/grafana/loki/pull/3385) **paaacman**: Documentation: enable environment variable in configuration
* [3373](https://github.com/grafana/loki/pull/3373) **StMarian**: Documentation: Fix configuration description
* [3371](https://github.com/grafana/loki/pull/3371) **owen-d**: Distributor overview docs
* [3370](https://github.com/grafana/loki/pull/3370) **tkowalcz**: documentation: Add Tjahzi to the list of unofficial clients
* [3352](https://github.com/grafana/loki/pull/3352) **kavirajk**: Remove extra space between broken link
* [3351](https://github.com/grafana/loki/pull/3351) **kavirajk**: Add some operation details to gcplog doc
* [3316](https://github.com/grafana/loki/pull/3316) **kavirajk**: docs(fix): Make best practices docs look better
* [3292](https://github.com/grafana/loki/pull/3292) **wapmorgan**: Patch 2 - fix link to another documentation files
* [3265](https://github.com/grafana/loki/pull/3265) **sandeepsukhani**: Boltdb shipper doc fixes
* [3239](https://github.com/grafana/loki/pull/3239) **owen-d**: updates tanka installation docs
* [3235](https://github.com/grafana/loki/pull/3235) **scoof**: docs: point to latest release for docker installation
* [3220](https://github.com/grafana/loki/pull/3220) **liguozhong**: [doc] fix err. "loki_frontend" is invalid
* [3212](https://github.com/grafana/loki/pull/3212) **nvtkaszpir**: Fix: Update docs for logcli
* [3190](https://github.com/grafana/loki/pull/3190) **kavirajk**: doc(gcplog): Fix titles for Cloud provisioning for GCP logs
* [3165](https://github.com/grafana/loki/pull/3165) **liguozhong**: [doc] fix:querier do not handle "/flush" api
* [3164](https://github.com/grafana/loki/pull/3164) **owen-d**: updates alerting docs post 2.0
* [3162](https://github.com/grafana/loki/pull/3162) **huikang**: Doc: Add missing wal in configuration
* [3148](https://github.com/grafana/loki/pull/3148) **huikang**: Doc: add missing type supported by table manager
* [3147](https://github.com/grafana/loki/pull/3147) **marionxue**: Markdown Code highlighting
* [3138](https://github.com/grafana/loki/pull/3138) **jeschkies**: Give another example for multiline.
* [3128](https://github.com/grafana/loki/pull/3128) **cyriltovena**: Fixes LogQL documentation links.
* [3124](https://github.com/grafana/loki/pull/3124) **wujie1993**: fix time duration unit
* [3123](https://github.com/grafana/loki/pull/3123) **scoren-gl**: Update getting-in-touch.md
* [3115](https://github.com/grafana/loki/pull/3115) **valmack**: Docs: Include instruction to enable variable expansion
* [3109](https://github.com/grafana/loki/pull/3109) **nileshcs**: Documentation fix for downstream_url
* [3102](https://github.com/grafana/loki/pull/3102) **slim-bean**: Docs: Changelog: fix indentation and add helm repo url
* [3094](https://github.com/grafana/loki/pull/3094) **benjaminhuo**: Fix storage guide links
* [3088](https://github.com/grafana/loki/pull/3088) **cyriltovena**: Small fixes for the documentation.
* [3084](https://github.com/grafana/loki/pull/3084) **ilpianista**: Update reference to old helm chart repo
* [3078](https://github.com/grafana/loki/pull/3078) **kavirajk**: mention the use of `config.expand-env` flag in the doc.
* [3049](https://github.com/grafana/loki/pull/3049) **vitalets**: [Docs] Clarify docker-driver configuration options
* [3039](https://github.com/grafana/loki/pull/3039) **jdbaldry**: doc: logql formatting fixes
* [3035](https://github.com/grafana/loki/pull/3035) **unguiculus**: Fix multiline docs
* [3033](https://github.com/grafana/loki/pull/3033) **RichiH**: docs: Create ADOPTERS.md
* [3032](https://github.com/grafana/loki/pull/3032) **oddlittlebird**: Docs: Update _index.md
* [3029](https://github.com/grafana/loki/pull/3029) **jeschkies**: Correct `multiline` documentation.
* [3027](https://github.com/grafana/loki/pull/3027) **nop33**: Fix docs header inconsistency
* [3026](https://github.com/grafana/loki/pull/3026) **owen-d**: wal docs
* [3017](https://github.com/grafana/loki/pull/3017) **jdbaldry**: doc: Cleanup formatting
* [3009](https://github.com/grafana/loki/pull/3009) **jdbaldry**: doc: Fix query-frontend typo
* [3002](https://github.com/grafana/loki/pull/3002) **keyolk**: Fix typo
* [2991](https://github.com/grafana/loki/pull/2991) **jontg**: Documentation:  Add a missing field to the extended config s3 example
* [2956](https://github.com/grafana/loki/pull/2956) **owen-d**: Updates chunkenc doc for V3

#### Build

* [3412](https://github.com/grafana/loki/pull/3412) **rfratto**: Remove unneeded prune-ci-tags drone job
* [3390](https://github.com/grafana/loki/pull/3390) **wardbekker**: Don't auto-include pod labels as loki labels as a sane default
* [3321](https://github.com/grafana/loki/pull/3321) **owen-d**: defaults promtail to 2.1.0 in install script
* [3277](https://github.com/grafana/loki/pull/3277) **kavirajk**: Add step to version Loki docs during public release process.
* [3243](https://github.com/grafana/loki/pull/3243) **chancez**: dist: Build promtail for windows/386 to support 32 bit windows hosts
* [3206](https://github.com/grafana/loki/pull/3206) **kavirajk**: Terraform script to automate GCP provisioning for gcplog
* [3149](https://github.com/grafana/loki/pull/3149) **jlosito**: Allow dependabot to keep github actions up-to-date
* [3072](https://github.com/grafana/loki/pull/3072) **slim-bean**: Helm: Disable CI
* [3031](https://github.com/grafana/loki/pull/3031) **AdamKorcz**: Testing: Introduced continuous fuzzing
* [3006](https://github.com/grafana/loki/pull/3006) **huikang**: Fix the docker image version in compose deployment


#### Tooling

* [3377](https://github.com/grafana/loki/pull/3377) **slim-bean**: Tooling: Update chunks-inspect to understand the new chunk format as well as new compression algorithms
* [3151](https://github.com/grafana/loki/pull/3151) **slim-bean**: Loki migrate-tool


### Notes

This release was created from revision 8012362674568379a3871ff8c4a2bfd1ddba7ad1 (Which was PR 3460)

### Dependencies

* Go Version:     1.15.3
* Cortex Version: 7dac81171c665be071bd167becd1f55528a9db32


## 2.1.0 (2020/12/23)

Happy Holidays from the Loki team! Please enjoy a new Loki release to welcome in the New Year!

2.1.0 Contains a number of fixes, performance improvements and enhancements to the 2.0.0 release!

### Notable changes

#### Helm users read this!

The Helm charts have moved!

* [2720](https://github.com/grafana/loki/pull/2720) **torstenwalter**: Deprecate Charts as they have been moved

This was done to consolidate Grafana's helm charts for all Grafana projects in one place: https://github.com/grafana/helm-charts/

**From now moving forward, please use the new Helm repo url: https://grafana.github.io/helm-charts**

The charts in the Loki repo will soon be removed so please update your Helm repo to the new URL and submit your PR's over there as well

Special thanks to @torstenwalter, @unguiculus, and @scottrigby for their initiative and amazing work to make this happen!

Also go check out the microservices helm chart contributed by @unguiculus in the new repo!

#### Fluent bit plugin users read this!

Fluent bit officially supports Loki as an output plugin now! WoooHOOO!

However this created a naming conflict with our existing output plugin (the new native output uses the name `loki`) so we have renamed our plugin.

* [2974](https://github.com/grafana/loki/pull/2974) **hedss**: fluent-bit: Rename Fluent Bit plugin output name.

In time our plan is to deprecate and eliminate our output plugin in favor of the native Loki support. However until then you can continue using the plugin with the following change:

Old:

```
[Output]
    Name loki
```

New:

```
[Output]
    Name grafana-loki
```

#### Fixes

A lot of work went into 2.0 with a lot of new code and rewrites to existing, this introduced and uncovered some bugs which are fixed in 2.1:

* [2807](https://github.com/grafana/loki/pull/2807) **cyriltovena**: Fix error swallowed in the frontend.
* [2805](https://github.com/grafana/loki/pull/2805) **cyriltovena**: Improve pipeline stages ast errors.
* [2824](https://github.com/grafana/loki/pull/2824) **owen-d**: Fix/validate compactor config
* [2830](https://github.com/grafana/loki/pull/2830) **sandeepsukhani**: fix panic in ingester when not running with boltdb shipper while queriers does
* [2850](https://github.com/grafana/loki/pull/2850) **owen-d**: Only applies entry limits to non-SampleExprs.
* [2855](https://github.com/grafana/loki/pull/2855) **sandeepsukhani**: fix query intervals when running boltdb-shipper in single binary
* [2895](https://github.com/grafana/loki/pull/2895) **shokada**: Fix error 'Unexpected: ("$", "$") while parsing field definition'
* [2902](https://github.com/grafana/loki/pull/2902) **cyriltovena**: Fixes metric query issue with no grouping.
* [2901](https://github.com/grafana/loki/pull/2901) **cyriltovena**: Fixes a panic with the logql.NoopPipeline.
* [2913](https://github.com/grafana/loki/pull/2913) **cyriltovena**: Fixes logql.QueryType.
* [2917](https://github.com/grafana/loki/pull/2917) **cyriltovena**: Fixes race condition in tailer since logql v2.
* [2960](https://github.com/grafana/loki/pull/2960) **sandeepsukhani**: fix table deletion in table client for boltdb-shipper

#### Enhancements

A number of performance and resource improvements have been made as well!

* [2911](https://github.com/grafana/loki/pull/2911) **sandeepsukhani**: Boltdb shipper query readiness
* [2875](https://github.com/grafana/loki/pull/2875) **cyriltovena**: Labels computation LogQLv2
* [2927](https://github.com/grafana/loki/pull/2927) **cyriltovena**: Improve logql parser allocations.
* [2926](https://github.com/grafana/loki/pull/2926) **cyriltovena**: Cache label strings in ingester to improve memory usage.
* [2931](https://github.com/grafana/loki/pull/2931) **cyriltovena**: Only append tailed entries if needed.
* [2973](https://github.com/grafana/loki/pull/2973) **cyriltovena**: Avoid parsing labels when tailer is sending from a stream.
* [2959](https://github.com/grafana/loki/pull/2959) **cyriltovena**: Improve tailer matcher function.
* [2876](https://github.com/grafana/loki/pull/2876) **jkellerer**: LogQL: Add unwrap bytes() conversion function


#### Notable mentions

Thanks to @timbyr for adding an often requested feature, the ability to support environment variable expansion in config files!

* [2837](https://github.com/grafana/loki/pull/2837) **timbyr**: Configuration: Support environment expansion in configuration

Thanks to @huikang for adding a new docker-compose file for running Loki as microservices!

* [2740](https://github.com/grafana/loki/pull/2740) **huikang**: Deploy: add docker-compose cluster deployment file

### All Changes

#### Loki
* [2988](https://github.com/grafana/loki/pull/2988) **slim-bean**: Loki: handle faults when opening boltdb files
* [2984](https://github.com/grafana/loki/pull/2984) **owen-d**: adds the ability to read chunkFormatV3 while writing v2
* [2983](https://github.com/grafana/loki/pull/2983) **slim-bean**: Loki: recover from panic opening boltdb files
* [2975](https://github.com/grafana/loki/pull/2975) **cyriltovena**: Fixes vector grouping injection.
* [2972](https://github.com/grafana/loki/pull/2972) **cyriltovena**: Add ProcessString to Pipeline.
* [2962](https://github.com/grafana/loki/pull/2962) **cyriltovena**: Implement io.WriteTo by chunks.
* [2951](https://github.com/grafana/loki/pull/2951) **owen-d**: bumps rules-action ref to logqlv2+ version
* [2946](https://github.com/grafana/loki/pull/2946) **cyriltovena**: Fixes the Stringer of the byte label operator.
* [2945](https://github.com/grafana/loki/pull/2945) **cyriltovena**: Fixes iota unexpected behaviour with bytes for chunk encoding.
* [2941](https://github.com/grafana/loki/pull/2941) **jeschkies**: Test label filter for bytes.
* [2934](https://github.com/grafana/loki/pull/2934) **owen-d**: chunk schema v3
* [2930](https://github.com/grafana/loki/pull/2930) **cyriltovena**: Fixes all in one grpc registrations.
* [2929](https://github.com/grafana/loki/pull/2929) **cyriltovena**: Cleanup labels parsing.
* [2922](https://github.com/grafana/loki/pull/2922) **codewithcheese**: Distributor registers logproto.Pusher service to receive logs via GRPC
* [2918](https://github.com/grafana/loki/pull/2918) **owen-d**: Includes delete routes for ruler namespaces
* [2903](https://github.com/grafana/loki/pull/2903) **cyriltovena**: Limit series for metric queries.
* [2892](https://github.com/grafana/loki/pull/2892) **cyriltovena**: Improve the chunksize test.
* [2891](https://github.com/grafana/loki/pull/2891) **sandeepsukhani**: fix flaky load tables test for boltdb-shipper uploads table-manager
* [2836](https://github.com/grafana/loki/pull/2836) **andir**: tests: fix quoting issues in test output when building with Go 1.15
* [2831](https://github.com/grafana/loki/pull/2831) **sandeepsukhani**: fix flaky tests in boltdb-shipper
* [2822](https://github.com/grafana/loki/pull/2822) **cyriltovena**: LogQL: Improve template format
* [2794](https://github.com/grafana/loki/pull/2794) **sandeepsukhani**: Revendor cortex to latest master
* [2764](https://github.com/grafana/loki/pull/2764) **owen-d**: WAL/marshalable chunks
* [2751](https://github.com/grafana/loki/pull/2751) **jeschkies**: Logging: Log throughput and total bytes human readable.

#### Helm
* [2986](https://github.com/grafana/loki/pull/2986) **cyriltovena**: Move CI to helm3.
* [2967](https://github.com/grafana/loki/pull/2967) **czunker**: Remove `helm init`
* [2965](https://github.com/grafana/loki/pull/2965) **czunker**: [Helm Chart Loki] Add needed k8s objects for alerting config
* [2940](https://github.com/grafana/loki/pull/2940) **slim-bean**: Helm: Update logstash to new chart and newer version
* [2835](https://github.com/grafana/loki/pull/2835) **tracyde**: Iss2734
* [2789](https://github.com/grafana/loki/pull/2789) **bewiwi**: Allows service targetPort modificaion
* [2651](https://github.com/grafana/loki/pull/2651) **scottrigby**: helm chart: Fix broken logo

#### Jsonnet
* [2976](https://github.com/grafana/loki/pull/2976) **beorn7**: Improve promtail alerts to retain the namespace label
* [2961](https://github.com/grafana/loki/pull/2961) **sandeepsukhani**: add missing ingester query routes in loki reads and operational dashboard
* [2899](https://github.com/grafana/loki/pull/2899) **halcyondude**: gateway: fix regression in tanka jsonnet
* [2873](https://github.com/grafana/loki/pull/2873) **Duologic**: fix(loki-mixin): refer to super.annotations
* [2852](https://github.com/grafana/loki/pull/2852) **chancez**: production/ksonnet: Add config_hash annotation to gateway deployment based on gateway configmap
* [2820](https://github.com/grafana/loki/pull/2820) **owen-d**: fixes promtail libsonnet tag. closes #2818
* [2718](https://github.com/grafana/loki/pull/2718) **halcyondude**: parameterize PVC storage class (ingester, querier, compactor)


#### Docs
* [2969](https://github.com/grafana/loki/pull/2969) **simonswine**: Add community forum to README.md
* [2968](https://github.com/grafana/loki/pull/2968) **yuichi10**: logcli: Fix logcli logql document URL
* [2942](https://github.com/grafana/loki/pull/2942) **hedss**: Docs: Corrects Fluent Bit documentation link to build the plugin.
* [2933](https://github.com/grafana/loki/pull/2933) **oddlittlebird**: Update CODEOWNERS
* [2909](https://github.com/grafana/loki/pull/2909) **fredr**: Docs: Add max_cache_freshness_per_query to limit_config
* [2890](https://github.com/grafana/loki/pull/2890) **dfang**: Fix typo
* [2888](https://github.com/grafana/loki/pull/2888) **oddlittlebird**: Update CODEOWNERS
* [2879](https://github.com/grafana/loki/pull/2879) **zhanghjster**: documentation: add tail_proxy_url option to query_frontend_config section
* [2869](https://github.com/grafana/loki/pull/2869) **nehaev**: documentation: Add loki4j to the list of unofficial clients
* [2853](https://github.com/grafana/loki/pull/2853) **RangerCD**: Fix typos in promtail
* [2848](https://github.com/grafana/loki/pull/2848) **dminca**: documentation: fix broken link in Best Practices section
* [2833](https://github.com/grafana/loki/pull/2833) **siavashs**: Docs: -querier.split-queries-by-day deprecation
* [2819](https://github.com/grafana/loki/pull/2819) **owen-d**: updates docs with delete permissions notice
* [2817](https://github.com/grafana/loki/pull/2817) **scoof**: Documentation: Add S3 IAM policy to be able to run Compactor
* [2811](https://github.com/grafana/loki/pull/2811) **slim-bean**: Docs: improve the helm upgrade section
* [2810](https://github.com/grafana/loki/pull/2810) **hedss**: CHANGELOG: Update update document links to point to the right place.
* [2704](https://github.com/grafana/loki/pull/2704) **owen-d**: WAL design doc
* [2636](https://github.com/grafana/loki/pull/2636) **LTek-online**: promtail documentation: changing the headers of the configuration docu to reflect configuration code

#### Promtail
* [2957](https://github.com/grafana/loki/pull/2957) **slim-bean**: Promtail: Update debian image and use a newer libsystemd
* [2928](https://github.com/grafana/loki/pull/2928) **cyriltovena**: Skip journald bad message.
* [2914](https://github.com/grafana/loki/pull/2914) **chancez**: promtail: Add support for using syslog message timestamp
* [2910](https://github.com/grafana/loki/pull/2910) **rfratto**: Expose underlying promtail client


#### Logcli
* [2948](https://github.com/grafana/loki/pull/2948) **tomwilkie**: Add a few more instructions to logcli --help.

#### Build
* [2877](https://github.com/grafana/loki/pull/2877) **cyriltovena**: Update to go 1.15
* [2814](https://github.com/grafana/loki/pull/2814) **torkelo**: Stats: Adding metrics collector GitHub action

#### Fluentd
* [2825](https://github.com/grafana/loki/pull/2825) **cyriltovena**: Bump fluentd plugin
* [2434](https://github.com/grafana/loki/pull/2434) **andsens**: fluent-plugin: Improve escaping in key_value format


### Notes

This release was created from revision ae9c4b82ec4a5d21267da50d6a1a8170e0ef82ff (Which was PR 2960) and the following PR's were cherry-picked
* [2984](https://github.com/grafana/loki/pull/2984) **owen-d**: adds the ability to read chunkFormatV3 while writing v2
* [2974](https://github.com/grafana/loki/pull/2974) **hedss**: fluent-bit: Rename Fluent Bit plugin output name.

### Dependencies

* Go Version:     1.15.3
* Cortex Version: 85942c5703cf22b64cecfd291e7e7c42d1b8c30c

## 2.0.1 (2020/12/10)

2.0.1 is a special release, it only exists to add the v3 support to Loki's chunk format.

**There is no reason to upgrade from 2.0.0 to 2.0.1**

This chunk version is internal to Loki and not configurable, and in a future version v3 will become the default (Likely 2.2.0).

We are creating this to enable users to roll back from a future release which was writing v3 chunks, back as far as 2.0.0 and still be able to read chunks.

This is mostly a safety measure to help if someone upgrades from 2.0.0 and skips versions to a future version which is writing v3 chunks and they encounter an issue which they would like to roll back. They would be able to then roll back to 2.0.1 and still read v3 chunks.

It should be noted this does not help anyone upgrading from a version older than 2.0.0, that is you should at least upgrade to 2.0.0 before going to a newer version if you are on a version older than 2.0.0.

## 2.0.0 (2020/10/26)

2.0.0 is here!!

We are extremely excited about the new features in 2.0.0, unlocking a whole new world of observability of our logs.

Thanks again for the many incredible contributions and improvements from the wonderful Loki community, we are very excited for the future!

### Important Notes

**Please Note** There are several changes in this release which require your attention!

* Anyone using a docker image please go read the [upgrade guide](https://github.com/grafana/loki/blob/master/docs/sources/upgrading/_index.md#200)!! There is one important consideration around a potentially breaking schema change depending on your configuration.
* MAJOR changes have been made to the boltdb-shipper index, breaking changes are not expected but extra precautions are highly recommended, more details in the [upgrade guide](https://github.com/grafana/loki/blob/master/docs/sources/upgrading/_index.md#200).
* The long deprecated `entry_parser` config in Promtail has been removed, use [pipeline_stages](https://grafana.com/docs/loki/latest/clients/promtail/configuration/#pipeline_stages) instead.

Check the [upgrade guide](https://github.com/grafana/loki/blob/master/docs/sources/upgrading/_index.md#200) for detailed information on all these changes.

### 2.0!!!!

There are too many PR's to list individually for the major improvements which we thought justified a 2.0 but here is the high level:

* Significant enhancements to the [LogQL query language](https://grafana.com/docs/loki/latest/logql/)!
* [Parse](https://grafana.com/docs/loki/latest/logql/#parser-expression) your logs to extract labels at query time.
* [Filter](https://grafana.com/docs/loki/latest/logql/#label-filter-expression) on query time extracted labels.
* [Format](https://grafana.com/docs/loki/latest/logql/#line-format-expression) your log lines any way you please!
* [Graph](https://grafana.com/docs/loki/latest/logql/#unwrapped-range-aggregations) the contents of your log lines as metrics, including support for many more of your favorite PromQL functions.
* Generate prometheus [alerts directly from your logs](https://grafana.com/docs/loki/latest/alerting/)!
* Create alerts using the same prometheus alert rule syntax and let Loki send alerts directly to your Prometheus Alertmanager!
* [boltdb-shipper](https://grafana.com/docs/loki/latest/operations/storage/boltdb-shipper/) is now production ready!
* This is it! Now Loki only needs a single object store (S3,GCS,Filesystem...) to store all the data, no more Cassandra, DynamoDB or Bigtable!

We are extremely excited about these new features, expect some talks, webinars, and blogs where we explain all this new functionality in detail.

### Notable mention

This is a small change but very helpful!

* [2737](https://github.com/grafana/loki/pull/2737) **dlemel8**: cmd/loki: add "verify-config" flag

Thank you @dlemel8 for this PR! Now you can start Loki with `-verify-config` to make sure your config is valid and Loki will exit with a status code 0 if it is!

### All Changes

#### Loki
* [2804](https://github.com/grafana/loki/pull/2804) **slim-bean**: Loki: log any chunk fetch failure
* [2803](https://github.com/grafana/loki/pull/2803) **slim-bean**: Update local and docker default config files to use boltdb-shipper with a few other config changes
* [2796](https://github.com/grafana/loki/pull/2796) **cyriltovena**: Fixes a bug that would add __error__ label incorrectly.
* [2793](https://github.com/grafana/loki/pull/2793) **cyriltovena**: Improve the way we reverse iterator for backward queries.
* [2790](https://github.com/grafana/loki/pull/2790) **sandeepsukhani**: Boltdb shipper metrics changes
* [2788](https://github.com/grafana/loki/pull/2788) **sandeepsukhani**: add a metric in compactor to record timestamp of last successful run
* [2786](https://github.com/grafana/loki/pull/2786) **cyriltovena**: Logqlv2 pushes groups down to edge
* [2778](https://github.com/grafana/loki/pull/2778) **cyriltovena**: Logqv2 optimization
* [2774](https://github.com/grafana/loki/pull/2774) **cyriltovena**: Handle panic in the store goroutine.
* [2773](https://github.com/grafana/loki/pull/2773) **cyriltovena**: Fixes race conditions in the batch iterator.
* [2770](https://github.com/grafana/loki/pull/2770) **sandeepsukhani**: Boltdb shipper query performance improvements
* [2769](https://github.com/grafana/loki/pull/2769) **cyriltovena**: LogQL: Labels and Metrics Extraction
* [2768](https://github.com/grafana/loki/pull/2768) **cyriltovena**: Fixes all lint errors.
* [2761](https://github.com/grafana/loki/pull/2761) **owen-d**: Service discovery refactor
* [2755](https://github.com/grafana/loki/pull/2755) **owen-d**: Revendor Cortex
* [2752](https://github.com/grafana/loki/pull/2752) **kavirajk**: fix: Remove depricated `entry_parser` from scrapeconfig
* [2741](https://github.com/grafana/loki/pull/2741) **owen-d**: better tenant logging in ruler memstore
* [2737](https://github.com/grafana/loki/pull/2737) **dlemel8**: cmd/loki: add "verify-config" flag
* [2735](https://github.com/grafana/loki/pull/2735) **cyriltovena**: Fixes the frontend logs to include org_id.
* [2732](https://github.com/grafana/loki/pull/2732) **sandeepsukhani**: set timestamp in instant query done by canaries
* [2726](https://github.com/grafana/loki/pull/2726) **dvrkps**: hack: clean getStore
* [2711](https://github.com/grafana/loki/pull/2711) **owen-d**: removes r/w pools from block/chunk types
* [2709](https://github.com/grafana/loki/pull/2709) **cyriltovena**: Bypass sharding middleware when a query can't be sharded.
* [2671](https://github.com/grafana/loki/pull/2671) **alrs**: pkg/querier: fix dropped error
* [2665](https://github.com/grafana/loki/pull/2665) **cnbailian**: Loki: Querier APIs respond JSON Content-Type
* [2663](https://github.com/grafana/loki/pull/2663) **owen-d**: improves numeric literal stringer impl
* [2662](https://github.com/grafana/loki/pull/2662) **owen-d**: exposes rule group validation fn
* [2661](https://github.com/grafana/loki/pull/2661) **owen-d**: Enable local rules backend & disallow configdb.
* [2656](https://github.com/grafana/loki/pull/2656) **sandeepsukhani**: run multiple queries per table at once with boltdb-shipper
* [2655](https://github.com/grafana/loki/pull/2655) **sandeepsukhani**: fix store query bug when running loki in single binary mode with boltdb-shipper
* [2650](https://github.com/grafana/loki/pull/2650) **owen-d**: Adds prometheus ruler routes
* [2647](https://github.com/grafana/loki/pull/2647) **arl**: pkg/chunkenc: fix test using string(int) conversion
* [2645](https://github.com/grafana/loki/pull/2645) **arl**: Tests: fix issue 2356: distributor_test.go fails when the system has no interface name in [eth0, en0, lo0]
* [2642](https://github.com/grafana/loki/pull/2642) **sandeepsukhani**: fix an issue with building loki
* [2640](https://github.com/grafana/loki/pull/2640) **sandeepsukhani**: improvements for boltdb-shipper compactor
* [2637](https://github.com/grafana/loki/pull/2637) **owen-d**: Ruler docs + single binary inclusion
* [2627](https://github.com/grafana/loki/pull/2627) **sandeepsukhani**: revendor cortex to latest master
* [2620](https://github.com/grafana/loki/pull/2620) **alrs**: pkg/storage/stores/shipper/uploads: fix test error
* [2614](https://github.com/grafana/loki/pull/2614) **cyriltovena**: Improve lz4 compression
* [2613](https://github.com/grafana/loki/pull/2613) **sandeepsukhani**: fix a panic when trying to stop boltdb-shipper multiple times using sync.once
* [2610](https://github.com/grafana/loki/pull/2610) **slim-bean**: Loki: Fix query-frontend ready handler
* [2601](https://github.com/grafana/loki/pull/2601) **sandeepsukhani**: rpc for querying ingesters to get chunk ids from its store
* [2589](https://github.com/grafana/loki/pull/2589) **owen-d**: Ruler/loki rule validator
* [2582](https://github.com/grafana/loki/pull/2582) **yeya24**: Add _total suffix to ruler counter metrics
* [2580](https://github.com/grafana/loki/pull/2580) **owen-d**: strict rule unmarshaling
* [2578](https://github.com/grafana/loki/pull/2578) **owen-d**: exports grouploader
* [2576](https://github.com/grafana/loki/pull/2576) **owen-d**: Better rule loading
* [2574](https://github.com/grafana/loki/pull/2574) **sandeepsukhani**: fix closing of compressed file from boltdb-shipper compactor
* [2572](https://github.com/grafana/loki/pull/2572) **adityacs**: Validate max_query_length in Labels API
* [2564](https://github.com/grafana/loki/pull/2564) **owen-d**: Error on no schema configs
* [2559](https://github.com/grafana/loki/pull/2559) **sandeepsukhani**: fix dir setup based on which mode it is running
* [2558](https://github.com/grafana/loki/pull/2558) **sandeepsukhani**: cleanup boltdb files in queriers during startup/shutdown
* [2552](https://github.com/grafana/loki/pull/2552) **owen-d**: fixes batch metrics help text & corrects bucketing
* [2550](https://github.com/grafana/loki/pull/2550) **sandeepsukhani**: fix a flaky test in boltdb shipper
* [2548](https://github.com/grafana/loki/pull/2548) **sandeepsukhani**: add some metrics for monitoring compactor
* [2546](https://github.com/grafana/loki/pull/2546) **sandeepsukhani**: register boltdb shipper compactor cli flags
* [2543](https://github.com/grafana/loki/pull/2543) **sandeepsukhani**: revendor cortex to latest master
* [2534](https://github.com/grafana/loki/pull/2534) **owen-d**: Consistent chunk metrics
* [2530](https://github.com/grafana/loki/pull/2530) **sandeepsukhani**: minor fixes and improvements for boltdb shipper
* [2526](https://github.com/grafana/loki/pull/2526) **sandeepsukhani**: compactor for compacting boltdb files uploaded by shipper
* [2510](https://github.com/grafana/loki/pull/2510) **owen-d**: adds batch based metrics
* [2507](https://github.com/grafana/loki/pull/2507) **sandeepsukhani**: compress boltdb files to gzip while uploading from shipper
* [2458](https://github.com/grafana/loki/pull/2458) **owen-d**: Feature/ruler (take 2)
* [2487](https://github.com/grafana/loki/pull/2487) **sandeepsukhani**: upload boltdb files from shipper only when they are not expected to be modified or during shutdown

#### Docs
* [2797](https://github.com/grafana/loki/pull/2797) **cyriltovena**: Logqlv2 docs
* [2772](https://github.com/grafana/loki/pull/2772) **DesistDaydream**: reapir Retention Example Configuration
* [2762](https://github.com/grafana/loki/pull/2762) **PabloCastellano**: fix: typo in upgrade.md
* [2750](https://github.com/grafana/loki/pull/2750) **owen-d**: fixes path in prom rules api docs
* [2733](https://github.com/grafana/loki/pull/2733) **owen-d**: Removes wrong capitalizations
* [2728](https://github.com/grafana/loki/pull/2728) **vishesh92**: Docs: Update docs for redis
* [2725](https://github.com/grafana/loki/pull/2725) **dvrkps**: fix some misspells
* [2724](https://github.com/grafana/loki/pull/2724) **MadhavJivrajani**: DOCS: change format of unordered lists in technical docs
* [2716](https://github.com/grafana/loki/pull/2716) **huikang**: Doc: fixing parameter name in configuration
* [2705](https://github.com/grafana/loki/pull/2705) **owen-d**: shows cortextool lint command for loki in alerting docs
* [2702](https://github.com/grafana/loki/pull/2702) **huikang**: Doc: fix broken links in production/README.md
* [2699](https://github.com/grafana/loki/pull/2699) **sandangel**: docs: use repetitive numbering
* [2698](https://github.com/grafana/loki/pull/2698) **bemasher**: Doc: Vague link text.
* [2697](https://github.com/grafana/loki/pull/2697) **owen-d**: updates alerting docs with new cortex tool loki linting support
* [2692](https://github.com/grafana/loki/pull/2692) **philnichol**: Docs: Corrected incorrect instances of (setup|set up)
* [2691](https://github.com/grafana/loki/pull/2691) **UniqueTokens**: Update metrics.md
* [2689](https://github.com/grafana/loki/pull/2689) **pgassmann**: docker plugin documentation update
* [2686](https://github.com/grafana/loki/pull/2686) **demon**: docs: Fix link to code of conduct
* [2657](https://github.com/grafana/loki/pull/2657) **owen-d**: fixes ruler docs & includes ruler configs in cmd/configs + docker img
* [2622](https://github.com/grafana/loki/pull/2622) **sandeepsukhani**: add compactor details and other boltdb-shipper doc improvments
* [2621](https://github.com/grafana/loki/pull/2621) **cyriltovena**: Fixes links in aws tutorials.
* [2606](https://github.com/grafana/loki/pull/2606) **cyriltovena**: More template stage examples.
* [2605](https://github.com/grafana/loki/pull/2605) **Decad**: Update docs to use raw link
* [2600](https://github.com/grafana/loki/pull/2600) **slim-bean**: Docs: Fix broken links on generated site
* [2597](https://github.com/grafana/loki/pull/2597) **nek-00-ken**: Fixup: url to access promtail config sample
* [2595](https://github.com/grafana/loki/pull/2595) **sh0rez**: docs: fix broken links
* [2594](https://github.com/grafana/loki/pull/2594) **wardbekker**: Update README.md
* [2592](https://github.com/grafana/loki/pull/2592) **owen-d**: fixes some doc links
* [2591](https://github.com/grafana/loki/pull/2591) **woodsaj**: Docs: fix links in installation docs
* [2586](https://github.com/grafana/loki/pull/2586) **ms42Q**: Doc fixes: remove typos and long sentence
* [2579](https://github.com/grafana/loki/pull/2579) **oddlittlebird**: Update CODEOWNERS
* [2566](https://github.com/grafana/loki/pull/2566) **owen-d**: Website doc link fixes
* [2528](https://github.com/grafana/loki/pull/2528) **owen-d**: Update tanka.md with steps for using k8s-alpha lib
* [2512](https://github.com/grafana/loki/pull/2512) **palemtnrider**: Documentation: Fixes  install and getting-started links in the readme
* [2508](https://github.com/grafana/loki/pull/2508) **owen-d**: memberlist correct yaml path. closes #2499
* [2506](https://github.com/grafana/loki/pull/2506) **ferdikurniawan**: Docs: fix dead link
* [2505](https://github.com/grafana/loki/pull/2505) **sh0rez**: doc: close code block
* [2501](https://github.com/grafana/loki/pull/2501) **tivvit**: fix incorrect upgrade link
* [2500](https://github.com/grafana/loki/pull/2500) **oddlittlebird**: Docs: Update README.md

#### Helm
* [2746](https://github.com/grafana/loki/pull/2746) **marcosartori**: helm/fluentbit K8S-Logging.Exclude &  and Mem_Buf_Limit toggle
* [2742](https://github.com/grafana/loki/pull/2742) **steven-sheehy**: Fix linting errors and use of deprecated repositories
* [2659](https://github.com/grafana/loki/pull/2659) **rskrishnar**: [Promtail] enables configuring psp in helm chart
* [2554](https://github.com/grafana/loki/pull/2554) **alexandre-allard-scality**: production/helm: add support for PV selector in Loki statefulset

#### FluentD
* [2739](https://github.com/grafana/loki/pull/2739) **jgehrcke**: FluentD loki plugin: add support for bearer_token_file parameter

#### Fluent Bit
* [2568](https://github.com/grafana/loki/pull/2568) **zjj2wry**: fluent-bit plugin support TLS

#### Promtail
* [2723](https://github.com/grafana/loki/pull/2723) **carlpett**: Promtail: Add counter promtail_batch_retries_total
* [2717](https://github.com/grafana/loki/pull/2717) **slim-bean**: Promtail: Fix deadlock on tailer shutdown.
* [2710](https://github.com/grafana/loki/pull/2710) **slim-bean**: Promtail: (and also fluent-bit) change the max batch size to 1MB
* [2708](https://github.com/grafana/loki/pull/2708) **Falco20019**: Promtail: Fix timestamp parser for short year format
* [2658](https://github.com/grafana/loki/pull/2658) **slim-bean**: Promtail: do not mark the position if the file is removed
* [2618](https://github.com/grafana/loki/pull/2618) **slim-bean**: Promtail: Add a stream lagging metric
* [2615](https://github.com/grafana/loki/pull/2615) **aminjam**: Add fallback_formats for timestamp stage
* [2603](https://github.com/grafana/loki/pull/2603) **rfratto**: Expose UserAgent and fix User-Agent version source
* [2575](https://github.com/grafana/loki/pull/2575) **unguiculus**: Promtail: Fix docker-compose.yaml
* [2571](https://github.com/grafana/loki/pull/2571) **rsteneteg**: Promtail: adding pipeline stage for dropping labels
* [2570](https://github.com/grafana/loki/pull/2570) **slim-bean**: Promtail: Fix concurrent map iteration when using stdin
* [2565](https://github.com/grafana/loki/pull/2565) **carlpett**: Add a counter for empty syslog messages
* [2542](https://github.com/grafana/loki/pull/2542) **slim-bean**: Promtail: implement shutdown for the no-op server
* [2532](https://github.com/grafana/loki/pull/2532) **slim-bean**: Promtail: Restart the tailer if we fail to read and upate current position

#### Ksonnet
* [2719](https://github.com/grafana/loki/pull/2719) **halcyondude**: nit: fix formatting for ksonnet/loki
* [2677](https://github.com/grafana/loki/pull/2677) **sandeepsukhani**: fix jsonnet for memcached-writes when using boltdb-shipper
* [2617](https://github.com/grafana/loki/pull/2617) **periklis**: Add config options for loki dashboards
* [2612](https://github.com/grafana/loki/pull/2612) **fredr**: Dashboard: typo in Loki Operational dashboard
* [2599](https://github.com/grafana/loki/pull/2599) **sandeepsukhani**: fix closing bracket in dashboards from loki-mixin
* [2584](https://github.com/grafana/loki/pull/2584) **sandeepsukhani**: Read, Write and operational dashboard improvements
* [2560](https://github.com/grafana/loki/pull/2560) **owen-d**: Jsonnet/ruler
* [2547](https://github.com/grafana/loki/pull/2547) **sandeepsukhani**: jsonnet for running loki using boltdb-shipper
* [2525](https://github.com/grafana/loki/pull/2525) **Duologic**: fix(ksonnet): don't depend on specific k8s version
* [2521](https://github.com/grafana/loki/pull/2521) **charandas**: fix: broken links in Tanka documentation
* [2503](https://github.com/grafana/loki/pull/2503) **owen-d**: Ksonnet docs
* [2494](https://github.com/grafana/loki/pull/2494) **primeroz**: Jsonnet Promtail: Change function for mounting configmap in promtail daemonset

#### Logstash
* [2607](https://github.com/grafana/loki/pull/2607) **adityacs**: Logstash cpu usage fix

#### Build
* [2602](https://github.com/grafana/loki/pull/2602) **sandeepsukhani**: add support for building querytee
* [2561](https://github.com/grafana/loki/pull/2561) **tharun208**: Added logcli docker image
* [2549](https://github.com/grafana/loki/pull/2549) **simnv**: Ignore .exe files build for Windows
* [2527](https://github.com/grafana/loki/pull/2527) **owen-d**: Update docker-compose.yaml to use 1.6.0

#### Docker Logging Driver
* [2459](https://github.com/grafana/loki/pull/2459) **RaitoBezarius**: Docker logging driver: Add a keymod for the extra attributes from the Docker logging driver

### Dependencies

* Go Version:     1.14.2
* Cortex Version: 85942c5703cf22b64cecfd291e7e7c42d1b8c30c

## 1.6.1 (2020-08-24)

This is a small release and only contains two fixes for Promtail:

* [2542](https://github.com/grafana/loki/pull/2542) **slim-bean**: Promtail: implement shutdown for the no-op server
* [2532](https://github.com/grafana/loki/pull/2532) **slim-bean**: Promtail: Restart the tailer if we fail to read and upate current position

The first only applies if you are running Promtail with both `--stdin` and `--server.disabled=true` flags.

The second is a minor rework to how Promtail handles a very specific error when attempting to read the size of a file and failing to do so.

Upgrading Promtail from 1.6.0 to 1.6.1 is only necessary if you have logs full of `msg="error getting tail position and/or size"`,
the code changed in this release has been unchanged for a long time and we suspect very few people are seeing this issue.

No changes to any other components (Loki, Logcli, etc) are included in this release.

## 1.6.0 (2020-08-13)

It's the second thursday of the eighth month of the year which means it's time for another Loki Release!!

Before we highlight important features and changes, congratulations to [@adityacs](https://github.com/adityacs), who is the newest member of the Loki team!
Aditya has been regularly contributing to the Loki project for the past year, with each contribution better than the last.
Many of the items on the following list were thanks to his hard work. Thank you, Aditya, and welcome to the team!

I think we might have set a new record with 189 PR's in this release!

### Important Notes

**Please Note** There are several changes in this release which might require your attention!

* The NET_BIND_SERVICE capability was removed from the Loki process in the docker image, it's no longer possible to run Loki with the supplied image on a port less than 1024
* If you run microservices, there is an important rollout sequence to prevent query errors.
* Scrape configs have changed for Promtail in both Helm and Ksonnet affecting two labels: `instance` -> `pod` and `container_name` -> `container`.
* Almost all of the Loki Canary metrics were renamed.
* A few command line flags where changed (although they are likely not commonly used)
* If you use ksonnet and run on GCS and Bigtable you may see an error in your config as a default value was removed.
* If you are using boltdb-shipper, you will likekly need to add a new schema_config entry.

Check the [upgrade guide](https://github.com/grafana/loki/blob/master/docs/sources/operations/upgrade.md#160) for detailed information on all these changes.

### Notable Features and Fixes

#### Query language enhancements

* [2150](https://github.com/grafana/loki/pull/2150) introduces `bytes_rate`, which calculates the per second byte rate of a log stream, and `bytes_over_time`, which returns the byte size of a log stream.
* [2182](https://github.com/grafana/loki/pull/2182) introduces a long list of comparison operators, which will let you write queries like `count_over_time({foo="bar"}[1m]) > 10`. Check out the PR for a more detailed description.

#### Loki performance improvements

* [2216](https://github.com/grafana/loki/pull/2216), [2218](https://github.com/grafana/loki/pull/2218), and [2219](https://github.com/grafana/loki/pull/2219) all improve how memory is allocated and reused for queries.
* [2239](https://github.com/grafana/loki/pull/2239) is a huge improvement for certain cases in which a query covers a large number of streams that all overlap in time. Overlapping data is now internally cached while Loki works to sort all the streams into the proper time order.
* [2293](https://github.com/grafana/loki/pull/2293) was a big refactor to how Loki internally processes log queries vs. metric queries, creating separate code paths to further optimize metric queries. Metric query performance is now 2 to 10 times faster.

If you are using the query-frontend:

* [2441](https://github.com/grafana/loki/pull/2441) improves how label queries can be split and queried in parallel
* [2123](https://github.com/grafana/loki/pull/2123) allows queries to the `series` API to be split by time and parallelized; and last but most significant
* [1927](https://github.com/grafana/loki/pull/1927) allows for a much larger range of queries to be sharded and performed in parallel. Query sharding is a topic in itself, but as a rough summary, this type of sharding is not time dependent and leverages how data is already stored by Loki to be able to split queries up into 16 separate pieces to be queried at the same time.

#### Promtail

* [2296](https://github.com/grafana/loki/pull/2296) allows Promtail to expose the Loki Push API. With this, you can push from any client to Promtail as if it were Loki, and Promtail can then forward those logs to another Promtail or to Loki. There are some good use cases for this with the Loki Docker Logging Driver; if you want an easier way to configure pipelines or expose metrics collection, point your Docker drivers at a Promtail instance.
* [2282](https://github.com/grafana/loki/pull/2282) contains an example Amazon Lambda where you can use a fan-in approach and ingestion timestamping in Promtail to work around `out of order` issues with multiple Lambdas processing the same log stream. This is one way to get logs from a high-cardinality source without adding a high-cardinality label.
* [2060](https://github.com/grafana/loki/pull/2060) introduces the `Replace` stage, which lets you find and replace or remove text inside a log line. Combined with [2422](https://github.com/grafana/loki/pull/2422) and [2480](https://github.com/grafana/loki/pull/2480), you can now find and replace sensitive data in a log line like a password or email address and replace it with ****, or hash the value to prevent readability, while still being able to trace the value through your logs. Last on the list of pipeline additions,
* [2496](https://github.com/grafana/loki/pull/2496) adds a `Drop` pipeline stage, which lets you drop log lines based on several criteria options including regex matching content, line length, or the age of the log line. The last two are useful to prevent sending to Loki logs that you know would be rejected based on configured limits in the Loki server.

#### Logstash output plugin

* [1822](https://github.com/grafana/loki/pull/1822) added a Logstash output plugin for Loki. If you have an existing Logstash install, you can now use this plugin to send your logs to Loki to make it easier to try out, or use Loki alongside an existing logging installation.

#### Loki Canary

* [2344](https://github.com/grafana/loki/pull/2344) improved the canaries capabilities for checking for data integrity, including spot checking for logs over a longer time window and running metric queries to verify count_over_time accuracy.

#### Logcli

* [2470](https://github.com/grafana/loki/pull/2470) allows you to color code your log lines based on their stream labels for a nice visual indicator of streams.
* [2497](https://github.com/grafana/loki/pull/2497) expands on the series API query to Loki with the`--analyze-labels` flag, which can show you a detailed breakdown of your label key and value combinations. This is very useful for finding improper label usage in Loki or labels with high cardinality.
* [2482](https://github.com/grafana/loki/pull/2482), in which LogCLI will automatically batch requests to Loki to allow making queries with a `--limit=` far larger than the server side limit defined in Loki. LogCLI will dispatch the request in a series of queries configured by the `--batch=` parameter (which defaults to 1000) until the requested limit is reached!

#### Misc

* [2453](https://github.com/grafana/loki/pull/2453) improves the error messages when a query times out, as `Context Deadline Exceeded` wasn’t the most intuitive.
* [2336](https://github.com/grafana/loki/pull/2336) provides two new flags that will print the entire Loki config object at startup. Be warned there are a lot of config options, and many won’t apply to your setup (such as storage configs you aren’t using), but this can be a really useful tool when troubleshooting. Sticking with the theme of best for last,
* [2224](https://github.com/grafana/loki/pull/2224) and [2288](https://github.com/grafana/loki/pull/2288) improve support for running Loki with a shared Ring using memberlist while not requiring Consul or Etcd. We need to follow up soon with some better documentation or a blog post on this!


### Dependencies

* Go Version:     1.14.2
* Cortex Version: 7014ff11ed70d9d59ad29d0a95e73999c436c47c

### All Changes

#### Loki
* [2484](https://github.com/grafana/loki/pull/2484) **slim-bean**: Loki: fix batch iterator error when all chunks overlap and chunk time ranges are greater than query time range
* [2483](https://github.com/grafana/loki/pull/2483) **sandeepsukhani**: download boltdb files parallelly during reads
* [2472](https://github.com/grafana/loki/pull/2472) **owen-d**: series endpoint uses normal splits
* [2466](https://github.com/grafana/loki/pull/2466) **owen-d**: BatchIter edge cases
* [2463](https://github.com/grafana/loki/pull/2463) **sandeepsukhani**: revendor cortex to latest master
* [2457](https://github.com/grafana/loki/pull/2457) **adityacs**: Fix panic in cassandra storage while registering metrics
* [2453](https://github.com/grafana/loki/pull/2453) **slim-bean**: Loki: Improve error messages on query timeout or cancel
* [2450](https://github.com/grafana/loki/pull/2450) **adityacs**: Fixes panic in runtime_config
* [2449](https://github.com/grafana/loki/pull/2449) **jvrplmlmn**: Replace usage of sync/atomic with uber-go/atomic
* [2441](https://github.com/grafana/loki/pull/2441) **cyriltovena**: Split label names queries in the frontend.
* [2427](https://github.com/grafana/loki/pull/2427) **owen-d**: Revendor cortex
* [2392](https://github.com/grafana/loki/pull/2392) **owen-d**: avoid mutating config while parsing -config.file
* [2346](https://github.com/grafana/loki/pull/2346) **cyriltovena**: Fixes LogQL grouping
* [2336](https://github.com/grafana/loki/pull/2336) **slim-bean**: Loki: add -print-config-stderr flag to dump loki's runtime config to stderr
* [2330](https://github.com/grafana/loki/pull/2330) **slim-bean**: Loki: Use a new context to update the ring state after a failed chunk transfer
* [2328](https://github.com/grafana/loki/pull/2328) **slim-bean**: Loki: Transfer one chunk at a time per series during chunk transfers
* [2327](https://github.com/grafana/loki/pull/2327) **adityacs**: Fix data race in ingester
* [2323](https://github.com/grafana/loki/pull/2323) **cyriltovena**: Improve object key parsing for boltdb shipper.
* [2306](https://github.com/grafana/loki/pull/2306) **cyriltovena**: Fixes buffered iterator skipping very long lines.
* [2302](https://github.com/grafana/loki/pull/2302) **cyriltovena**: Improve entry deduplication.
* [2294](https://github.com/grafana/loki/pull/2294) **cyriltovena**: Remove NET_BIND_SERVICE capability requirement.
* [2293](https://github.com/grafana/loki/pull/2293) **cyriltovena**: Improve metric queries by computing samples at the edges.
* [2288](https://github.com/grafana/loki/pull/2288) **periklis**: Add support for memberlist dns-based discovery
* [2268](https://github.com/grafana/loki/pull/2268) **owen-d**: lock fix for flaky test
* [2266](https://github.com/grafana/loki/pull/2266) **cyriltovena**: Update to latest cortex.
* [2264](https://github.com/grafana/loki/pull/2264) **adityacs**: Fix ingester results for series query
* [2261](https://github.com/grafana/loki/pull/2261) **sandeepsukhani**: create smaller unique files from boltdb shipper and other code refactorings
* [2254](https://github.com/grafana/loki/pull/2254) **slim-bean**: Loki: Series API will return all series with no match or empty matcher
* [2252](https://github.com/grafana/loki/pull/2252) **owen-d**: avoids further time splitting in querysharding mware
* [2250](https://github.com/grafana/loki/pull/2250) **slim-bean**: Loki: Remove redundant log warning
* [2249](https://github.com/grafana/loki/pull/2249) **owen-d**: avoids recording stats in the sharded engine
* [2248](https://github.com/grafana/loki/pull/2248) **cyriltovena**: Add performance profile flags for logcli.
* [2239](https://github.com/grafana/loki/pull/2239) **cyriltovena**: Cache overlapping blocks
* [2224](https://github.com/grafana/loki/pull/2224) **periklis**: Replace memberlist service in favor of cortex provided service
* [2223](https://github.com/grafana/loki/pull/2223) **adityacs**: Add Error method for step evaluators
* [2219](https://github.com/grafana/loki/pull/2219) **cyriltovena**: Reuse slice for the range vector allocations.
* [2218](https://github.com/grafana/loki/pull/2218) **cyriltovena**: Reuse buffer for hash computation in the engine.
* [2216](https://github.com/grafana/loki/pull/2216) **cyriltovena**: Improve point allocations for each steps in the logql engine.
* [2211](https://github.com/grafana/loki/pull/2211) **sandeepsukhani**: query tee proxy with support for comparison of responses
* [2206](https://github.com/grafana/loki/pull/2206) **sandeepsukhani**: disable index dedupe when rf > 1 and current or upcoming index type is boltdb-shipper
* [2204](https://github.com/grafana/loki/pull/2204) **owen-d**: bumps cortex & fixes conflicts
* [2191](https://github.com/grafana/loki/pull/2191) **periklis**: Add flag to disable tracing activation
* [2189](https://github.com/grafana/loki/pull/2189) **owen-d**: Fix vector-scalar comparisons
* [2182](https://github.com/grafana/loki/pull/2182) **owen-d**: Logql comparison ops
* [2178](https://github.com/grafana/loki/pull/2178) **cyriltovena**: Fixes path prefix in the querier.
* [2166](https://github.com/grafana/loki/pull/2166) **sandeepsukhani**: enforce requirment for periodic config for index tables to be 24h when using boltdb shipper
* [2161](https://github.com/grafana/loki/pull/2161) **cyriltovena**: Fix error message for max tail connections.
* [2156](https://github.com/grafana/loki/pull/2156) **sandeepsukhani**: boltdb shipper download failure handling and some refactorings
* [2150](https://github.com/grafana/loki/pull/2150) **cyriltovena**: Bytes aggregations
* [2136](https://github.com/grafana/loki/pull/2136) **cyriltovena**: Fixes Iterator boundaries
* [2123](https://github.com/grafana/loki/pull/2123) **adityacs**: Fix Series API slowness
* [1927](https://github.com/grafana/loki/pull/1927) **owen-d**: Feature/querysharding ii
* [2032](https://github.com/grafana/loki/pull/2032) **tivvit**: Added support for tail to query frontend

#### Promtail
* [2496](https://github.com/grafana/loki/pull/2496) **slim-bean**: Promtail: Drop stage
* [2475](https://github.com/grafana/loki/pull/2475) **slim-bean**: Promtail: force the log level on any Loki Push API target servers to match Promtail's log level.
* [2474](https://github.com/grafana/loki/pull/2474) **slim-bean**: Promtail: use --client.external-labels for all clients
* [2471](https://github.com/grafana/loki/pull/2471) **owen-d**: Fix/promtail yaml config
* [2464](https://github.com/grafana/loki/pull/2464) **slim-bean**: Promtail: Bug: loki push api, clone labels before handling
* [2438](https://github.com/grafana/loki/pull/2438) **rfratto**: pkg/promtail: propagate a logger rather than using util.Logger globally
* [2432](https://github.com/grafana/loki/pull/2432) **pyr0hu**: Promtail: Allow empty replace values for replace stage
* [2422](https://github.com/grafana/loki/pull/2422) **wardbekker**: Template: Added a sha256 template function for obfuscating / anonymize PII data in e.g. the replace stage
* [2414](https://github.com/grafana/loki/pull/2414) **rfratto**: Add RegisterFlagsWithPrefix to config structs
* [2386](https://github.com/grafana/loki/pull/2386) **cyriltovena**: Add regex function to promtail template stage.
* [2345](https://github.com/grafana/loki/pull/2345) **adityacs**: Refactor Promtail target manager code
* [2301](https://github.com/grafana/loki/pull/2301) **flixr**: Promtail: support unix timestamps with fractional seconds
* [2296](https://github.com/grafana/loki/pull/2296) **slim-bean**: Promtail: Loki Push API
* [2282](https://github.com/grafana/loki/pull/2282) **owen-d**: Lambda-Promtail
* [2242](https://github.com/grafana/loki/pull/2242) **carlpett**: Set user agent on outgoing http requests
* [2196](https://github.com/grafana/loki/pull/2196) **cyriltovena**: Adds default -config.file for the promtail docker images.
* [2127](https://github.com/grafana/loki/pull/2127) **bastjan**: Update go-syslog to accept non-UTF8 encoding in syslog message
* [2111](https://github.com/grafana/loki/pull/2111) **adityacs**: Fix Promtail journal seeking known position
* [2105](https://github.com/grafana/loki/pull/2105) **fatpat**: promtail: Add Entry variable to template
* [1118](https://github.com/grafana/loki/pull/1118) **shuttie**: promtail: fix high CPU usage on large kubernetes clusters.
* [2060](https://github.com/grafana/loki/pull/2060) **adityacs**: Feature: Replace stage in pipeline
* [2087](https://github.com/grafana/loki/pull/2087) **adityacs**: Set JournalTarget Priority value to keyword

#### Logcli
* [2497](https://github.com/grafana/loki/pull/2497) **slim-bean**: logcli: adds --analyize-labels to logcli series command and changes how labels are provided to the command
* [2482](https://github.com/grafana/loki/pull/2482) **slim-bean**: Logcli: automatically batch requests
* [2470](https://github.com/grafana/loki/pull/2470) **adityacs**: colored labels output for logcli
* [2235](https://github.com/grafana/loki/pull/2235) **pstibrany**: logcli: Remove single newline from the raw line before printing.
* [2126](https://github.com/grafana/loki/pull/2126) **cyriltovena**: Validate local storage config for the logcli
* [2083](https://github.com/grafana/loki/pull/2083) **adityacs**: Support querying labels on time range in logcli

#### Docs
* [2473](https://github.com/grafana/loki/pull/2473) **owen-d**: fixes lambda-promtail relative doc link
* [2454](https://github.com/grafana/loki/pull/2454) **oddlittlebird**: Create CODEOWNERS
* [2439](https://github.com/grafana/loki/pull/2439) **till**: Docs: updated "Upgrading" for docker driver
* [2437](https://github.com/grafana/loki/pull/2437) **wardbekker**: DOCS: clarified globbing behaviour of __path__ of the doublestar library
* [2431](https://github.com/grafana/loki/pull/2431) **endu**: fix dead link
* [2425](https://github.com/grafana/loki/pull/2425) **RichiH**: Change conduct contact email address
* [2420](https://github.com/grafana/loki/pull/2420) **petuhovskiy**: Fix docker driver doc
* [2418](https://github.com/grafana/loki/pull/2418) **cyriltovena**: Add logstash to clients page with FrontMatter.
* [2402](https://github.com/grafana/loki/pull/2402) **cyriltovena**: More fixes for the website.
* [2400](https://github.com/grafana/loki/pull/2400) **tontongg**: Fix URL to LogQL documentation
* [2398](https://github.com/grafana/loki/pull/2398) **robbymilo**: Docs - update links, readme
* [2397](https://github.com/grafana/loki/pull/2397) **coderanger**: 📝 Note that entry_parser is deprecated.
* [2396](https://github.com/grafana/loki/pull/2396) **dnsmichi**: Docs: Fix Fluentd title (visible in menu)
* [2391](https://github.com/grafana/loki/pull/2391) **cyriltovena**: Update fluentd docs and fixes links for the website.
* [2390](https://github.com/grafana/loki/pull/2390) **cyriltovena**: Fluent bit docs
* [2389](https://github.com/grafana/loki/pull/2389) **cyriltovena**: Docker driver doc
* [2385](https://github.com/grafana/loki/pull/2385) **abowloflrf**: Update logo link in README.md
* [2378](https://github.com/grafana/loki/pull/2378) **robbymilo**: Sync docs to website
* [2360](https://github.com/grafana/loki/pull/2360) **owen-d**: Makes timestamp parsing docs clearer
* [2358](https://github.com/grafana/loki/pull/2358) **rille111**: Documentation: Add example for having separate pvc for loki, using helm
* [2357](https://github.com/grafana/loki/pull/2357) **owen-d**: Storage backend examples
* [2338](https://github.com/grafana/loki/pull/2338) **cyriltovena**: Add a complete tutorial on how to ship logs from AWS EKS.
* [2335](https://github.com/grafana/loki/pull/2335) **cyriltovena**: Improve documentation of the metric stage.
* [2331](https://github.com/grafana/loki/pull/2331) **cyriltovena**: Add a tutorial to forward AWS ECS logs to Loki.
* [2321](https://github.com/grafana/loki/pull/2321) **cyriltovena**: Tutorial to run Promtail on AWS EC2
* [2318](https://github.com/grafana/loki/pull/2318) **adityacs**: Configuration documentation improvements
* [2317](https://github.com/grafana/loki/pull/2317) **owen-d**: remove DynamoDB chunk store doc
* [2308](https://github.com/grafana/loki/pull/2308) **wardbekker**: Added a link to the replace parsing stage
* [2305](https://github.com/grafana/loki/pull/2305) **rafaelpissolatto**: Fix schema_config store value
* [2285](https://github.com/grafana/loki/pull/2285) **adityacs**: Fix local.md doc
* [2284](https://github.com/grafana/loki/pull/2284) **owen-d**: Update local.md
* [2279](https://github.com/grafana/loki/pull/2279) **Fra-nk**: Documentation: Refine LogQL documentation
* [2273](https://github.com/grafana/loki/pull/2273) **RichiH**: Fix typo
* [2247](https://github.com/grafana/loki/pull/2247) **carlpett**: docs: Fix missing quotes
* [2233](https://github.com/grafana/loki/pull/2233) **vyzigold**: docs: Add readmes to individual helm charts
* [2220](https://github.com/grafana/loki/pull/2220) **oddlittlebird**: Docs: Local install edits
* [2217](https://github.com/grafana/loki/pull/2217) **fredr**: docs: BoltDB typo
* [2215](https://github.com/grafana/loki/pull/2215) **fredr**: docs: Correct loki address for docker-compose
* [2172](https://github.com/grafana/loki/pull/2172) **cyriltovena**: Update old link for pipeline stages.
* [2163](https://github.com/grafana/loki/pull/2163) **slim-bean**: docs: fix an error in the example log line and byte counter metrics
* [2160](https://github.com/grafana/loki/pull/2160) **slim-bean**: Fix some errors in the upgrade guide to 1.5.0 and add some missing notes discovered by users.
* [2152](https://github.com/grafana/loki/pull/2152) **eamonryan**: Fix typo in promtail ClusterRole
* [2139](https://github.com/grafana/loki/pull/2139) **adityacs**: Fix configuration docs
* [2137](https://github.com/grafana/loki/pull/2137) **RichiH**: Propose new governance
* [2136](https://github.com/grafana/loki/pull/2136) **cyriltovena**: Fixes Iterator boundaries
* [2125](https://github.com/grafana/loki/pull/2125) **theMercedes**: Update logql.md
* [2112](https://github.com/grafana/loki/pull/2112) **nileshcs**: Documentation: Outdated fluentd image name, UID details, link update
* [2092](https://github.com/grafana/loki/pull/2092) **i-takizawa**: docs: make <placeholders> visible

#### Build
* [2467](https://github.com/grafana/loki/pull/2467) **slim-bean**: Update Loki build image

#### Ksonnet
* [2460](https://github.com/grafana/loki/pull/2460) **Duologic**: refactor: use $.core.v1.envVar
* [2452](https://github.com/grafana/loki/pull/2452) **slim-bean**: ksonnet: Reduce querier parallelism to a more sane default value and remove the default setting for storage_backend
* [2377](https://github.com/grafana/loki/pull/2377) **Duologic**: refactor: moved jaeger-agent-mixin
* [2373](https://github.com/grafana/loki/pull/2373) **slim-bean**: Ksonnet: Add a Pod Disruption Budget to Loki Ingesters
* [2185](https://github.com/grafana/loki/pull/2185) **cyriltovena**: Refactor mixin routes and add series API.
* [2162](https://github.com/grafana/loki/pull/2162) **slim-bean**: ksonnet: Fix up datasources and variables in Loki Operational
* [2091](https://github.com/grafana/loki/pull/2091) **beorn7**: Keep scrape config in line with the new Prometheus scrape config

#### Docker logging driver
* [2435](https://github.com/grafana/loki/pull/2435) **cyriltovena**: Add more precisions on the docker driver installed on the daemon.
* [2343](https://github.com/grafana/loki/pull/2343) **jdfalk**: loki-docker-driver: Change "ignoring empty line" to debug logging
* [2295](https://github.com/grafana/loki/pull/2295) **cyriltovena**: Remove mount in the docker driver.
* [2199](https://github.com/grafana/loki/pull/2199) **cyriltovena**: Docker driver relabeling
* [2116](https://github.com/grafana/loki/pull/2116) **cyriltovena**: Allows to change the log driver mode and buffer size.

#### Logstash output plugin
* [2415](https://github.com/grafana/loki/pull/2415) **cyriltovena**: Set service values via --set for logstash.
* [2410](https://github.com/grafana/loki/pull/2410) **adityacs**: logstash code refactor and doc improvements
* [1822](https://github.com/grafana/loki/pull/1822) **adityacs**: Loki Logstash Plugin

#### Loki canary
* [2413](https://github.com/grafana/loki/pull/2413) **slim-bean**: Loki-Canary: Backoff retries on query failures, add histograms for query performance.
* [2369](https://github.com/grafana/loki/pull/2369) **slim-bean**: Loki Canary: One more round of improvements to query for missing websocket entries up to max-wait
* [2350](https://github.com/grafana/loki/pull/2350) **slim-bean**: Canary tweaks
* [2344](https://github.com/grafana/loki/pull/2344) **slim-bean**: Loki-Canary: Add query spot checking and metric count checking
* [2259](https://github.com/grafana/loki/pull/2259) **ombre8**: Canary: make stream configurable

#### Fluentd
* [2407](https://github.com/grafana/loki/pull/2407) **cyriltovena**: bump fluentd version to release a new gem.
* [2399](https://github.com/grafana/loki/pull/2399) **tarokkk**: fluentd: Make fluentd version requirements permissive
* [2179](https://github.com/grafana/loki/pull/2179) **takanabe**: Improve fluentd plugin development experience
* [2171](https://github.com/grafana/loki/pull/2171) **takanabe**: Add server TLS certificate verification

#### Fluent Bit
* [2375](https://github.com/grafana/loki/pull/2375) **cyriltovena**: Fixes the fluentbit batchwait  backward compatiblity.
* [2367](https://github.com/grafana/loki/pull/2367) **dojci**: fluent-bit: Add more loki client configuration options
* [2365](https://github.com/grafana/loki/pull/2365) **dojci**: fluent-bit: Fix fluent-bit exit callback when buffering is enabled
* [2290](https://github.com/grafana/loki/pull/2290) **cyriltovena**: Fixes the lint issue merged to master.
* [2286](https://github.com/grafana/loki/pull/2286) **adityacs**: Fix fluent-bit newline and tab characters
* [2142](https://github.com/grafana/loki/pull/2142) **dojci**: Add FIFO queue persistent buffering for fluent bit output plugin
* [2089](https://github.com/grafana/loki/pull/2089) **FrederikNS**: Allow configuring more options for output configuration

#### Helm
* [2406](https://github.com/grafana/loki/pull/2406) **steven-sheehy**: Helm: Fix regression in chart name
* [2379](https://github.com/grafana/loki/pull/2379) **StevenReitsma**: production/helm: Add emptyDir volume type to promtail PSP
* [2366](https://github.com/grafana/loki/pull/2366) **StevenReitsma**: production/helm: Add projected and downwardAPI volume types to PodSecurityPolicy (#2355)
* [2258](https://github.com/grafana/loki/pull/2258) **Synehan**: helm: add annotations to service monitor
* [2241](https://github.com/grafana/loki/pull/2241) **chauffer**: Kubernetes manifests: Remove namespace from cluster-wide resources
* [2238](https://github.com/grafana/loki/pull/2238) **vhrosales**: helm: Add loadBalancerIP option to loki chart
* [2205](https://github.com/grafana/loki/pull/2205) **joschi36**: BUG: add missing namespace in ingress object
* [2197](https://github.com/grafana/loki/pull/2197) **cyriltovena**: Render loki datasources even if Grafana is disabled.
* [2141](https://github.com/grafana/loki/pull/2141) **cyriltovena**: Adds the ability to have a pull secrets for Promtail.
* [2099](https://github.com/grafana/loki/pull/2099) **allout58**: helm/loki-stack: Support Prometheus on a sub-path in Grafana config
* [2086](https://github.com/grafana/loki/pull/2086) **osela**: helm/loki-stack: render loki datasource only if grafana is enabled
* [2091](https://github.com/grafana/loki/pull/2091) **beorn7**: Keep scrape config in line with the new Prometheus scrape config

#### Build
* [2371](https://github.com/grafana/loki/pull/2371) **cyriltovena**: Fixes helm publish that needs now to add repo.
* [2341](https://github.com/grafana/loki/pull/2341) **slim-bean**: Build: Fix CI helm test
* [2309](https://github.com/grafana/loki/pull/2309) **cyriltovena**: Test again arm32 on internal ci.
* [2307](https://github.com/grafana/loki/pull/2307) **cyriltovena**: Removes arm32 for now as we're migrating the CI.
* [2287](https://github.com/grafana/loki/pull/2287) **wardbekker**: Change the Grafana image to latest
* [2212](https://github.com/grafana/loki/pull/2212) **roidelapluie**: Remove unhelpful/problematic term in circleci.yml


## 1.5.0 (2020-05-20)

It's been a busy month and a half since 1.4.0 was released, and a lot of new improvements have been added to Loki since!

Be prepared for some configuration changes that may cause some bumps when upgrading,
we apologize for this but are always striving to reach the right compromise of code simplicity and user/operating experience.

In this case we opted to keep a simplified configuration inline with Cortex rather than a more complicated and error prone internal config mapping or difficult to implement support for multiple config names for the same feature.

This does result in breaking config changes for some configurations, however, these will fail fast and with the [list of diffs](https://cortexmetrics.io/docs/changelog/#config-file-breaking-changes) from the Cortex project should be quick to fix.

### Important Notes

**Be prepared for breaking config changes.**  Loki 1.5.0 vendors cortex [v1.0.1-0.20200430170006-3462eb63f324](https://github.com/cortexproject/cortex/commit/3462eb63f324c649bbaa122933bc591b710f4e48),
there were substantial breaking config changes in Cortex 1.0 which standardized config options, and fixed typos.

**The Loki docker image user has changed to no longer be root**

Check the [upgrade guide](https://github.com/grafana/loki/blob/master/docs/sources/operations/upgrade.md#150) for more detailed information on these changes.

### Notable Features and Fixes

There are quite a few we want to mention listed in order they were merged (mostly)

* [1837](https://github.com/grafana/loki/pull/1837) **sandeepsukhani**: flush boltdb to object store

This is perhaps the most exciting feature of 1.5.0, the first steps in removing a dependency on a separate index store!  This feature is still very new and experimental, however, we want this to be the future for Loki.  Only requiring just an object store.

If you want to test this new feature, and help us find any bugs, check out the [docs](docs/operations/storage/boltdb-shipper.md) to learn more and get started.

* [2073](https://github.com/grafana/loki/pull/2073) **slim-bean**: Loki: Allow configuring query_store_max_look_back_period when running a filesystem store and boltdb-shipper

This is even more experimental than the previous feature mentioned however also pretty exciting for Loki users who use the filesystem storage. We can leverage changes made in [1837](https://github.com/grafana/loki/pull/1837) to now allow Loki to run in a clustered mode with individual filesystem stores!

Please check out the last section in the [filesystem docs](docs/operations/storage/filesystem.md) for more details on how this works and how to use it!

* [2095](https://github.com/grafana/loki/pull/2095) **cyriltovena**: Adds backtick for the quoted string token lexer.

This will come as a big win to anyone who is writing complicated reqular expressions in either their Label matchers or Filter Expressions.  Starting now you can use the backtick to encapsulate your regex **and not have to do any escaping of special characters!!**

Examples:

```
{name="cassandra"} |~ `error=\w+`
{name!~`mysql-\d+`}
```

* [2055](https://github.com/grafana/loki/pull/2055) **aknuds1**: Chore: Fix spelling of per second in code

This is technically a breaking change for anyone who wrote code to processes the new statistics output in the query result added in 1.4.0, we apologize to anyone in this situation but if we don't fix this kind of error now it will be there forever.
And at the same time we didn't feel it was appropriate to make any major api revision changes for such a new feature and simple change.  We are always trying to use our best judgement in cases like this.

* [2031](https://github.com/grafana/loki/pull/2031) **cyriltovena**: Improve protobuf serialization

Thanks @cyriltovena for another big performance improvement in Loki, this time around protbuf's!

* [2021](https://github.com/grafana/loki/pull/2021) **slim-bean**: Loki: refactor validation and improve error messages
* [2012](https://github.com/grafana/loki/pull/2012) **slim-bean**: Loki: Improve logging and add metrics to streams dropped by stream limit

These two changes standardize the metrics used to report when a tenant hits a limit, now all discarded samples should be reported under `loki_discarded_samples_total` and you no longer need to also reference `cortex_discarded_samples_total`.
Additionally error messages were improved to help clients take better action when hitting limits.

* [1970](https://github.com/grafana/loki/pull/1970) **cyriltovena**: Allow to aggregate binary operations.

Another nice improvement to the query language which allows queries like this to work now:

```
sum by (job) (count_over_time({namespace="tns"}[5m] |= "level=error") / count_over_time({namespace="tns"}[5m]))
```

* [1713](https://github.com/grafana/loki/pull/1713) **adityacs**: Log error message for invalid checksum

In the event something went wrong with a stored chunk, rather than fail the query we ignore the chunk and return the rest.

* [2066](https://github.com/grafana/loki/pull/2066) **slim-bean**: Promtail: metrics stage can also count line bytes

This is a nice extension to a previous feature which let you add a metric to count log lines per stream, you can now count log bytes per stream.

Check out [this example](docs/clients/promtail/configuration.md#counter) to configure this in your promtail pipelines.

* [1935](https://github.com/grafana/loki/pull/1935) **cyriltovena**: Support stdin target via flag instead of automatic detection.

Third times a charm!  With 1.4.0 we allowed sending logs directly to promtail via stdin, with 1.4.1 we released a patch for this feature which wasn't detecting stdin correctly on some operating systems.
Unfortunately after a few more bug reports it seems this change caused some more undesired side effects so we decided to not try to autodetect stdin at all, instead now you must pass the `--stdin` flag if you want Promtail to listen for logs on stdin.

* [2076](https://github.com/grafana/loki/pull/2076) **cyriltovena**: Allows to pass inlined pipeline stages to the docker driver.
* [1906](https://github.com/grafana/loki/pull/1906) **cyriltovena**: Add no-file and keep-file log option for docker driver.

The docker logging driver received a couple very nice updates, it's always been challenging to configure pipeline stages for the docker driver, with the first PR there are now a few easier ways to do this!
In the second PR we added config options to control keeping any log files on the host when using the docker logging driver, allowing you to run with no disk access if you would like, as well as allowing you to control keeping log files available after container restarts.

* [1864](https://github.com/grafana/loki/pull/1864) **cyriltovena**: Sign helm package with GPG.

We now GPG sign helm packages!

### All Changes

#### Loki

* [2097](https://github.com/grafana/loki/pull/2097) **owen-d**: simplifies/updates some of our configuration examples
* [2095](https://github.com/grafana/loki/pull/2095) **cyriltovena**: Adds backtick for the quoted string token lexer.
* [2093](https://github.com/grafana/loki/pull/2093) **cyriltovena**: Fixes unit in stats request log.
* [2088](https://github.com/grafana/loki/pull/2088) **slim-bean**: Loki: allow no encoding/compression on chunks
* [2078](https://github.com/grafana/loki/pull/2078) **owen-d**: removes yolostring
* [2073](https://github.com/grafana/loki/pull/2073) **slim-bean**: Loki: Allow configuring query_store_max_look_back_period when running a filesystem store and boltdb-shipper
* [2064](https://github.com/grafana/loki/pull/2064) **cyriltovena**: Reverse entry iterator pool
* [2059](https://github.com/grafana/loki/pull/2059) **cyriltovena**: Recover from panic in http and grpc handlers.
* [2058](https://github.com/grafana/loki/pull/2058) **cyriltovena**: Fix a bug in range vector skipping data.
* [2055](https://github.com/grafana/loki/pull/2055) **aknuds1**: Chore: Fix spelling of per second in code
* [2046](https://github.com/grafana/loki/pull/2046) **gouthamve**: Fix bug in logql parsing that leads to crash.
* [2050](https://github.com/grafana/loki/pull/2050) **aknuds1**: Chore: Correct typo "per seconds"
* [2034](https://github.com/grafana/loki/pull/2034) **sandeepsukhani**: some metrics for measuring performance and failures in boltdb shipper
* [2031](https://github.com/grafana/loki/pull/2031) **cyriltovena**: Improve protobuf serialization
* [2030](https://github.com/grafana/loki/pull/2030) **adityacs**: Update loki to cortex master
* [2023](https://github.com/grafana/loki/pull/2023) **cyriltovena**: Support post requests in the frontend queryrange handler.
* [2021](https://github.com/grafana/loki/pull/2021) **slim-bean**: Loki: refactor validation and improve error messages
* [2019](https://github.com/grafana/loki/pull/2019) **slim-bean**: make `loki_ingester_memory_streams` Gauge per tenant.
* [2012](https://github.com/grafana/loki/pull/2012) **slim-bean**: Loki: Improve logging and add metrics to streams dropped by stream limit
* [2010](https://github.com/grafana/loki/pull/2010) **cyriltovena**: Update lz4 library to latest to ensure deterministic output.
* [2001](https://github.com/grafana/loki/pull/2001) **sandeepsukhani**: table client for boltdb shipper to enforce retention
* [1995](https://github.com/grafana/loki/pull/1995) **sandeepsukhani**: make boltdb shipper singleton and some other minor refactoring
* [1987](https://github.com/grafana/loki/pull/1987) **slim-bean**: Loki: Add a missing method to facade which is called by the metrics storage client in cortex
* [1982](https://github.com/grafana/loki/pull/1982) **cyriltovena**: Update cortex to latest.
* [1977](https://github.com/grafana/loki/pull/1977) **cyriltovena**: Ensure trace propagation in our logs.
* [1976](https://github.com/grafana/loki/pull/1976) **slim-bean**: incorporate some better defaults into table-manager configs
* [1975](https://github.com/grafana/loki/pull/1975) **slim-bean**: Update cortex vendoring to latest master
* [1970](https://github.com/grafana/loki/pull/1970) **cyriltovena**: Allow to aggregate binary operations.
* [1965](https://github.com/grafana/loki/pull/1965) **slim-bean**: Loki: Adds an `interval` paramater to query_range queries allowing a sampling of events to be returned based on the provided interval
* [1964](https://github.com/grafana/loki/pull/1964) **owen-d**: chunk bounds metric now records 8h range in 1h increments
* [1963](https://github.com/grafana/loki/pull/1963) **cyriltovena**: Improve the local config to work locally and inside docker.
* [1961](https://github.com/grafana/loki/pull/1961) **jpmcb**: [Bug] Workaround for broken etcd gomod import
* [1958](https://github.com/grafana/loki/pull/1958) **owen-d**: chunk lifespan histogram
* [1956](https://github.com/grafana/loki/pull/1956) **sandeepsukhani**: update cortex to latest master
* [1953](https://github.com/grafana/loki/pull/1953) **jpmcb**: Go mod: explicit golang.org/x/net replace
* [1950](https://github.com/grafana/loki/pull/1950) **cyriltovena**: Fixes case handling in regex simplification.
* [1949](https://github.com/grafana/loki/pull/1949) **SerialVelocity**: [Loki]: Cleanup dockerfile
* [1946](https://github.com/grafana/loki/pull/1946) **slim-bean**: Loki Update the cut block size counter when creating a memchunk from byte slice
* [1939](https://github.com/grafana/loki/pull/1939) **owen-d**: adds config validation, similar to cortex
* [1916](https://github.com/grafana/loki/pull/1916) **cyriltovena**: Add cap_net_bind_service linux capabilities to Loki.
* [1914](https://github.com/grafana/loki/pull/1914) **owen-d**: only fetches one chunk per series in /series
* [1875](https://github.com/grafana/loki/pull/1875) **owen-d**: support `match[]` encoding
* [1869](https://github.com/grafana/loki/pull/1869) **pstibrany**: Update Cortex to latest master
* [1846](https://github.com/grafana/loki/pull/1846) **owen-d**: Sharding optimizations I: AST mapping
* [1838](https://github.com/grafana/loki/pull/1838) **cyriltovena**: Move default port for Loki to 3100 everywhere.
* [1837](https://github.com/grafana/loki/pull/1837) **sandeepsukhani**: flush boltdb to object store
* [1834](https://github.com/grafana/loki/pull/1834) **Mario-Hofstaetter**: Loki/Change local storage directory to /loki/ and fix permissions (#1833)
* [1819](https://github.com/grafana/loki/pull/1819) **cyriltovena**: Adds a counter for total flushed chunks per reason.
* [1816](https://github.com/grafana/loki/pull/1816) **sdojjy**: loki can not be started with loki-local-config.yaml
* [1810](https://github.com/grafana/loki/pull/1810) **cyriltovena**: Optimize empty filter queries.
* [1809](https://github.com/grafana/loki/pull/1809) **cyriltovena**: Test stats memchunk
* [1804](https://github.com/grafana/loki/pull/1804) **pstibrany**: Convert Loki modules to services
* [1799](https://github.com/grafana/loki/pull/1799) **pstibrany**: loki: update Cortex to master
* [1798](https://github.com/grafana/loki/pull/1798) **adityacs**: Support configurable maximum of the limits parameter
* [1713](https://github.com/grafana/loki/pull/1713) **adityacs**: Log error message for invalid checksum
* [1706](https://github.com/grafana/loki/pull/1706) **cyriltovena**: Non-root user docker image for Loki.

#### Logcli
* [2027](https://github.com/grafana/loki/pull/2027) **pstibrany**: logcli: Query needs to be stored into url.RawQuery, and not url.Path
* [2000](https://github.com/grafana/loki/pull/2000) **cyriltovena**: Improve URL building in the logcli to strip trailing /.
* [1922](https://github.com/grafana/loki/pull/1922) **bavarianbidi**: logcli: org-id/tls-skip-verify set via env var
* [1861](https://github.com/grafana/loki/pull/1861) **yeya24**: Support series API in logcli
* [1850](https://github.com/grafana/loki/pull/1850) **chrischdi**: BugFix: Fix logcli client to use OrgID in LiveTail
* [1814](https://github.com/grafana/loki/pull/1814) **cyriltovena**: Logcli remote storage.
* [1712](https://github.com/grafana/loki/pull/1712) **rfratto**: clarify logcli commands and output

#### Promtail
* [2069](https://github.com/grafana/loki/pull/2069) **slim-bean**: Promtail: log at debug level when nothing matches the specified path for a file target
* [2066](https://github.com/grafana/loki/pull/2066) **slim-bean**: Promtail: metrics stage can also count line bytes
* [2049](https://github.com/grafana/loki/pull/2049) **adityacs**: Fix promtail client default values
* [2075](https://github.com/grafana/loki/pull/2075) **cyriltovena**: Fixes a panic in dry-run when using external labels.
* [2026](https://github.com/grafana/loki/pull/2026) **adityacs**: Targets not required in promtail config
* [2004](https://github.com/grafana/loki/pull/2004) **cyriltovena**: Adds config to disable HTTP and GRPC server in Promtail.
* [1935](https://github.com/grafana/loki/pull/1935) **cyriltovena**: Support stdin target via flag instead of automatic detection.
* [1920](https://github.com/grafana/loki/pull/1920) **alexanderGalushka**: feat: tms readiness check bypass implementation
* [1894](https://github.com/grafana/loki/pull/1894) **cyriltovena**: Fixes possible panic in json pipeline stage.
* [1865](https://github.com/grafana/loki/pull/1865) **adityacs**: Fix flaky promtail test
* [1815](https://github.com/grafana/loki/pull/1815) **adityacs**: Log error message when source does not exist in extracted values
* [1627](https://github.com/grafana/loki/pull/1627) **rfratto**: Proposal: Promtail Push API

#### Docker Driver
* [2076](https://github.com/grafana/loki/pull/2076) **cyriltovena**: Allows to pass inlined pipeline stages to the docker driver.
* [2054](https://github.com/grafana/loki/pull/2054) **bkmit**: Docker driver: Allow to provision external pipeline files to plugin
* [1906](https://github.com/grafana/loki/pull/1906) **cyriltovena**: Add no-file and keep-file log option for docker driver.
* [1903](https://github.com/grafana/loki/pull/1903) **cyriltovena**: Log docker driver config map.

#### Fluentd
* [2074](https://github.com/grafana/loki/pull/2074) **osela**: fluentd plugin: support placeholders in tenant field
* [2006](https://github.com/grafana/loki/pull/2006) **Skeen**: fluent-plugin-loki: Restructuring and CI
* [1909](https://github.com/grafana/loki/pull/1909) **jgehrcke**: fluentd loki plugin README: add note about labels
* [1853](https://github.com/grafana/loki/pull/1853) **wardbekker**: bump gem version
* [1811](https://github.com/grafana/loki/pull/1811) **JamesJJ**: Error handling: Show data stream at "debug" level, not "warn"

#### Fluent Bit
* [2040](https://github.com/grafana/loki/pull/2040) **avii-ridge**: Add extraOutputs variable to support multiple outputs for fluent-bit
* [1915](https://github.com/grafana/loki/pull/1915) **DirtyCajunRice**: Fix fluent-bit metrics
* [1890](https://github.com/grafana/loki/pull/1890) **dottedmag**: fluentbit: JSON encoding: avoid base64 encoding of []byte inside other slices
* [1791](https://github.com/grafana/loki/pull/1791) **cyriltovena**: Improve fluentbit logfmt.

#### Ksonnet
* [1980](https://github.com/grafana/loki/pull/1980) **cyriltovena**: Log slow query from the frontend by default in ksonnet.

##### Mixins
* [2080](https://github.com/grafana/loki/pull/2080) **beorn7**: mixin: Accept suffixes to pod name in instance labels
* [2044](https://github.com/grafana/loki/pull/2044) **slim-bean**: Dashboards: fixes the cpu usage graphs
* [2043](https://github.com/grafana/loki/pull/2043) **joe-elliott**: Swapped to container restarts over terminated reasons
* [2041](https://github.com/grafana/loki/pull/2041) **slim-bean**: Dashboard: Loki Operational improvements
* [1934](https://github.com/grafana/loki/pull/1934) **tomwilkie**: Put loki-mixin and promtail-mixin dashboards in a folder.
* [1913](https://github.com/grafana/loki/pull/1913) **tomwilkie**: s/dashboards/grafanaDashboards.

#### Helm
* [2038](https://github.com/grafana/loki/pull/2038) **oke-py**: Docs: update Loki Helm Chart document to support Helm 3
* [2015](https://github.com/grafana/loki/pull/2015) **etashsingh**: Change image tag from 1.4.1 to 1.4.0 in Helm chart
* [1981](https://github.com/grafana/loki/pull/1981) **sshah90**: added extraCommandlineArgs in values file
* [1967](https://github.com/grafana/loki/pull/1967) **rdxmb**: helm chart: add missing line feed
* [1898](https://github.com/grafana/loki/pull/1898) **stefanandres**: [helm loki/promtail] make UpdateStrategy configurable
* [1871](https://github.com/grafana/loki/pull/1871) **stefanandres**: [helm loki/promtail] Add systemd-journald example with extraMount, extraVolumeMount
* [1864](https://github.com/grafana/loki/pull/1864) **cyriltovena**: Sign helm package with GPG.
* [1825](https://github.com/grafana/loki/pull/1825) **polar3130**: Helm/loki-stack: refresh default grafana.image.tag to 6.7.0
* [1817](https://github.com/grafana/loki/pull/1817) **bclermont**: Helm chart: Prevent prometheus to scrape both services

#### Loki Canary
* [1891](https://github.com/grafana/loki/pull/1891) **joe-elliott**: Addition of a `/suspend` endpoint to Loki Canary

#### Docs
* [2056](https://github.com/grafana/loki/pull/2056) **cyriltovena**: Update api.md
* [2014](https://github.com/grafana/loki/pull/2014) **jsoref**: Spelling
* [1999](https://github.com/grafana/loki/pull/1999) **oddlittlebird**: Docs: Added labels content
* [1974](https://github.com/grafana/loki/pull/1974) **rfratto**: fix stores for chunk and index in documentation for period_config
* [1966](https://github.com/grafana/loki/pull/1966) **oddlittlebird**: Docs: Update docker.md
* [1951](https://github.com/grafana/loki/pull/1951) **cstyan**: Move build from source instructions to root readme.
* [1945](https://github.com/grafana/loki/pull/1945) **FlorianLudwig**: docs: version pin the docker image in docker-compose
* [1925](https://github.com/grafana/loki/pull/1925) **wardbekker**: Clarified that the api push path needs to be specified.
* [1905](https://github.com/grafana/loki/pull/1905) **sshah90**: updating typo for end time parameter in api docs
* [1888](https://github.com/grafana/loki/pull/1888) **slim-bean**: docs: cleaning up the comments for the cache_config, default_validity option
* [1887](https://github.com/grafana/loki/pull/1887) **slim-bean**: docs: Adding a config change in release 1.4 upgrade doc, updating readme with new doc links
* [1881](https://github.com/grafana/loki/pull/1881) **cyriltovena**: Add precision about the range notation for LogQL.
* [1879](https://github.com/grafana/loki/pull/1879) **slim-bean**: docs: update promtail docs for backoff
* [1873](https://github.com/grafana/loki/pull/1873) **owen-d**: documents frontend worker
* [1870](https://github.com/grafana/loki/pull/1870) **ushuz**: Docs: Keep plugin install command example in one line
* [1856](https://github.com/grafana/loki/pull/1856) **slim-bean**: docs: tweak the doc section of the readme a little
* [1852](https://github.com/grafana/loki/pull/1852) **slim-bean**: docs: clean up schema recommendations
* [1843](https://github.com/grafana/loki/pull/1843) **vishesh92**: Docs: Update configuration docs for redis

#### Build
* [2042](https://github.com/grafana/loki/pull/2042) **rfratto**: Fix drone
* [2009](https://github.com/grafana/loki/pull/2009) **cyriltovena**: Adds :delegated flags to speed up build experience on MacOS.
* [1942](https://github.com/grafana/loki/pull/1942) **owen-d**: delete tag script filters by prefix instead of substring
* [1918](https://github.com/grafana/loki/pull/1918) **slim-bean**: build: This Dockerfile is a remnant from a long time ago, not needed.
* [1911](https://github.com/grafana/loki/pull/1911) **slim-bean**: build: push images for `k` branches
* [1849](https://github.com/grafana/loki/pull/1849) **cyriltovena**: Pin helm version in circle-ci helm testing workflow.


## 1.4.1 (2020-04-06)

We realized after the release last week that piping data into promtail was not working on Linux or Windows, this should fix this issue for both platforms:

* [1893](https://github.com/grafana/loki/pull/1893) **cyriltovena**: Removes file size check for pipe, not provided by linux.

Also thanks to @dottedmag for providing this fix for Fluent Bit!

* [1890](https://github.com/grafana/loki/pull/1890) **dottedmag**: fluentbit: JSON encoding: avoid base64 encoding of []byte inside other slices

## 1.4.0 (2020-04-01)

Over 130 PR's merged for this release, from 40 different contributors!!  We continue to be humbled and thankful for the growing community of contributors and users of Loki.  Thank you all so much.

### Important Notes

**Really, this is important**

Before we get into new features, version 1.4.0 brings with it the first (that we are aware of) upgrade dependency.

We have created a dedicated page for upgrading Loki in the [operations section of the docs](https://github.com/grafana/loki/blob/master/docs/sources/operations/upgrade.md#140)

The docker image tag naming was changed, the starting in 1.4.0 docker images no longer have the `v` prefix: `grafana/loki:1.4.0`

Also you should be aware we are now pruning old `master-xxxxx` docker images from docker hub, currently anything older than 90 days is removed.  **We will never remove released versions of Loki**

### Notable Features

* [1661](https://github.com/grafana/loki/pull/1661) **cyriltovena**: Frontend & Querier query statistics instrumentation.

The API now returns a plethora of stats into the work Loki performed to execute your query, eventually this will be displayed in some form in Grafana to help users better understand how "expensive" their queries are.  Our goal here initially was to better instrument the recent work done in v1.3.0 on query parallelization and to better understand the performance of each part of Loki.  In the future we are looking at additional ideas to provide feedback to users to tailor their queries for better performance.

* [1652](https://github.com/grafana/loki/pull/1652) **cyriltovena**: --dry-run Promtail.
* [1649](https://github.com/grafana/loki/pull/1649) **cyriltovena**: Pipe data to Promtail

This is a long overdue addition to Promtail which can help setup and debug pipelines, with these new features you can do this to feed a single log line into Promtail:

```bash
echo -n 'level=debug msg="test log (200)"' | cmd/promtail/promtail -config.file=cmd/promtail/promtail-local-config.yaml --dry-run -log.level=debug 2>&1 | sed 's/^.*stage/stage/g'
```

`-log.level=debug 2>&1 | sed 's/^.*stage/stage/g` are added to enable debug output, direct the output to stdout, and a sed filter to remove some noise from the log lines.

The `stdin` functionality also works without `--dry-run` allowing you to feed any logs into Promtail via `stdin` and send them to Loki

* [1677](https://github.com/grafana/loki/pull/1677) **owen-d**: Literal Expressions in LogQL
* [1662](https://github.com/grafana/loki/pull/1662) **owen-d**: Binary operators in LogQL

These two extensions to LogQL now let you execute queries like this:

    * `sum(rate({app="foo"}[5m])) * 2`
    * `sum(rate({app="foo"}[5m]))/1e6`

* [1678](https://github.com/grafana/loki/pull/1678) **slim-bean**: promtail: metrics pipeline count all log lines

Now you can get per-stream line counts as a metric from promtail, useful for seeing which applications log the most

```yaml
- metrics:
    line_count_total:
      config:
        action: inc
        match_all: true
      description: A running counter of all lines with their corresponding
        labels
      type: Counter
```

* [1558](https://github.com/grafana/loki/pull/1558) **owen-d**: ingester.max-chunk-age
* [1572](https://github.com/grafana/loki/pull/1572) **owen-d**: Feature/query ingesters within

These two configs let you set the max time a chunk can stay in memory in Loki, this is useful to keep memory usage down as well as limit potential loss of data if ingesters crash.  Combine this with the `query_ingesters_within` config and you can have your queriers skip asking the ingesters for data which you know won't still be in memory (older than max_chunk_age).

**NOTE** Do not set the `max_chunk_age` too small, the default of 1h is probably a good point for most people.  Loki does not perform well when you flush many small chunks (such as when your logs have too much cardinality), setting this lower than 1h risks flushing too many small chunks.

* [1581](https://github.com/grafana/loki/pull/1581) **slim-bean**: Add sleep to canary reconnect on error

This isn't a feature but it's an important fix, this is the second time our canaries have tried to DDOS our Loki clusters so you should update to prevent them from trying to attack you.  Aggressive little things these canaries...

* [1840](https://github.com/grafana/loki/pull/1840) **slim-bean**: promtail: Retry 429 rate limit errors from Loki, increase default retry limits
* [1845](https://github.com/grafana/loki/pull/1845) **wardbekker**: throw exceptions on HTTPTooManyRequests and HTTPServerError so Fluentd will retry

These two PR's change how 429 HTTP Response codes are handled (Rate Limiting), previously these responses were dropped, now they will be retried for these clients

    * Promtail
    * Docker logging driver
    * Fluent Bit
    * Fluentd

This pushes the failure to send logs to two places. First is the retry limits. The defaults in promtail (and thus also the Docker logging driver and Fluent Bit, which share the same underlying code) will retry 429s (and 500s) on an exponential backoff for up to about 8.5 mins on the default configurations. (This can be changed; see the [config docs](https://github.com/grafana/loki/blob/v1.4.0/docs/clients/promtail/configuration.md#client_config) for more info.)

The second place would be the log file itself. At some point, most log files roll based on size or time. Promtail makes an attempt to read a rolled log file but will only try once. If you are very sensitive to lost logs, give yourself really big log files with size-based rolling rules and increase those retry timeouts. This should protect you from Loki server outages or network issues.

### All Changes

There are many other important fixes and improvements to Loki, way too many to call out in individual detail, so take a look!

#### Loki
* [1810](https://github.com/grafana/loki/pull/1810) **cyriltovena**: Optimize empty filter queries.
* [1809](https://github.com/grafana/loki/pull/1809) **cyriltovena**: Test stats memchunk
* [1807](https://github.com/grafana/loki/pull/1807) **pracucci**: Enable global limits by default in production mixin
* [1802](https://github.com/grafana/loki/pull/1802) **cyriltovena**: Add a test for duplicates count in the heap iterator and fixes it.
* [1799](https://github.com/grafana/loki/pull/1799) **pstibrany**: loki: update Cortex to master
* [1797](https://github.com/grafana/loki/pull/1797) **cyriltovena**: Use ingester client GRPC call options from config.
* [1794](https://github.com/grafana/loki/pull/1794) **pstibrany**: loki: Convert module names to string
* [1793](https://github.com/grafana/loki/pull/1793) **johncming**: pkg/chunkenc: fix leak of pool.
* [1789](https://github.com/grafana/loki/pull/1789) **adityacs**: Fix loki exit on jaeger agent not being present
* [1787](https://github.com/grafana/loki/pull/1787) **cyriltovena**: Regexp simplification
* [1785](https://github.com/grafana/loki/pull/1785) **pstibrany**: Update Cortex to master
* [1758](https://github.com/grafana/loki/pull/1758) **cyriltovena**: Query range should not support date where start == end.
* [1750](https://github.com/grafana/loki/pull/1750) **talham7391**: Clearer error response from push endpoint when labels are malformed
* [1746](https://github.com/grafana/loki/pull/1746) **cyriltovena**: Update cortex vendoring to include frontend status code improvement.
* [1745](https://github.com/grafana/loki/pull/1745) **cyriltovena**: Refactor querier http error handling.
* [1736](https://github.com/grafana/loki/pull/1736) **adityacs**: Add /ready endpoint to table-manager
* [1733](https://github.com/grafana/loki/pull/1733) **cyriltovena**: This logs queries with latency tag when  recording stats.
* [1730](https://github.com/grafana/loki/pull/1730) **adityacs**: Fix nil pointer dereference in ingester client
* [1719](https://github.com/grafana/loki/pull/1719) **cyriltovena**: Expose QueryType function.
* [1718](https://github.com/grafana/loki/pull/1718) **cyriltovena**: Better logql metric status code.
* [1708](https://github.com/grafana/loki/pull/1708) **cyriltovena**: Increase discarded samples when line is too long.
* [1704](https://github.com/grafana/loki/pull/1704) **owen-d**: api support for scalars
* [1686](https://github.com/grafana/loki/pull/1686) **owen-d**: max line lengths (component + tenant overrides)
* [1684](https://github.com/grafana/loki/pull/1684) **cyriltovena**: Ensure status codes are set correctly in the frontend.
* [1677](https://github.com/grafana/loki/pull/1677) **owen-d**: Literal Expressions in LogQL
* [1662](https://github.com/grafana/loki/pull/1662) **owen-d**: Binary operators in LogQL
* [1661](https://github.com/grafana/loki/pull/1661) **cyriltovena**: Frontend & Querier query statistics instrumentation.
* [1651](https://github.com/grafana/loki/pull/1651) **owen-d**: removes duplicate logRangeExprExt grammar
* [1636](https://github.com/grafana/loki/pull/1636) **cyriltovena**: Fixes stats summary computation.
* [1630](https://github.com/grafana/loki/pull/1630) **owen-d**: adds stringer methods for all ast expr types
* [1626](https://github.com/grafana/loki/pull/1626) **owen-d**: compiler guarantees for logql exprs
* [1616](https://github.com/grafana/loki/pull/1616) **owen-d**: cache key cant be reused when an interval changes
* [1615](https://github.com/grafana/loki/pull/1615) **cyriltovena**: Add statistics to query_range and instant_query API.
* [1612](https://github.com/grafana/loki/pull/1612) **owen-d**: bumps cortex to 0.6.1 master
* [1605](https://github.com/grafana/loki/pull/1605) **owen-d**: Decouple logql engine/AST from execution context
* [1582](https://github.com/grafana/loki/pull/1582) **slim-bean**: Change new stats names
* [1579](https://github.com/grafana/loki/pull/1579) **rfratto**: Disable transfers in loki-local-config.yaml
* [1572](https://github.com/grafana/loki/pull/1572) **owen-d**: Feature/query ingesters within
* [1677](https://github.com/grafana/loki/pull/1677) **owen-d**: Introduces numeric literals in LogQL
* [1569](https://github.com/grafana/loki/pull/1569) **owen-d**: refactors splitby to not require buffered channels
* [1567](https://github.com/grafana/loki/pull/1567) **owen-d**: adds span metadata for split queries
* [1565](https://github.com/grafana/loki/pull/1565) **owen-d**: Feature/per tenant splitby
* [1562](https://github.com/grafana/loki/pull/1562) **sandeepsukhani**: limit for concurrent tail requests
* [1558](https://github.com/grafana/loki/pull/1558) **owen-d**: ingester.max-chunk-age
* [1484](https://github.com/grafana/loki/pull/1484) **pstibrany**: loki: use new runtimeconfig package from Cortex

#### Promtail
* [1840](https://github.com/grafana/loki/pull/1840) **slim-bean**: promtail: Retry 429 rate limit errors from Loki, increase default retry limits
* [1775](https://github.com/grafana/loki/pull/1775) **slim-bean**: promtail: remove the read lines counter when the log file stops being tailed
* [1770](https://github.com/grafana/loki/pull/1770) **adityacs**: Fix single job with multiple service discovery elements
* [1765](https://github.com/grafana/loki/pull/1765) **adityacs**: Fix error in templating when extracted key has nil value
* [1743](https://github.com/grafana/loki/pull/1743) **dtennander**: Promtail: Ignore dropped entries in subsequent metric-stages in pipelines.
* [1687](https://github.com/grafana/loki/pull/1687) **adityacs**: Fix panic in labels debug message
* [1683](https://github.com/grafana/loki/pull/1683) **slim-bean**: promtail: auto-prune stale metrics
* [1678](https://github.com/grafana/loki/pull/1678) **slim-bean**: promtail: metrics pipeline count all log lines
* [1666](https://github.com/grafana/loki/pull/1666) **adityacs**: Support entire extracted value map in template pipeline stage
* [1664](https://github.com/grafana/loki/pull/1664) **adityacs**: Support custom prefix name in metrics stage
* [1660](https://github.com/grafana/loki/pull/1660) **rfratto**: pkg/promtail/positions: handle empty positions file
* [1652](https://github.com/grafana/loki/pull/1652) **cyriltovena**: --dry-run Promtail.
* [1649](https://github.com/grafana/loki/pull/1649) **cyriltovena**: Pipe data to Promtail
* [1602](https://github.com/grafana/loki/pull/1602) **slim-bean**: Improve promtail configuration docs

#### Helm
* [1731](https://github.com/grafana/loki/pull/1731) **billimek**: [promtail helm chart] - Expand promtail syslog svc to support values
* [1688](https://github.com/grafana/loki/pull/1688) **fredgate**: Loki stack helm chart can deploy datasources without Grafana
* [1632](https://github.com/grafana/loki/pull/1632) **lukipro**: Added support for imagePullSecrets in Loki Helm chart
* [1620](https://github.com/grafana/loki/pull/1620) **rsteneteg**: [promtail helm chart] option to set fs.inotify.max_user_instances with init container
* [1617](https://github.com/grafana/loki/pull/1617) **billimek**: [promtail helm chart] Enable support for syslog service
* [1590](https://github.com/grafana/loki/pull/1590) **polar3130**: Helm/loki-stack: refresh default grafana.image.tag to 6.6.0
* [1587](https://github.com/grafana/loki/pull/1587) **polar3130**: Helm/loki-stack: add template for the service name to connect to loki
* [1585](https://github.com/grafana/loki/pull/1585) **monotek**: [loki helm chart] added ingress
* [1553](https://github.com/grafana/loki/pull/1553) **got-root**: helm: Allow setting 'loadBalancerSourceRanges' for the loki service
* [1529](https://github.com/grafana/loki/pull/1529) **tourea**: Promtail Helm Chart: Add support for passing environment variables

#### Jsonnet
* [1776](https://github.com/grafana/loki/pull/1776) **Eraac**: fix typo: Not a binary operator: =
* [1767](https://github.com/grafana/loki/pull/1767) **joe-elliott**: Dashboard Cleanup
* [1766](https://github.com/grafana/loki/pull/1766) **joe-elliott**: Move dashboards out into their own json files
* [1757](https://github.com/grafana/loki/pull/1757) **slim-bean**: promtail-mixin: Allow choosing promtail name
* [1756](https://github.com/grafana/loki/pull/1756) **sh0rez**: fix(ksonnet): named parameters for containerPort
* [1749](https://github.com/grafana/loki/pull/1749) **slim-bean**: Increasing the threshold for a file lag and reducing the severity to warning
* [1748](https://github.com/grafana/loki/pull/1748) **slim-bean**: jsonnet: Breakout promtail mixin.
* [1739](https://github.com/grafana/loki/pull/1739) **cyriltovena**: Fixes frontend args in libsonnet.
* [1735](https://github.com/grafana/loki/pull/1735) **cyriltovena**: Allow to configure global limits via the jsonnet deployment.
* [1705](https://github.com/grafana/loki/pull/1705) **cyriltovena**: Add overrides file for our jsonnet library.
* [1699](https://github.com/grafana/loki/pull/1699) **pracucci**: Increased production distributors memory request and limit
* [1689](https://github.com/grafana/loki/pull/1689) **shokada**: Add headers for WebSocket
* [1665](https://github.com/grafana/loki/pull/1665) **cyriltovena**: Query frontend service should be headless.
* [1613](https://github.com/grafana/loki/pull/1613) **cyriltovena**: Fixes config change in the result cache

#### Fluent Bit
* [1791](https://github.com/grafana/loki/pull/1791) **cyriltovena**: Improve fluentbit logfmt.
* [1717](https://github.com/grafana/loki/pull/1717) **adityacs**: Fluent-bit: Fix panic error when AutoKubernetesLabels is true

#### Fluentd
* [1811](https://github.com/grafana/loki/pull/1811) **JamesJJ**: Error handling: Show data stream at "debug" level, not "warn"
* [1728](https://github.com/grafana/loki/pull/1728) **irake99**: docs: fix outdated link to fluentd
* [1703](https://github.com/grafana/loki/pull/1703) **Skeen**:  fluent-plugin-grafana-loki: Update fluentd base image to current images (edge)
* [1656](https://github.com/grafana/loki/pull/1656) **takanabe**: Convert second(Integer class) to nanosecond precision
* [1646](https://github.com/grafana/loki/pull/1646) **takanabe**: Fix rubocop violation for fluentd/fluent-plugin-loki
* [1603](https://github.com/grafana/loki/pull/1603) **tarokkk**: fluentd-plugin: add URI validation

#### Docs
* [1781](https://github.com/grafana/loki/pull/1781) **candlerb**: Docs: Recommended schema is now v11
* [1771](https://github.com/grafana/loki/pull/1771) **rfratto**: change slack url to slack.grafana.com and use https
* [1738](https://github.com/grafana/loki/pull/1738) **jgehrcke**: docs: observability.md: clarify lines vs. entries
* [1707](https://github.com/grafana/loki/pull/1707) **dangoodman**: Fix regex in pipeline-example.yml
* [1697](https://github.com/grafana/loki/pull/1697) **oke-py**: fix promtail/templates/NOTES.txt to show correctly port-forward command
* [1675](https://github.com/grafana/loki/pull/1675) **owen-d**: maintainer links & usernames
* [1673](https://github.com/grafana/loki/pull/1673) **cyriltovena**: Add Owen to the maintainer team.
* [1671](https://github.com/grafana/loki/pull/1671) **shokada**: Update tanka.md so that promtail.yml is the correct format
* [1648](https://github.com/grafana/loki/pull/1648) **ShotaKitazawa**: loki-canary: fix indent of DaemonSet manifest written in .md file
* [1642](https://github.com/grafana/loki/pull/1642) **slim-bean**: Improve systemd field docs
* [1641](https://github.com/grafana/loki/pull/1641) **pastatopf**: Correct syntax of rate example
* [1634](https://github.com/grafana/loki/pull/1634) **takanabe**: Unite docs for fluentd plugin
* [1619](https://github.com/grafana/loki/pull/1619) **shaikatz**: PeriodConfig documentation fix dynamodb -> aws-dynamo
* [1611](https://github.com/grafana/loki/pull/1611) **owen-d**: loki frontend docs additions
* [1609](https://github.com/grafana/loki/pull/1609) **Lusitaniae**: Fix wget syntax in documentation
* [1608](https://github.com/grafana/loki/pull/1608) **PabloCastellano**: Documentation: Recommend using the latest schema version (v11)
* [1601](https://github.com/grafana/loki/pull/1601) **rfratto**: Clarify regex escaping rules
* [1598](https://github.com/grafana/loki/pull/1598) **cyriltovena**: Update tanka.md doc.
* [1586](https://github.com/grafana/loki/pull/1586) **MrSaints**: Fix typo in changelog for 1.3.0
* [1504](https://github.com/grafana/loki/pull/1504) **hsraju**: Updated configuration.md

#### Logcli
* [1808](https://github.com/grafana/loki/pull/1808) **slim-bean**: logcli: log the full stats and send to stderr instead of stdout
* [1682](https://github.com/grafana/loki/pull/1682) **adityacs**: BugFix: Fix logcli --quiet parameter parsing issue
* [1644](https://github.com/grafana/loki/pull/1644) **cyriltovena**: This improves the log output for statistics in the logcli.
* [1638](https://github.com/grafana/loki/pull/1638) **owen-d**: adds query stats and org id options in logcli
* [1573](https://github.com/grafana/loki/pull/1573) **cyriltovena**: Improve logql query statistics collection.

#### Loki Canary
* [1653](https://github.com/grafana/loki/pull/1653) **slim-bean**: Canary needs its logo
* [1581](https://github.com/grafana/loki/pull/1581) **slim-bean**: Add sleep to canary reconnect on error

#### Build
* [1780](https://github.com/grafana/loki/pull/1780) **slim-bean**: build: Update the CD deploy task name
* [1762](https://github.com/grafana/loki/pull/1762) **dgzlopes**: Bump testify to 1.5.1
* [1742](https://github.com/grafana/loki/pull/1742) **slim-bean**: build: fix deploy on tagged build
* [1741](https://github.com/grafana/loki/pull/1741) **slim-bean**: add darwin and freebsd binaries to release output
* [1740](https://github.com/grafana/loki/pull/1740) **rfratto**: Fix 32-bit Promtail ARM docker builds from Drone
* [1710](https://github.com/grafana/loki/pull/1710) **adityacs**: Add goimport local-prefixes configuration to .golangci.yml
* [1647](https://github.com/grafana/loki/pull/1647) **mattmendick**: Attempting to add `informational` only feedback for codecov
* [1640](https://github.com/grafana/loki/pull/1640) **rfratto**: ci: print error messages when an API request fails
* [1639](https://github.com/grafana/loki/pull/1639) **rfratto**: ci: prune docker tags prefixed with "master-" older than 90 days
* [1637](https://github.com/grafana/loki/pull/1637) **rfratto**: ci: pin plugins/manifest image tag
* [1633](https://github.com/grafana/loki/pull/1633) **rfratto**: ci: make manifest publishing run in serial
* [1629](https://github.com/grafana/loki/pull/1629) **slim-bean**: Ignore markdown files in codecoverage
* [1628](https://github.com/grafana/loki/pull/1628) **rfratto**: Exempt proposals from stale bot
* [1614](https://github.com/grafana/loki/pull/1614) **mattmendick**: Codecov: Update config to add informational flag
* [1600](https://github.com/grafana/loki/pull/1600) **mattmendick**: Codecov circleci test [WIP]

#### Tooling
* [1577](https://github.com/grafana/loki/pull/1577) **pstibrany**: Move chunks-inspect tool to Loki repo

## 1.3.0 (2020-01-16)

### What's New?? ###

With 1.3.0 we are excited to announce several improvements focusing on performance!

First and most significant is the Query Frontend:

* [1442](https://github.com/grafana/loki/pull/1442) **cyriltovena**: Loki Query Frontend

The query frontend allows for sharding queries by time and dispatching them in parallel to multiple queriers, giving true horizontal scaling ability for queries.  Take a look at the [jsonnet changes](https://github.com/grafana/loki/pull/1442/files?file-filters%5B%5D=.libsonnet) to see how we are deploying this in our production setup.  Keep an eye out for a blog post with more information on how the frontend works and more information on this exciting new feature.

In our quest to improve query performance, we discovered that gzip, while good for compression ratio, is not the best for speed.  So we introduced the ability to select from several different compression algorithms:

* [1411](https://github.com/grafana/loki/pull/1411) **cyriltovena**: Adds configurable compression algorithms for chunks

We are currently testing out LZ4 and snappy, LZ4 seemed like a good fit however we found that it didn't always compress the same data to the same output which was causing some troubles for another important improvement:

* [1438](https://github.com/grafana/loki/pull/1438) **pstibrany**: pkg/ingester: added sync period flags

Extending on the work done by @bboreham on Cortex, @pstibrany added a few new flags and code to synchronize chunks between ingesters, which reduces the number of chunks persisted to object stores and therefore also reduces the number of chunks loaded on queries and the amount of de-duplication work which needs to be done.

As mentioned above, LZ4 was in some cases compressing the same data with a different result which was interfering with this change, we are still investigating the cause of this issue (It may be in how we implemented something, or may be in the compression code itself).  For now we have switched to snappy which has seen a reduction in data written to the object store from almost 3x the source data (with a replication factor of 3) to about 1.5x, saving a lot of duplicated log storage!

Another valuable change related to chunks:

* [1406](https://github.com/grafana/loki/pull/1406) **slim-bean**: allow configuring a target chunk size in compressed bytes

With this change you can set a `chunk_target_size` and Loki will attempt to fill a chunk to approx that size before flushing (previously a chunk size was a hard coded 10 blocks where the default block size is 262144 bytes).  Larger chunks are beneficial for a few reasons, mainly on reducing API calls to your object store when performing queries, but also in reducing overhead in a few places, especially when processing very high volume log streams.

Another big improvement is the introduction of accurate rate limiting when running microservices:

* [1486](https://github.com/grafana/loki/pull/1486) **pracucci**: Add ingestion rate global limit support

Previously the rate limit was applied at each distributor, however with traffic split over many distributors the limit would need to be adjusted accordingly.  This meant that scaling up distributors required changing the limit.  Now this information is communicated between distributors such that the limit should be applied accurately regardless of the number of distributors.

And last but not least on the notable changes list is a new feature for Promtail:

* [1275](https://github.com/grafana/loki/pull/1275) **bastjan**: pkg/promtail: IETF Syslog (RFC5424) Support

With this change Promtail can receive syslogs via TCP!  Thanks to @bastjan for all the hard work on this submission!

### Important things to note:

* [1519](https://github.com/grafana/loki/pull/1519) Changes a core behavior in Loki regarding logs with duplicate content AND duplicate timestamps, previously Loki would store logs with duplicate timestamps and content, moving forward logs with duplicate content AND timestamps will be silently ignored.  Mainly this change is to prevent duplicates that appear when a batch is retried (the first entry in the list would be inserted again, now it will be ignored).  Logs with the same timestamp and different content will still be accepted.
* [1486](https://github.com/grafana/loki/pull/1486) Deprecated `-distributor.limiter-reload-period` flag / distributor's `limiter_reload_period` config option.

### All Changes

Once again we can't thank our community and contributors enough for the significant work that everyone is adding to Loki, the entire list of changes is long!!

#### Loki
* [1526](https://github.com/grafana/loki/pull/1526) **codesome**: Support <selector> <range> <filters> for aggregation
* [1522](https://github.com/grafana/loki/pull/1522) **cyriltovena**: Adds support for the old query string regexp in the frontend.
* [1519](https://github.com/grafana/loki/pull/1519) **rfratto**: pkg/chunkenc: ignore duplicate lines pushed to a stream
* [1511](https://github.com/grafana/loki/pull/1511) **sandlis**: querier: fix panic in tailer when max tail duration exceeds
* [1499](https://github.com/grafana/loki/pull/1499) **slim-bean**: Fix a panic in chunk prefetch
* [1495](https://github.com/grafana/loki/pull/1495) **slim-bean**: Prefetch chunks while processing
* [1496](https://github.com/grafana/loki/pull/1496) **cyriltovena**: Add duplicates info and remove timing informations.
* [1490](https://github.com/grafana/loki/pull/1490) **owen-d**: Fix/deadlock frontend queue
* [1489](https://github.com/grafana/loki/pull/1489) **owen-d**: unifies reverse iterators
* [1488](https://github.com/grafana/loki/pull/1488) **cyriltovena**: Fixes response json encoding and add regression tests.
* [1486](https://github.com/grafana/loki/pull/1486) **pracucci**: Add ingestion rate global limit support* [1493](https://github.com/grafana/loki/pull/1493) **pracucci**: Added max streams per user global limit
* [1480](https://github.com/grafana/loki/pull/1480) **cyriltovena**: Close iterator properly and check nil before releasing buffers.
* [1473](https://github.com/grafana/loki/pull/1473) **rfratto**: pkg/querier: don't query all ingesters
* [1470](https://github.com/grafana/loki/pull/1470) **cyriltovena**: Validates limit parameter.
* [1448](https://github.com/grafana/loki/pull/1448) **cyriltovena**: Improving storage benchmark
* [1445](https://github.com/grafana/loki/pull/1445) **cyriltovena**: Add decompression tracing instrumentation.
* [1442](https://github.com/grafana/loki/pull/1442) **cyriltovena**: Loki Query Frontend
* [1438](https://github.com/grafana/loki/pull/1438) **pstibrany**: pkg/ingester: added sync period flags
* [1433](https://github.com/grafana/loki/pull/1433) **zendern**: Using strict parsing for yaml configs
* [1425](https://github.com/grafana/loki/pull/1425) **pstibrany**: pkg/ingester: Added possibility to disable transfers.
* [1423](https://github.com/grafana/loki/pull/1423) **pstibrany**: pkg/chunkenc: Fix BenchmarkRead to focus on reading chunks, not converting bytes to string
* [1421](https://github.com/grafana/loki/pull/1421) **pstibrany**: pkg/chunkenc: change default LZ4 buffer size to 64k.
* [1420](https://github.com/grafana/loki/pull/1420) **cyriltovena**: Sets the chunk encoding correctly when creating chunk from bytes.
* [1419](https://github.com/grafana/loki/pull/1419) **owen-d**: Enables Series API in loki
* [1413](https://github.com/grafana/loki/pull/1413) **pstibrany**: RangeQuery benchmark optimizations
* [1411](https://github.com/grafana/loki/pull/1411) **cyriltovena**: Adds configurable compression algorithms for chunks
* [1409](https://github.com/grafana/loki/pull/1409) **slim-bean**: change the chunk size histogram to allow for bigger buckets
* [1408](https://github.com/grafana/loki/pull/1408) **slim-bean**: forgot to register the new metric for counting blocks per chunk
* [1406](https://github.com/grafana/loki/pull/1406) **slim-bean**: allow configuring a target chunk size in compressed bytes
* [1405](https://github.com/grafana/loki/pull/1405) **pstibrany**: Convert string to bytes once only when doing string filtering.
* [1396](https://github.com/grafana/loki/pull/1396) **pstibrany**: pkg/cfg: print help only when requested, and print it on stdout
* [1383](https://github.com/grafana/loki/pull/1383) **beornf**: Read websocket close in tail handler
* [1071](https://github.com/grafana/loki/pull/1071) **rfratto**: pkg/ingester: limit total number of errors a stream can return on push
* [1545](https://github.com/grafana/loki/pull/1545) **joe-elliott**: Critical n => m conversions
* [1541](https://github.com/grafana/loki/pull/1541) **owen-d**: legacy endpoint 400s metric queries

#### Promtail
* [1515](https://github.com/grafana/loki/pull/1515) **slim-bean**: Promtail: Improve position and size metrics
* [1485](https://github.com/grafana/loki/pull/1485) **p37ruh4**: Fileglob parsing fixes
* [1472](https://github.com/grafana/loki/pull/1472) **owen-d**: positions.ignore-corruptions
* [1453](https://github.com/grafana/loki/pull/1453) **chancez**: pkg/promtail: Initialize counters to 0 when creating client
* [1436](https://github.com/grafana/loki/pull/1436) **rfratto**: promtail: add support for passing through journal entries as JSON
* [1426](https://github.com/grafana/loki/pull/1426) **wphan**: Support microsecond timestamp format
* [1416](https://github.com/grafana/loki/pull/1416) **pstibrany**: pkg/promtail/client: missing URL in client returns error
* [1275](https://github.com/grafana/loki/pull/1275) **bastjan**: pkg/promtail: IETF Syslog (RFC5424) Support

#### Fluent Bit
* [1455](https://github.com/grafana/loki/pull/1455) **JensErat**: fluent-bit-plugin: re-enable failing JSON marshaller tests; pass error instead of logging and ignoring
* [1294](https://github.com/grafana/loki/pull/1294) **JensErat**: fluent-bit: multi-instance support
* [1514](https://github.com/grafana/loki/pull/1514) **shane-axiom**: fluent-plugin-grafana-loki: Add `fluentd_thread` label when `flush_thread_count` > 1

#### Fluentd
* [1500](https://github.com/grafana/loki/pull/1500) **cyriltovena**: Bump fluentd plugin to 1.2.6.
* [1475](https://github.com/grafana/loki/pull/1475) **Horkyze**: fluentd-plugin: call gsub for strings only

#### Docker Driver
* [1414](https://github.com/grafana/loki/pull/1414) **cyriltovena**: Adds tenant-id for docker driver.

#### Logcli
* [1492](https://github.com/grafana/loki/pull/1492) **sandlis**: logcli: replaced GRAFANA_* with LOKI_* in logcli env vars, set default server url for logcli to localhost

#### Helm
* [1534](https://github.com/grafana/loki/pull/1534) **olivierboudet**: helm : fix fluent-bit parser configuration syntax
* [1506](https://github.com/grafana/loki/pull/1506) **terjesannum**: helm: add podsecuritypolicy for fluent-bit
* [1431](https://github.com/grafana/loki/pull/1431) **eugene100**: Helm: fix issue with config.clients
* [1430](https://github.com/grafana/loki/pull/1430) **olivierboudet**: helm : allow to define custom parsers to use with fluentbit.io/parser annotation
* [1418](https://github.com/grafana/loki/pull/1418) **evalsocket**: Helm chart url added in helm.md
* [1336](https://github.com/grafana/loki/pull/1336) **terjesannum**: helm: support adding init containers to the loki pod
* [1530](https://github.com/grafana/loki/pull/1530) **WeiBanjo**: Allow extra command line args for external labels like hostname

#### Jsonnet
* [1518](https://github.com/grafana/loki/pull/1518) **benjaminhuo**: Fix error 'Field does not exist: jaeger_mixin' in tk show
* [1501](https://github.com/grafana/loki/pull/1501) **anarcher**: jsonnet: fix common/defaultPorts parameters
* [1497](https://github.com/grafana/loki/pull/1497) **cyriltovena**: Update Loki mixin to include frontend QPS and latency.
* [1478](https://github.com/grafana/loki/pull/1478) **cyriltovena**: Fixes the typo in the result cache config of the Loki ksonnet lib.
* [1543](https://github.com/grafana/loki/pull/1543) **sh0rez**: fix(ksonnet): use apps/v1

#### Docs
* [1531](https://github.com/grafana/loki/pull/1531) **fitzoh**: Documentation: Add note on using Loki with Amazon ECS
* [1521](https://github.com/grafana/loki/pull/1521) **rfratto**: docs: Document timestamp ordering rules
* [1516](https://github.com/grafana/loki/pull/1516) **rfratto**: Link to release docs in README.md, not master docs
* [1508](https://github.com/grafana/loki/pull/1508) **cyriltovena**: Fixes bad json in Loki API documentation.
* [1505](https://github.com/grafana/loki/pull/1505) **sandlis**: doc: fix sample yaml in docs for installing promtail to k8s
* [1481](https://github.com/grafana/loki/pull/1481) **terjesannum**: docs: fix broken promtail link
* [1474](https://github.com/grafana/loki/pull/1474) **Eraac**: <doc>: information about max_look_back_period
* [1471](https://github.com/grafana/loki/pull/1471) **cyriltovena**: Update README.md
* [1466](https://github.com/grafana/loki/pull/1466) **Eraac**: <documentation>: Update IAM requirement
* [1441](https://github.com/grafana/loki/pull/1441) **vtereso**: <Docs>: README spelling fix
* [1437](https://github.com/grafana/loki/pull/1437) **daixiang0**: fix all misspell
* [1432](https://github.com/grafana/loki/pull/1432) **joe-elliott**: Removed unsupported encodings from docs
* [1399](https://github.com/grafana/loki/pull/1399) **vishesh92**: Docs: Add configuration docs for redis
* [1394](https://github.com/grafana/loki/pull/1394) **chancez**: Documentation: Fix example AWS storage configuration
* [1227](https://github.com/grafana/loki/pull/1227) **daixiang0**: Add docker install doc
* [1560](https://github.com/grafana/loki/pull/1560) **robshep**: Promtail Docs: Update output.md
* [1546](https://github.com/grafana/loki/pull/1546) **mattmendick**: Removing third-party link
* [1539](https://github.com/grafana/loki/pull/1539) **j18e**: docs: fix syntax error in pipeline example

#### Build
* [1494](https://github.com/grafana/loki/pull/1494) **pracucci**: Fixed TOUCH_PROTOS in all DroneCI pipelines
* [1479](https://github.com/grafana/loki/pull/1479) **owen-d**: TOUCH_PROTOS build arg for dockerfile
* [1476](https://github.com/grafana/loki/pull/1476) **owen-d**: initiates docker daemon for circle windows builds
* [1469](https://github.com/grafana/loki/pull/1469) **rfratto**: Makefile: re-enable journal scraping on ARM

#### New Members!
* [1415](https://github.com/grafana/loki/pull/1415) **cyriltovena**: Add Joe as member of the team.

# 1.2.0 (2019-12-09)

One week has passed since the last Loki release, and it's time for a new one!

## Notable Changes

We have continued our work making our API Prometheus-compatible. The key
changes centered around API compatibility are:

* [1370](https://github.com/grafana/loki/pull/1370) **slim-bean**: Change `/loki/api/v1/label` to `loki/api/v1/labels`
* [1381](https://github.com/grafana/loki/pull/1381) **owen-d**: application/x-www-form-urlencoded support

Meanwhile, @pstibrany has done great work ensuring that Loki handles hash
collisions properly:

* [1247](https://github.com/grafana/loki/pull/1247) **pstibrany**: pkg/ingester: handle labels mapping to the same fast fingerprint.

## Other Changes

:heart: All PR's are important to us, thanks everyone for continuing to help support and improve Loki! :heart:

### Features

* [1372](https://github.com/grafana/loki/pull/1372) **cyriltovena**: Let Loki start when using the debug image.
* [1300](https://github.com/grafana/loki/pull/1300) **pstibrany**: pkg/ingester: check that ingester is in LEAVING state when transferring chunks and claiming tokens. Required when using memberlist client.

### Bug Fixes/Improvements

* [1376](https://github.com/grafana/loki/pull/1376) **jstaffans**: Fluentd: guard against nil values when sanitizing labels
* [1371](https://github.com/grafana/loki/pull/1371) **cyriltovena**: Logql benchmark and performance improvement.
* [1363](https://github.com/grafana/loki/pull/1363) **cyriltovena**: Fixes fluentd new push path API.
* [1353](https://github.com/grafana/loki/pull/1353) **pstibrany**: docs: Fix grpc_listen_host and http_listen_host.
* [1350](https://github.com/grafana/loki/pull/1350) **Eraac**: documentation: iam requirement for autoscaling

# 1.1.0 (2019-12-04)

It's been a busy 2 weeks since the 1.0.0 release and quite a few important PR's have been merged to Loki.

The most significant:

* [1322](https://github.com/grafana/loki/pull/1322) **rfratto**: Fix v1 label API to be Prometheus-compatible

Some might call this a **breaking change**, we are instead calling it a bug fix as our goal was to be prometheus compatible and we were not :smiley:

**But please be aware if you are using the `/loki/api/v1/label` or `/loki/api/v1/label/<name>/values` the JSON result will be different in 1.1.0**

Old result:
```json
{
  "values": [
    "label1",
    "label2",
    "labeln"
  ]
}
```
New result:

```json
{
  "status": "success",
  "data": [
    "label1",
    "label2",
    "labeln"
  ]
}
```

**ALSO IMPORTANT**

* [1160](https://github.com/grafana/loki/pull/1160) **daixiang0**: replace gzip with zip

Binaries will now be zipped instead of gzipped as many people voiced their opinion that zip is likely to be installed on more systems by default.

**If you had existing automation to download and install binaries this will have to be updated to use zip instead of gzip**

## Notable Fixes and Improvements

* Broken version info in startup log message:

    [1095](https://github.com/grafana/loki/pull/1095) **pstibrany**: Makefile changes to allow easy builds with or without vendoring. Also fixes version bug for both cases.

* The hashing algorithm used to calculate the hash for a stream was creating hash collisions in some instances.
**Please Note** this is just one part of the fix and is only in Promtail, the second part for Loki can be tracked [in PR1247](https://github.com/grafana/loki/pull/1247) which didn't quite make the cut for 1.1.0 and will be in 1.2.0:

    [1254](https://github.com/grafana/loki/pull/1254) **pstibrany**: pkg/promtail/client: Handle fingerprint hash collisions

* Thank you @putrasattvika for finding and fixing an important bug where logs were some logs were missed in a query shortly after a flush!

    [1299](https://github.com/grafana/loki/pull/1299) **putrasattvika**: storage: fix missing logs with batched chunk iterator

* Thank you @danieldabate for helping to again improve our API to be more Prometheus compatible:

    [1355](https://github.com/grafana/loki/pull/1355) **danieldabate**: HTTP API: Support duration and float formats for step parameter

* LogQL will support duration formats that are not typically handled by Go like [1d] or [1w]

    [1357](https://github.com/grafana/loki/pull/1357) **cyriltovena**: Supports same duration format in LogQL as Prometheus


## Everything Else

:heart: All PR's are important to us, thanks everyone for continuing to help support and improve Loki! :heart:

* [1349](https://github.com/grafana/loki/pull/1349) **Eraac**: documentation: using parsable value in example
* [1343](https://github.com/grafana/loki/pull/1343) **dgzlopes**: doc(configuration): Fix duration format.
* [1342](https://github.com/grafana/loki/pull/1342) **whothey**: Makefile: add debug symbols to loki and promtail debug builds
* [1341](https://github.com/grafana/loki/pull/1341) **adamjohnson01**: Update loki helm chart to support service account annotations
* [1340](https://github.com/grafana/loki/pull/1340) **adamjohnson01**: Pull in cortex changes to support IAM roles for EKS
* [1339](https://github.com/grafana/loki/pull/1339) **cyriltovena**: Update gem version.
* [1333](https://github.com/grafana/loki/pull/1333) **daixiang0**: fix broken link
* [1328](https://github.com/grafana/loki/pull/1328) **cyriltovena**: Fixes linter warning from the yacc file.
* [1326](https://github.com/grafana/loki/pull/1326) **dawidmalina**: Wrong api endpoint in fluent-plugin-grafana-loki
* [1320](https://github.com/grafana/loki/pull/1320) **roidelapluie**: Metrics: use Namespace everywhere when declaring metrics
* [1318](https://github.com/grafana/loki/pull/1318) **roidelapluie**: Use tenant as label name for discarded_samples metrics
* [1317](https://github.com/grafana/loki/pull/1317) **roidelapluie**: Expose discarded bytes metric
* [1316](https://github.com/grafana/loki/pull/1316) **slim-bean**: Removing old file needed for dep (no longer needed)
* [1312](https://github.com/grafana/loki/pull/1312) **ekeih**: Docs: Add missing ) in LogQL example
* [1311](https://github.com/grafana/loki/pull/1311) **pstibrany**: Include positions filename in the error when YAML unmarshal fails.
* [1310](https://github.com/grafana/loki/pull/1310) **JensErat**: fluent-bit: sorted JSON and properly convert []byte to string
* [1304](https://github.com/grafana/loki/pull/1304) **pstibrany**: promtail: write positions to new file first, move to target location afterwards
* [1303](https://github.com/grafana/loki/pull/1303) **zhangjianweibj**: https://github.com/grafana/loki/issues/1302
* [1298](https://github.com/grafana/loki/pull/1298) **rfratto**: pkg/promtail: remove journal target forced path
* [1279](https://github.com/grafana/loki/pull/1279) **rfratto**: Fix loki_discarded_samples_total metric
* [1278](https://github.com/grafana/loki/pull/1278) **rfratto**: docs: update limits_config to new structure from #948
* [1276](https://github.com/grafana/loki/pull/1276) **roidelapluie**: Update fluentbit README.md based on my experience
* [1274](https://github.com/grafana/loki/pull/1274) **sh0rez**: chore(ci): drone-cli
* [1273](https://github.com/grafana/loki/pull/1273) **JensErat**: fluent-bit: tenant ID configuration
* [1266](https://github.com/grafana/loki/pull/1266) **polar3130**: add description about tenant stage
* [1262](https://github.com/grafana/loki/pull/1262) **Eraac**: documentation: iam requirement for autoscaling
* [1261](https://github.com/grafana/loki/pull/1261) **rfratto**: Document systemd journal scraping
* [1249](https://github.com/grafana/loki/pull/1249) **cyriltovena**: Move to jsoniter instead of default json package
* [1223](https://github.com/grafana/loki/pull/1223) **jgehrcke**: authentication.md: replace "user" with "tenant"
* [1204](https://github.com/grafana/loki/pull/1204) **allanhung**: fluent-bit-plugin: Auto add Kubernetes labels to Loki labels



# 1.0.0 (2019-11-19)

:tada: Nearly a year since Loki was announced at KubeCon in Seattle 2018 we are very excited to announce the 1.0.0 release of Loki! :tada:

A lot has happened since the announcement, the project just recently passed 1000 commits by 138 contributors over 700+ PR's accumulating over 7700 GitHub stars!

Internally at Grafana Labs we have been using Loki to monitor all of our infrastructure and ingest around 1.5TB/10 billion log lines a day. Since the v0.2.0 release we have found Loki to be reliable and stable in our environments.

We are comfortable with the state of the project in our production environments and think it's time to promote Loki to a non-beta release to communicate to everyone that they should feel comfortable using Loki in their production environments too.

## API Stability

With the 1.0.0 release our intent is to try to follow Semver rules regarding stability with some aspects of Loki, focusing mainly on the operating experience of Loki as an application.  That is to say we are not planning any major changes to the HTTP API, and anything breaking would likely be accompanied by a major release with backwards compatibility support.

We are currently NOT planning on maintaining Go API stability with this release, if you are importing Loki as a library you should be prepared for any kind of change, including breaking, even in minor or bugfix releases.

Loki is still a young and active project and there might be some breaking config changes in non-major releases, rest assured this will be clearly communicated and backwards or overlapping compatibility will be provided if possible.

## Changes

There were not as many changes in this release as the last, mainly we wanted to make sure Loki was mostly stable before 1.0.0.  The most notable change is the inclusion of the V11 schema in PR's [1201](https://github.com/grafana/loki/pull/1201) and [1280](https://github.com/grafana/loki/pull/1280).  The V11 schema adds some more data to the index to improve label queries over large amounts of time and series.  Currently we have not updated the Helm or Ksonnet to use the new schema, this will come soon with more details on how it works.

The full list of changes:

* [1280](https://github.com/grafana/loki/pull/1280) **owen-d**: Fix duplicate labels (update cortex)
* [1260](https://github.com/grafana/loki/pull/1260) **rfratto**: pkg/loki: unmarshal module name from YAML
* [1257](https://github.com/grafana/loki/pull/1257) **rfratto**: helm: update default terminationGracePeriodSeconds to 4800
* [1251](https://github.com/grafana/loki/pull/1251) **obitech**: docs: Fix promtail releases download link
* [1248](https://github.com/grafana/loki/pull/1248) **rfratto**: docs: slightly modify language in community Loki packages section
* [1242](https://github.com/grafana/loki/pull/1242) **tarokkk**: fluentd: Suppress unread configuration warning
* [1239](https://github.com/grafana/loki/pull/1239) **pracucci**: Move ReservedLabelTenantID out from a dedicated file
* [1238](https://github.com/grafana/loki/pull/1238) **oke-py**: helm: loki-stack supports k8s 1.16
* [1237](https://github.com/grafana/loki/pull/1237) **joe-elliott**: Rollback google.golang.org/api to 0.8.0
* [1235](https://github.com/grafana/loki/pull/1235) **woodsaj**: ci: update triggers to use new deployment_tools location
* [1234](https://github.com/grafana/loki/pull/1234) **rfratto**: Standardize schema used in `match` stage
* [1233](https://github.com/grafana/loki/pull/1233) **wapmorgan**: Update docker-driver Dockerfile: add tzdb
* [1232](https://github.com/grafana/loki/pull/1232) **rfratto**: Fix drone deploy job
* [1231](https://github.com/grafana/loki/pull/1231) **joe-elliott**: Removed references to Loki free tier
* [1226](https://github.com/grafana/loki/pull/1226) **clickyotomy**: Update dependencies to use weaveworks/common upstream
* [1221](https://github.com/grafana/loki/pull/1221) **slim-bean**: use regex label matcher to not alert on any tail route latencies
* [1219](https://github.com/grafana/loki/pull/1219) **MightySCollins**: docs: Updated Kubernetes docs links in Helm charts
* [1218](https://github.com/grafana/loki/pull/1218) **slim-bean**: update dashboards to include the new /loki/api/v1/* endpoints
* [1217](https://github.com/grafana/loki/pull/1217) **slim-bean**: sum the bad words by name and level
* [1216](https://github.com/grafana/loki/pull/1216) **joe-elliott**: Remove rules that reference no longer existing metrics
* [1215](https://github.com/grafana/loki/pull/1215) **Eraac**: typo url
* [1214](https://github.com/grafana/loki/pull/1214) **takanabe**: Correct wrong document paths about querying
* [1213](https://github.com/grafana/loki/pull/1213) **slim-bean**: Fix docker latest and master tags
* [1212](https://github.com/grafana/loki/pull/1212) **joe-elliott**: Update loki operational
* [1206](https://github.com/grafana/loki/pull/1206) **sandlis**: ksonnet: fix replication always set to 3 in ksonnet
* [1203](https://github.com/grafana/loki/pull/1203) **joe-elliott**: Chunk iterator performance improvement
* [1202](https://github.com/grafana/loki/pull/1202) **beorn7**: Simplify regexp's
* [1201](https://github.com/grafana/loki/pull/1201) **cyriltovena**: Update cortex to bring v11 schema
* [1189](https://github.com/grafana/loki/pull/1189) **putrasattvika**: fluent-plugin: Add client certificate verification
* [1186](https://github.com/grafana/loki/pull/1186) **tarokkk**: fluentd: Refactor label_keys and and add extract_kubernetes_labels configuration

# 0.4.0 (2019-10-24)

A **huge** thanks to the **36 contributors** who submitted **148 PR's** since 0.3.0!

## Notable Changes

* With PR [654](https://github.com/grafana/loki/pull/654) @cyriltovena added a really exciting new capability to Loki, a Prometheus compatible API with support for running metric style queries against your logs! [Take a look at how to write metric queries for logs](https://github.com/grafana/loki/blob/master/docs/logql.md#counting-logs)
    > PLEASE NOTE: To use metric style queries in the current Grafana release 6.4.x you will need to add Loki as a Prometheus datasource in addition to having it as a Log datasource and you will have to select the correct source for querying logs vs metrics, coming soon Grafana will support both logs and metric queries directly to the Loki datasource!
* PR [1022](https://github.com/grafana/loki/pull/1022) (and a few others) @joe-elliott added a new set of HTTP endpoints in conjunction with the work @cyriltovena to create a Prometheus compatible API as well as improve how labels/timestamps are handled
    > IMPORTANT: The new `/api/v1/*` endpoints contain breaking changes on the query paths (push path is unchanged) Eventually the `/api/prom/*` endpoints will be removed
* PR [847](https://github.com/grafana/loki/pull/847) owes a big thanks to @cosmo0920 for contributing his Fluent Bit go plugin, now loki has Fluent Bit plugin support!!

* PR [982](https://github.com/grafana/loki/pull/982) was a couple weeks of painstaking work by @rfratto for a much needed improvement to Loki's docs! [Check them out!](https://github.com/grafana/loki/tree/master/docs)

* PR [980](https://github.com/grafana/loki/pull/980) by @sh0rez improved how flags and config file's are loaded to honor a more traditional order of precedence:
    1. Defaults
    2. Config file
    3. User-supplied flag values (command line arguments)
    > PLEASE NOTE: This is potentially a breaking change if you were passing command line arguments that also existed in a config file in which case the order they are given priority now has changed!

* PR [1062](https://github.com/grafana/loki/pull/1062) and [1089](https://github.com/grafana/loki/pull/1089) have moved Loki from Dep to Go Modules and to Go 1.13


## Loki

### Features/Improvements/Changes

* **Loki** [1171](https://github.com/grafana/loki/pull/1171) **cyriltovena**: Moves request parsing into the loghttp package
* **Loki** [1145](https://github.com/grafana/loki/pull/1145) **joe-elliott**: Update `/loki/api/v1/push` to use the v1 json format
* **Loki** [1128](https://github.com/grafana/loki/pull/1128) **sandlis**: bigtable-backup: list backups just before starting deletion of wanted backups
* **Loki** [1100](https://github.com/grafana/loki/pull/1100) **sandlis**: logging: removed some noise in logs from live-tailing
* **Loki/build** [1089](https://github.com/grafana/loki/pull/1089) **joe-elliott**: Go 1.13
* **Loki** [1088](https://github.com/grafana/loki/pull/1088) **pstibrany**: Updated cortex to latest master.
* **Loki** [1085](https://github.com/grafana/loki/pull/1085) **pracucci**: Do not retry chunks transferring on shutdown in the local dev env
* **Loki** [1084](https://github.com/grafana/loki/pull/1084) **pracucci**: Skip ingester tailer filtering if no filter is set
* **Loki/build**[1062](https://github.com/grafana/loki/pull/1062) **joe-elliott**: dep => go mod
* **Loki** [1049](https://github.com/grafana/loki/pull/1049) **joe-elliott**: Update loki push path
* **Loki** [1044](https://github.com/grafana/loki/pull/1044) **joe-elliott**: Fixed broken logql request filtering
* **Loki/tools** [1043](https://github.com/grafana/loki/pull/1043) **sandlis**: bigtable-backup: use latest bigtable backup docker image with fix for list backups
* **Loki** [1030](https://github.com/grafana/loki/pull/1030) **polar3130**: fix typo in error messages
* **Loki/tools** [1028](https://github.com/grafana/loki/pull/1028) **sandlis**: bigtable-backup: verify backups to work on latest list of backups
* **Loki** [1022](https://github.com/grafana/loki/pull/1022) **joe-elliott**: Loki HTTP/JSON Model Layer
* **Loki** [1016](https://github.com/grafana/loki/pull/1016) **slim-bean**: Revert "Updated stream json objects to be more parse friendly (#1010)"
* **Loki** [1010](https://github.com/grafana/loki/pull/1010) **joe-elliott**: Updated stream json objects to be more parse friendly
* **Loki** [1009](https://github.com/grafana/loki/pull/1009) **cyriltovena**: Make Loki HTTP API more compatible with Prometheus
* **Loki** [1008](https://github.com/grafana/loki/pull/1008) **wardbekker**: Improved Ingester out-of-order error for faster troubleshooting
* **Loki** [1001](https://github.com/grafana/loki/pull/1001) **slim-bean**: Update new API paths
* **Loki** [998](https://github.com/grafana/loki/pull/998) **sandlis**: Change unit of duration params to hours to align it with duration config at other places in Loki
* **Loki** [980](https://github.com/grafana/loki/pull/980) **sh0rez**: feat: configuration source precedence
* **Loki** [948](https://github.com/grafana/loki/pull/948) **sandlis**: limits: limits implementation for loki
* **Loki** [947](https://github.com/grafana/loki/pull/947) **sandlis**: added a variable for storing periodic table duration as an int to be …
* **Loki** [938](https://github.com/grafana/loki/pull/938) **sandlis**: vendoring: update cortex to latest master
* **Loki/tools** [930](https://github.com/grafana/loki/pull/930) **sandlis**: fix incrementing of bigtable_backup_job_backups_created metric
* **Loki/tools** [920](https://github.com/grafana/loki/pull/920) **sandlis**: bigtable-backup tool fix
* **Loki/tools** [895](https://github.com/grafana/loki/pull/895) **sandlis**: bigtable-backup-tool: Improvements
* **Loki** [755](https://github.com/grafana/loki/pull/755) **sandlis**: Use grpc client config from cortex for Ingester to get more control
* **Loki** [654](https://github.com/grafana/loki/pull/654) **cyriltovena**: LogQL: Vector and Range Vector Aggregation.

### Bug Fixes
* **Loki** [1114](https://github.com/grafana/loki/pull/1114) **rfratto**: pkg/ingester: prevent shutdowns from processing during joining handoff
* **Loki** [1097](https://github.com/grafana/loki/pull/1097) **joe-elliott**: Reverted cloud.google.com/go to 0.44.1
* **Loki** [986](https://github.com/grafana/loki/pull/986) **pracucci**: Fix panic in tailer due to race condition between send() and close()
* **Loki** [975](https://github.com/grafana/loki/pull/975) **sh0rez**: fix(distributor): parseError BadRequest
* **Loki** [944](https://github.com/grafana/loki/pull/944) **rfratto**: pkg/querier: fix concurrent access to querier tail clients

## Promtail

### Features/Improvements/Changes

* **Promtail/pipeline** [1179](https://github.com/grafana/loki/pull/1179) **pracucci**: promtail: fix handling of JMESPath expression returning nil while parsing JSON
* **Promtail/pipeline** [1123](https://github.com/grafana/loki/pull/1123) **pracucci**: promtail: added action_on_failure support to timestamp stage
* **Promtail/pipeline** [1122](https://github.com/grafana/loki/pull/1122) **pracucci**: promtail: initialize extracted map with initial labels
* **Promtail/pipeline** [1112](https://github.com/grafana/loki/pull/1112) **cyriltovena**: Add logql filter to match stages and drop capability
* **Promtail/journal** [1109](https://github.com/grafana/loki/pull/1109) **rfratto**: Clarify journal warning
* **Promtail** [1083](https://github.com/grafana/loki/pull/1083) **pracucci**: Increased promtail's backoff settings in prod and improved doc
* **Promtail** [1026](https://github.com/grafana/loki/pull/1026) **erwinvaneyk**: promtail: fix externalURL and path prefix issues
* **Promtail** [976](https://github.com/grafana/loki/pull/976) **slim-bean**: Wrap debug log statements in conditionals to save allocations
* **Promtail** [973](https://github.com/grafana/loki/pull/973) **ctrox**: tests: Set default value for BatchWait as ticker does not accept 0
* **Promtail** [969](https://github.com/grafana/loki/pull/969) **ctrox**: promtail: Use ticker instead of timer for batch wait
* **Promtail** [952](https://github.com/grafana/loki/pull/952) **pracucci**: promtail: add metrics on sent and dropped log entries
* **Promtail** [934](https://github.com/grafana/loki/pull/934) **pracucci**: promtail: do not send the last batch - to ingester - if empty
* **Promtail** [921](https://github.com/grafana/loki/pull/921) **rfratto**: promtail: add "max_age" field to configure cutoff for journal reading
* **Promtail** [883](https://github.com/grafana/loki/pull/883) **adityacs**: Add pipeline unit testing to promtail

### Bugfixes

* **Promtail** [1194](https://github.com/grafana/loki/pull/1194) **slim-bean**: Improve how we record file size metric to avoid a race in our file lagging alert
* **Promtail/journal** [1072](https://github.com/grafana/loki/pull/1072) **rfratto**: build: enable journal in promtail linux release build

## Docs

* **Docs** [1176](https://github.com/grafana/loki/pull/1176) **rfratto**: docs: add example and documentation about using JMESPath literals
* **Docs** [1139](https://github.com/grafana/loki/pull/1139) **joe-elliott**: Moved client docs and add serilog example
* **Docs** [1132](https://github.com/grafana/loki/pull/1132) **kailwallin**: FixedTypo.Update README.md
* **Docs** [1130](https://github.com/grafana/loki/pull/1130) **pracucci**: docs: fix Promtail / Loki capitalization
* **Docs** [1129](https://github.com/grafana/loki/pull/1129) **pracucci**: docs: clarified the relation between retention period and table period
* **Docs** [1124](https://github.com/grafana/loki/pull/1124) **geowa4**: Client recommendations documentation tweaks
* **Docs** [1106](https://github.com/grafana/loki/pull/1106) **cyriltovena**: Add fluent-bit missing link in the main documentation page.
* **Docs** [1099](https://github.com/grafana/loki/pull/1099) **pracucci**: docs: improve table manager documentation
* **Docs** [1094](https://github.com/grafana/loki/pull/1094) **rfratto**: docs: update stages README with the docker and cri stages
* **Docs** [1091](https://github.com/grafana/loki/pull/1091) **daixiang0**: docs(stage): add docker and cri
* **Docs** [1077](https://github.com/grafana/loki/pull/1077) **daixiang0**: doc(fluent-bit): add missing namespace
* **Docs** [1073](https://github.com/grafana/loki/pull/1073) **flouthoc**: Re Fix Docs: PR https://github.com/grafana/loki/pull/1053 got erased due to force push.
* **Docs** [1069](https://github.com/grafana/loki/pull/1069) **daixiang0**: doc: unify GOPATH
* **Docs** [1068](https://github.com/grafana/loki/pull/1068) **daixiang0**: doc: skip jb init when using Tanka
* **Docs** [1067](https://github.com/grafana/loki/pull/1067) **rfratto**: Fix broken links to docs in README.md
* **Docs** [1064](https://github.com/grafana/loki/pull/1064) **jonaskello**: Fix spelling of HTTP header
* **Docs** [1063](https://github.com/grafana/loki/pull/1063) **rfratto**: docs: fix deprecated warning in api.md
* **Docs** [1060](https://github.com/grafana/loki/pull/1060) **rfratto**: Add Drone CI badge to README.md
* **Docs** [1053](https://github.com/grafana/loki/pull/1053) **flouthoc**: Fix Docs: Change Imagepull policy to IfNotpresent / Add loki-canary b…
* **Docs** [1048](https://github.com/grafana/loki/pull/1048) **wassan128**: Loki: Fix README link
* **Docs** [1042](https://github.com/grafana/loki/pull/1042) **daixiang0**: doc(ksonnet): include ksonnet-lib
* **Docs** [1039](https://github.com/grafana/loki/pull/1039) **sh0rez**: doc(production): replace ksonnet with Tanka
* **Docs** [1036](https://github.com/grafana/loki/pull/1036) **sh0rez**: feat: -version flag
* **Docs** [1025](https://github.com/grafana/loki/pull/1025) **oddlittlebird**: Update CONTRIBUTING.md
* **Docs** [1024](https://github.com/grafana/loki/pull/1024) **oddlittlebird**: Update README.md
* **Docs** [1014](https://github.com/grafana/loki/pull/1014) **polar3130**: Fix a link to correct doc and fix a typo
* **Docs** [1006](https://github.com/grafana/loki/pull/1006) **slim-bean**: fixing lots of broken links and a few typos
* **Docs** [1005](https://github.com/grafana/loki/pull/1005) **SmilingNavern**: Fix links to correct doc
* **Docs** [1004](https://github.com/grafana/loki/pull/1004) **rfratto**: docs: fix example with pulling systemd logs
* **Docs** [1003](https://github.com/grafana/loki/pull/1003) **oddlittlebird**: Loki: Update README.md
* **Docs** [984](https://github.com/grafana/loki/pull/984) **tomgs**: Changing "Usage" link in main readme after docs change
* **Docs** [983](https://github.com/grafana/loki/pull/983) **daixiang0**: update positions.yaml location reference
* **Docs** [982](https://github.com/grafana/loki/pull/982) **rfratto**: Documentation Rewrite
* **Docs** [961](https://github.com/grafana/loki/pull/961) **worr**: doc: Add permissions that IAM roles for Loki need
* **Docs** [933](https://github.com/grafana/loki/pull/933) **pracucci**: doc: move promtail doc into dedicated subfolder
* **Docs** [924](https://github.com/grafana/loki/pull/924) **pracucci**: doc: promtail known failure modes
* **Docs** [910](https://github.com/grafana/loki/pull/910) **slim-bean**: docs(build): Update docs around releasing and fix bug in version updating script
* **Docs** [850](https://github.com/grafana/loki/pull/850) **sh0rez**: docs: general documentation rework

## Build

* **Build** [1157](https://github.com/grafana/loki/pull/1157) **daixiang0**: Update golint
* **Build** [1133](https://github.com/grafana/loki/pull/1133) **daixiang0**: bump up golangci to 1.20
* **Build** [1121](https://github.com/grafana/loki/pull/1121) **pracucci**: Publish loki-canary binaries on release
* **Build** [1054](https://github.com/grafana/loki/pull/1054) **pstibrany**: Fix dep check warnings by running dep ensure
* **Build/release** [1018](https://github.com/grafana/loki/pull/1018) **slim-bean**: updating the image version for loki-canary and adding the version increment to the release_prepare script
* **Build/CI** [997](https://github.com/grafana/loki/pull/997) **slim-bean**: full circle
* **Build/CI** [996](https://github.com/grafana/loki/pull/996) **rfratto**: ci/drone: fix deploy command by escaping double quotes in JSON body
* **Build/CI** [995](https://github.com/grafana/loki/pull/995) **slim-bean**: use the loki-build-image for calling circle
* **Build/CI** [994](https://github.com/grafana/loki/pull/994) **slim-bean**: Also need bash for the deploy step from drone
* **Build/CI** [993](https://github.com/grafana/loki/pull/993) **slim-bean**: Add make to the alpine image used for calling the circle deploy task from drone.
* **Build/CI** [992](https://github.com/grafana/loki/pull/992) **sh0rez**: chore(packaging): fix GOPATH being overwritten
* **Build/CI** [991](https://github.com/grafana/loki/pull/991) **sh0rez**: chore(packaging): deploy from drone
* **Build/CI** [990](https://github.com/grafana/loki/pull/990) **sh0rez**: chore(ci/cd): breaking the circle
* **Build** [989](https://github.com/grafana/loki/pull/989) **sh0rez**: chore(packaging): simplify tagging
* **Build** [981](https://github.com/grafana/loki/pull/981) **sh0rez**: chore(packaging): loki windows/amd64
* **Build** [958](https://github.com/grafana/loki/pull/958) **daixiang0**: sync release pkgs name with release note
* **Build/CI** [914](https://github.com/grafana/loki/pull/914) **rfratto**: ci: update apt-get before installing deps for rootless step
* **Build** [911](https://github.com/grafana/loki/pull/911) **daixiang0**: optimize image tag script

## Deployment

* **Ksonnet** [1023](https://github.com/grafana/loki/pull/1023) **slim-bean**: make promtail daemonset name configurable
* **Ksonnet** [1021](https://github.com/grafana/loki/pull/1021) **rfratto**: ksonnet: update memcached and memcached-exporter images
* **Ksonnet** [1020](https://github.com/grafana/loki/pull/1020) **rfratto**: ksonnet: use consistent hashing in memcached client configs
* **Ksonnet** [1017](https://github.com/grafana/loki/pull/1017) **slim-bean**: make promtail configmap name configurable
* **Ksonnet** [946](https://github.com/grafana/loki/pull/946) **rfratto**: ksonnet: remove prefix from kvstore.consul settings in loki config
* **Ksonnet** [926](https://github.com/grafana/loki/pull/926) **slim-bean**: feat(promtail): Make cluster role configurable
<!-- -->
* **Helm** [1174](https://github.com/grafana/loki/pull/1174) **rally25rs**: loki-stack: Add release name to prometheus service name.
* **Helm** [1152](https://github.com/grafana/loki/pull/1152) **nicr9**: docs(helm): fix broken link to grafana datasource
* **Helm** [1134](https://github.com/grafana/loki/pull/1134) **minhdanh**: Helm chart: Allow additional scrape_configs to be added
* **Helm** [1111](https://github.com/grafana/loki/pull/1111) **ekarlso**: helm: Add support for passing arbitrary secrets
* **Helm** [1110](https://github.com/grafana/loki/pull/1110) **marcosnils**: Bump grafana image in loki helm chart
* **Helm** [1104](https://github.com/grafana/loki/pull/1104) **marcosnils**: <Examples>: Deploy prometheus from helm chart
* **Helm** [1058](https://github.com/grafana/loki/pull/1058) **polar3130**: Helm: Remove default value of storageClassName in loki/loki helm chart
* **Helm** [1056](https://github.com/grafana/loki/pull/1056) **polar3130**: Helm: Fix the reference error of loki/loki helm chart
* **Helm** [967](https://github.com/grafana/loki/pull/967) **makocchi-git**: helm chart: Add missing operator to promtail
* **Helm** [937](https://github.com/grafana/loki/pull/937) **minhdanh**: helm chart: Add support for additional labels and scrapeTimeout for serviceMonitors
* **Helm** [909](https://github.com/grafana/loki/pull/909) **angelbarrera92**: Feature: Add extra containers to loki helm chart
* **Helm** [855](https://github.com/grafana/loki/pull/855) **ikeeip**: set helm chart appVersion while release
* **Helm** [675](https://github.com/grafana/loki/pull/675) **cyriltovena**: Helm default ingester config

## Loki Canary

* **Loki-canary** [1137](https://github.com/grafana/loki/pull/1137) **slim-bean**: Add some additional logging to the canary on queries
* **Loki-canary** [1131](https://github.com/grafana/loki/pull/1131) **rfratto**: pkg/canary: use default HTTP client when reading from Loki

## Logcli

* **Logcli** [1168](https://github.com/grafana/loki/pull/1168) **sh0rez**: feat(cli): order flags by categories
* **Logcli** [1115](https://github.com/grafana/loki/pull/1115) **pracucci**: logcli: introduced QueryStringBuilder utility to clean up query string encoding
* **Logcli** [1103](https://github.com/grafana/loki/pull/1103) **pracucci**: logcli: added --step support to query command
* **Logcli** [987](https://github.com/grafana/loki/pull/987) **joe-elliott**: Logcli: Add Support for New Query Path

## Tooling

* **Dashboards** [1188](https://github.com/grafana/loki/pull/1188) **joe-elliott**: Adding Operational dashboards
* **Dashboards** [1143](https://github.com/grafana/loki/pull/1143) **joe-elliott**: Improved compression ratio histogram
* **Dashboards** [1126](https://github.com/grafana/loki/pull/1126) **joe-elliott**: Fix Loki Chunks Dashboard
* **Tools** [1108](https://github.com/grafana/loki/pull/1108) **joe-elliott**: Updated push path to current prod

## Plugins

* **DockerDriver** [972](https://github.com/grafana/loki/pull/972) **cyriltovena**: Add stream label to docker driver
* **DockerDriver** [971](https://github.com/grafana/loki/pull/971) **cyriltovena**: Allow to pass max-size and max-file to the docker driver
* **DockerDriver** [970](https://github.com/grafana/loki/pull/970) **mindfl**: docker-driver compose labels support
<!-- -->
* **Fluentd** [928](https://github.com/grafana/loki/pull/928) **candlerb**: fluent-plugin-grafana-loki: Escape double-quotes in labels, and suppress labels with value nil
<!-- -->
* **Fluent Bit** [1155](https://github.com/grafana/loki/pull/1155) **cyriltovena**: rollback fluent-bit push path until we release 0.4
* **Fluent Bit** [1096](https://github.com/grafana/loki/pull/1096) **JensErat**: fluent-bit: edge case tests
* **Fluent Bit** [847](https://github.com/grafana/loki/pull/847) **cosmo0920**: fluent-bit shared object go plugin

## Misc

Loki is now using a Bot to help keep issues and PR's pruned based on age/relevancy.  Please don't hesitate to comment on an issue or PR that you think was closed by the stale-bot which you think should remain open!!

* **Github** [965](https://github.com/grafana/loki/pull/965) **rfratto**: Change label used to keep issues from being marked as stale to keepalive
* **Github** [964](https://github.com/grafana/loki/pull/964) **rfratto**: Add probot-stale configuration to close stale issues.











# 0.3.0 (2019-08-16)

### Features/Enhancements


* **Loki** [877](https://github.com/grafana/loki/pull/877) **pracucci**: loki: Improve Tailer loop
* **Loki** [870](https://github.com/grafana/loki/pull/870) **sandlis**: bigtable-backup: update docker image for bigtable-backup tool
* **Loki** [862](https://github.com/grafana/loki/pull/862) **sandlis**: live-tailing: preload all the historic entries before query context is cancelled
* **Loki** [858](https://github.com/grafana/loki/pull/858) **pracucci**: loki: removed unused TestGZIPCompression
* **Loki** [854](https://github.com/grafana/loki/pull/854) **adityacs**: Readiness probe for querier
* **Loki** [851](https://github.com/grafana/loki/pull/851) **cyriltovena**: Add readiness probe to distributor deployment.
* **Loki** [894](https://github.com/grafana/loki/pull/894) **rfratto**: ksonnet: update ingester config to transfer chunks on rollout
<!-- -->
* **Build** [901](https://github.com/grafana/loki/pull/901) **sh0rez**: chore(packaging): set tag length to 7
* **Build** [900](https://github.com/grafana/loki/pull/900) **sh0rez**: chore(ci/cd): fix grafanasaur credentials and CircleCI image build
* **Build** [891](https://github.com/grafana/loki/pull/891) **sh0rez**: chore(ci/cd): build containers using drone.io
* **Build** [888](https://github.com/grafana/loki/pull/888) **rfratto**: Makefile: disable building promtail with systemd support on non-amd64 platforms
* **Build** [887](https://github.com/grafana/loki/pull/887) **slim-bean**: chore(packaging): Dockerfile make avoid containers
* **Build** [886](https://github.com/grafana/loki/pull/886) **sh0rez**: chore(packaging): wrong executable format
* **Build** [855](https://github.com/grafana/loki/pull/855) **ikeeip**: set helm chart appVersion while release
<!-- -->
* **Promtail** [856](https://github.com/grafana/loki/pull/856) **martinbaillie**: promtail: Add ServiceMonitor and headless Service
* **Promtail** [809](https://github.com/grafana/loki/pull/809) **rfratto**: Makefile: build promtail with CGO_ENABLED if GOHOSTOS=GOOS=linux
* **Promtail** [730](https://github.com/grafana/loki/pull/730) **rfratto**: promtail: Add systemd journal support

> 809, 730 NOTE: Systemd journal support is currently limited to amd64 images, arm support should come in the future when the transition to building the arm image and binaries is done natively via an arm container
<!-- -->
* **Docs** [896](https://github.com/grafana/loki/pull/896) **dalance**: docs: fix link format
* **Docs** [876](https://github.com/grafana/loki/pull/876) **BouchaaraAdil**: update Docs: update Retention section on Operations doc file
* **Docs** [864](https://github.com/grafana/loki/pull/864) **temal-**: docs: Replace old values in operations.md
* **Docs** [853](https://github.com/grafana/loki/pull/853) **cyriltovena**: Add governance documentation
<!-- -->
* **Deployment** [874](https://github.com/grafana/loki/pull/874) **slim-bean**: make our ksonnet a little more modular by parameterizing the chunk and index stores
* **Deployment** [857](https://github.com/grafana/loki/pull/857) **slim-bean**: Reorder relabeling rules to prevent pod label from overwriting config define labels

> 857 POSSIBLY BREAKING: If you relied on a custom pod label to overwrite one of the labels configured by the other sections of the scrape config: `job`, `namespace`, `instance`, `container_name` and/or `__path__`, this will no longer happen, the custom pod labels are now loaded first and will be overwritten by any of these listed labels.


### Fixes

* **Loki** [897](https://github.com/grafana/loki/pull/897) **pracucci**: Fix panic in tailer when an ingester is removed from the ring while tailing
* **Loki** [880](https://github.com/grafana/loki/pull/880) **cyriltovena**: fix a bug where nil line buffer would be put back
* **Loki** [859](https://github.com/grafana/loki/pull/859) **pracucci**: loki: Fixed out of order entries allowed in a chunk on edge case
<!-- -->
* **Promtail** [893](https://github.com/grafana/loki/pull/893) **rfratto**: pkg/promtail/positions: remove executable bit from positions file
<!-- -->
* **Deployment** [867](https://github.com/grafana/loki/pull/867) **slim-bean**: Update read dashboard to include only query and label query routes
* **Deployment** [865](https://github.com/grafana/loki/pull/865) **sandlis**: fix broken jsonnet for querier
<!-- -->
* **Canary** [889](https://github.com/grafana/loki/pull/889) **slim-bean**: fix(canary): Fix Flaky Tests
<!-- -->
* **Pipeline** [869](https://github.com/grafana/loki/pull/869) **jojohappy**: Pipeline: Fixed labels process test with same objects
<!-- -->
* **Logcli** [863](https://github.com/grafana/loki/pull/863) **adityacs**: Fix Nolabels parse metrics


# 0.2.0 (2019-08-02)

There were over 100 PR's merged since 0.1.0 was released, here's a highlight:

### Features / Enhancements

* **Loki**:  [521](https://github.com/grafana/loki/pull/521) Query label values and names are now fetched from the store.
* **Loki**:  [541](https://github.com/grafana/loki/pull/541) Improvements in live tailing of logs.
* **Loki**: [713](https://github.com/grafana/loki/pull/713) Storage memory improvement.
* **Loki**: [764](https://github.com/grafana/loki/pull/764) Tailing can fetch previous logs for context.
* **Loki**: [782](https://github.com/grafana/loki/pull/782) Performance improvement: Query storage by iterating through chunks in batches.
* **Loki**: [788](https://github.com/grafana/loki/pull/788) Querier timeouts.
* **Loki**: [794](https://github.com/grafana/loki/pull/794) Support ingester chunk transfer on shutdown.
* **Loki**: [729](https://github.com/grafana/loki/pull/729) Bigtable backup tool support.
<!-- -->
* **Pipeline**: [738](https://github.com/grafana/loki/pull/738) Added a template stage for manipulating label values.
* **Pipeline**: [732](https://github.com/grafana/loki/pull/732) Support for Unix timestamps.
* **Pipeline**: [760](https://github.com/grafana/loki/pull/760) Support timestamps without year.
<!-- -->
* **Helm**:  [641](https://github.com/grafana/loki/pull/641) Helm integration testing.
* **Helm**: [824](https://github.com/grafana/loki/pull/824) Add service monitor.
* **Helm**: [830](https://github.com/grafana/loki/pull/830) Customize namespace.
<!-- -->
* **Docker-Plugin**: [663](https://github.com/grafana/loki/pull/663) Created a Docker logging driver plugin.
<!-- -->
* **Fluent-Plugin**: [669](https://github.com/grafana/loki/pull/669) Ability to specify keys to remove.
* **Fluent-Plugin**: [709](https://github.com/grafana/loki/pull/709) Multi-worker support.
* **Fluent-Plugin**: [792](https://github.com/grafana/loki/pull/792) Add prometheus for metrics and update gems.
<!-- -->
* **Build**: [668](https://github.com/grafana/loki/pull/668),[762](https://github.com/grafana/loki/pull/762) Build multiple architecture containers.
<!-- -->
* **Loki-Canary**: [772](https://github.com/grafana/loki/pull/772) Moved into Loki project.

### Bugfixes

There were many fixes, here are a few of the most important:

* **Promtail**: [650](https://github.com/grafana/loki/pull/650) Build on windows.
* **Fluent-Plugin**: [667](https://github.com/grafana/loki/pull/667) Rename fluent plugin.
* **Docker-Plugin**: [813](https://github.com/grafana/loki/pull/813) Fix panic for newer docker version (18.09.7+).


# 0.1.0 (2019-06-03)

First (beta) Release!<|MERGE_RESOLUTION|>--- conflicted
+++ resolved
@@ -63,11 +63,8 @@
 * [9754](https://github.com/grafana/loki/pull/9754) **ashwanthgoli**: Fixes an issue with indexes becoming unqueriable if the index prefix is different from the one configured in the latest period config.
 * [9763](https://github.com/grafana/loki/pull/9763) **ssncferreira**: Fix the logic of the `offset` operator for downstream queries on instant query splitting of (range) vector aggregation expressions containing an offset.
 * [9773](https://github.com/grafana/loki/pull/9773) **ssncferreira**: Fix instant query summary statistic's `splits` corresponding to the number of subqueries a query is split into based on `split_queries_by_interval`.
-<<<<<<< HEAD
 * [9949](https://github.com/grafana/loki/pull/9949) **masslessparticle**: Fix pipelines to clear caches when tailing to avoid resource exhaustion.
-=======
 * [9936](https://github.com/grafana/loki/pull/9936) **masslessparticle**: Fix the way query stages are reordered when `unpack` is present.
->>>>>>> 6dc722bc
 
 ##### Changes
 
