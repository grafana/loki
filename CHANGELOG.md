## Main/Unreleased

#### Loki

##### Enhancements

* [8953](https://github.com/grafana/loki/pull/8953) **dannykopping**: Querier: block queries by hash.
* [8851](https://github.com/grafana/loki/pull/8851) **jeschkies**: Introduce limit to require a set of labels for selecting streams.
* [9016](https://github.com/grafana/loki/pull/9016) **kavirajk**: Change response type of `format_query` handler to `application/json`
<<<<<<< HEAD
* [8972](https://github.com/grafana/loki/pull/8972) **salvacorts** Index stat requests are now cached in the results cache.
=======
* [9096](https://github.com/grafana/loki/pull/9096) **salvacorts**: Compute proportional TSDB index stats for chunks that doesn't fit fully in the queried time range.
>>>>>>> 7bec727c

##### Fixes

* [8971](https://github.com/grafana/loki/pull/8971) **dannykopping**: Stats: fix `Cache.Chunk.BytesSent` statistic and loki_chunk_fetcher_fetched_size_bytes metric with correct chunk size.
* [8979](https://github.com/grafana/loki/pull/8979) **slim-bean**: Fix the case where a logs query with start time == end time was returning logs when none should be returned.
* [9099](https://github.com/grafana/loki/pull/9099) **salvacorts**: Fix the estimated size of chunks when writing a new TSDB file during compaction.

### All Changes

#### Promtail

##### Enhancements

* [8474](https://github.com/grafana/loki/pull/8787) **andriikushch**: Promtail: Add a new target for the Azure Event Hubs
* [8994](https://github.com/grafana/loki/pull/8994) **DylanGuedes**: Promtail: Add new `decompression` configuration to customize the decompressor behavior.
* [8939](https://github.com/grafana/loki/pull/8939) **Suruthi-G-K**: Loki: Add support for trusted profile authentication in COS client.
* [8852](https://github.com/grafana/loki/pull/8852) **wtchangdm**: Loki: Add `route_randomly` to Redis options.
* [8848](https://github.com/grafana/loki/pull/8848) **dannykopping**: Ruler: add configurable rule evaluation jitter.
* [8826](https://github.com/grafana/loki/pull/8826) **amankrsingh2000**: Loki: Add support for IBM cloud object storage as storage client.
* [8752](https://github.com/grafana/loki/pull/8752) **chaudum**: Add query fairness control across actors within a tenant to scheduler, which can be enabled by passing the `X-Loki-Actor-Path` header to the HTTP request of the query.
* [8786](https://github.com/grafana/loki/pull/8786) **DylanGuedes**: Ingester: add new /ingester/prepare_shutdown endpoint.
* [8744](https://github.com/grafana/loki/pull/8744) **dannykopping**: Ruler: remote rule evaluation.
* [8670](https://github.com/grafana/loki/pull/8670) **salvacorts** Introduce two new limits to refuse log and metric queries that would read too much data.
* [8918](https://github.com/grafana/loki/pull/8918) **salvacorts** Introduce limit to require at least a number label matchers on metric and log queries.
* [8909](https://github.com/grafana/loki/pull/8909) **salvacorts** Requests to `/loki/api/v1/index/stats` are split in 24h intervals.
* [8732](https://github.com/grafana/loki/pull/8732) **abaguas**: azure: respect retry config before cancelling the context
* [8874](https://github.com/grafana/loki/pull/8874) **rfratto**: Promtail: Support expoential backoff when polling unchanged files for logs.

##### Fixes

* [8988](https://github.com/grafana/loki/pull/8988) **darxriggs**: Promtail: Prevent logging errors on normal shutdown.

#### Mixins

#### Enhancements

#### Fixes

* [8995](https://github.com/grafana/loki/pull/8995) **dannykopping**: Mixins: Fix Jsonnet `RUNTIME ERROR` that occurs when you try to use the mixins with `use_boltdb_shipper: false`.


#### Jsonnet

* [8855](https://github.com/grafana/loki/pull/8855) **JoaoBraveCoding**: Add gRPC port to loki compactor mixin
* [8880](https://github.com/grafana/loki/pull/8880) **JoaoBraveCoding**: Normalize headless service name for query-frontend/scheduler

## 2.8.0 (2023-04-04)

#### Loki

##### Enhancements

* [8824](https://github.com/grafana/loki/pull/8824) **periklis**: Expose optional label matcher for label values handler
* [8727](https://github.com/grafana/loki/pull/8727) **cstyan** **jeschkies**: Propagate per-request limit header to querier.
* [8682](https://github.com/grafana/loki/pull/8682) **dannykopping**: Add fetched chunk size distribution metric `loki_chunk_fetcher_fetched_size_bytes`.
* [8532](https://github.com/grafana/loki/pull/8532) **justcompile**: Adds Storage Class option to S3 objects
* [7951](https://github.com/grafana/loki/pull/7951) **MichelHollands**: Add a count template function to line_format and label_format.
* [7380](https://github.com/grafana/loki/pull/7380) **liguozhong**: metrics query: range vector support streaming agg when no overlap.
* [7731](https://github.com/grafana/loki/pull/7731) **bitkill**: Add healthchecks to the docker-compose example.
* [7759](https://github.com/grafana/loki/pull/7759) **kavirajk**: Improve error message for loading config with ENV variables.
* [7785](https://github.com/grafana/loki/pull/7785) **dannykopping**: Add query blocker for queries and rules.
* [7817](https://github.com/grafana/loki/pull/7817) **kavirajk**: fix(memcached): panic on send on closed channel.
* [7916](https://github.com/grafana/loki/pull/7916) **ssncferreira**: Add `doc-generator` tool to generate configuration flags documentation.
* [7964](https://github.com/grafana/loki/pull/7964) **slim-bean**: Add a `since` query parameter to allow querying based on relative time.
* [7989](https://github.com/grafana/loki/pull/7989) **liguozhong**: logql support `sort` and `sort_desc`.
* [7997](https://github.com/grafana/loki/pull/7997) **kavirajk**: fix(promtail): Fix cri tags extra new lines when joining partial lines
* [7975](https://github.com/grafana/loki/pull/7975) **adityacs**: Support drop labels in logql
* [7946](https://github.com/grafana/loki/pull/7946) **ashwanthgoli** config: Add support for named stores
* [8027](https://github.com/grafana/loki/pull/8027) **kavirajk**: chore(promtail): Make `batchwait` and `batchsize` config explicit with yaml tags
* [7978](https://github.com/grafana/loki/pull/7978) **chaudum**: Shut down query frontend gracefully to allow inflight requests to complete.
* [8047](https://github.com/grafana/loki/pull/8047) **bboreham**: Dashboards: add k8s resource requests to CPU and memory panels.
* [8061](https://github.com/grafana/loki/pull/8061) **kavirajk**: Remove circle from Loki OSS
* [8092](https://github.com/grafana/loki/pull/8092) **dannykopping**: add rule-based sharding to ruler.
* [8131](https://github.com/grafana/loki/pull/8131) **jeschkies**: Compile Promtail ARM and ARM64 with journald support.
* [8212](https://github.com/grafana/loki/pull/8212) **kavirajk**: ingester: Add `ingester_memory_streams_labels_bytes metric` for more visibility of size of metadata of in-memory streams.
* [8271](https://github.com/grafana/loki/pull/8271) **kavirajk**: logql: Support urlencode and urldecode template functions
* [8259](https://github.com/grafana/loki/pull/8259) **mar4uk**: Extract push.proto from the logproto package to the separate module.
* [7906](https://github.com/grafana/loki/pull/7906) **kavirajk**: Add API endpoint that formats LogQL expressions and support new `fmt` subcommand in `logcli` to format LogQL query.
* [6675](https://github.com/grafana/loki/pull/6675) **btaani**: Add logfmt expression parser for selective extraction of labels from logfmt formatted logs
* [8474](https://github.com/grafana/loki/pull/8474) **farodin91**: Add support for short-lived S3 session tokens
* [8774](https://github.com/grafana/loki/pull/8774) **slim-bean**: Add new logql template functions `bytes`, `duration`, `unixEpochMillis`, `unixEpochNanos`, `toDateInZone`, `b64Enc`, and `b64Dec`
* [8670](https://github.com/grafana/loki/pull/8670) **salvacorts** Introduce two new limits to refuse log and metric queries that would read too much data.
* [8918](https://github.com/grafana/loki/pull/8918) **salvacorts** Introduce limit to require at least a number label matchers on metric and log queries.
* [8909](https://github.com/grafana/loki/pull/8909) **salvacorts** Requests to `/loki/api/v1/index/stats` are split in 24h intervals.

##### Fixes

* [7784](https://github.com/grafana/loki/pull/7784) **isodude**: Fix default values of connect addresses for compactor and querier workers to work with IPv6.
* [7880](https://github.com/grafana/loki/pull/7880) **sandeepsukhani**: consider range and offset in queries while looking for schema config for query sharding.
* [7937](https://github.com/grafana/loki/pull/7937) **ssncferreira**: Deprecate CLI flag `-ruler.wal-cleaer.period` and replace it with `-ruler.wal-cleaner.period`.
* [7966](https://github.com/grafana/loki/pull/7966) **sandeepsukhani**: Fix query-frontend request load balancing when using k8s service.
* [8251](https://github.com/grafana/loki/pull/8251) **sandeepsukhani** index-store: fix indexing of chunks overlapping multiple schemas.
* [8151](https://github.com/grafana/loki/pull/8151) **sandeepsukhani** fix log deletion with line filters.
* [8448](https://github.com/grafana/loki/pull/8448) **chaudum**: Fix bug in LogQL parser that caused certain queries that contain a vector expression to fail.
* [8775](https://github.com/grafana/loki/pull/8755) **sandeepsukhani**: index-gateway: fix failure in initializing index gateway when boltdb-shipper is not being used.
* [8448](https://github.com/grafana/loki/pull/8665) **sandeepsukhani**: deletion: fix issue in processing delete requests with tsdb index
* [8753](https://github.com/grafana/loki/pull/8753) **slim-bean** A zero value for retention_period will now disable retention.
* [8959](https://github.com/grafana/loki/pull/8959) **periklis**: Align common instance_addr with memberlist advertise_addr

##### Changes

* [8315](https://github.com/grafana/loki/pull/8315) **thepalbi** Relicense and export `pkg/ingester` WAL code to be used in Promtail's WAL.
* [8761](https://github.com/grafana/loki/pull/8761) **slim-bean** Remove "subqueries" from the metrics.go log line and instead provide `splits` and `shards`
* [8887](https://github.com/grafana/loki/issues/8887) **3deep5me** Helm: Removed support for PodDisruptionBudget in policy/v1alpha1 and upgraded it to policy/v1.

##### Build

#### Promtail

##### Enhancements

* [8231](https://github.com/grafana/loki/pull/8231) **CCOLLOT**: Lambda-promtail: add support for AWS SQS message ingestion.
* [7619](https://github.com/grafana/loki/pull/7619) **cadrake**: Add ability to pass query params to heroku drain targets for relabelling.
* [7973](https://github.com/grafana/loki/pull/7973) **chodges15**: Add configuration to drop rate limited batches in Loki client and new metric label for drop reason.
* [8153](https://github.com/grafana/loki/pull/8153) **kavirajk**: promtail: Add `max-line-size` limit to drop on client side
* [8096](https://github.com/grafana/loki/pull/8096) **kavirajk**: doc(promtail): Doc about how log rotate works with promtail
* [8233](https://github.com/grafana/loki/pull/8233) **nicoche**: promtail: Add `max-line-size-truncate` limit to truncate too long lines on client side
* [7462](https://github.com/grafana/loki/pull/7462) **MarNicGit**: Allow excluding event message from Windows Event Log entries.
* [7597](https://github.com/grafana/loki/pull/7597) **redbaron**: allow ratelimiting by label
* [3493](https://github.com/grafana/loki/pull/3493) **adityacs** Support geoip stage.
* [8382](https://github.com/grafana/loki/pull/8382) **kelnage**: Promtail: Add event log message stage

##### Fixes

* [8231](https://github.com/grafana/loki/pull/8231) **CCOLLOT**: Lambda-promtail: fix flushing behavior of batches, leading to a significant increase in performance.

##### Changes

#### LogCLI

##### Enhancement

* [8413](https://github.com/grafana/loki/pull/8413) **chaudum**: Try to load tenant-specific `schemaconfig-{orgID}.yaml` when using `--remote-schema` argument and fallback to global `schemaconfig.yaml`.
* [8537](https://github.com/grafana/loki/pull/8537) **jeschkies**: Allow fetching all entries with `--limit=0`.

#### Fluent Bit

#### Loki Canary

##### Enhancements

* [8024](https://github.com/grafana/loki/pull/8024) **jijotj**: Support passing loki address as environment variable

#### Jsonnet

* [7923](https://github.com/grafana/loki/pull/7923) **manohar-koukuntla**: Add zone aware ingesters in jsonnet deployment

##### Fixes

* [8247](https://github.com/grafana/loki/pull/8247) **Whyeasy** fix usage of cluster label within Mixin.

#### Build

* [7938](https://github.com/grafana/loki/pull/7938) **ssncferreira**: Add DroneCI pipeline step to validate configuration flags documentation generation.

### Notes

### Dependencies

## 2.7.5 (2023-03-28)

#### Loki

##### Fixes

* [7924](https://github.com/grafana/loki/pull/7924) **jeschkies**: Flush buffered logger on exit

## 2.7.4 (2023-02-24)

#### Loki

##### Fixes

* [8531](https://github.com/grafana/loki/pull/8531) **garrettlish**: logql: fix panics when cloning a special query
* [8120](https://github.com/grafana/loki/pull/8120) **ashwanthgoli**: fix panic on hitting /scheduler/ring when ring is disabled.
* [7988](https://github.com/grafana/loki/pull/7988) **ashwanthgoli**: store: write overlapping chunks to multiple stores.
* [7925](https://github.com/grafana/loki/pull/7925) **sandeepsukhani**: Fix bugs in logs results caching causing query-frontend to return logs outside of query window.

##### Build

* [8575](https://github.com/grafana/loki/pull/8575) **MichelHollands**: Update build image to go 1.20.1 and alpine 3.16.4.
* [8583](https://github.com/grafana/loki/pull/8583) **MichelHollands**: Use 0.28.1 build image and update go and alpine versions.

#### Promtail

##### Enhancements

##### Fixes

* [8497](https://github.com/grafana/loki/pull/8497) **kavirajk**: Fix `cri` tags treating different streams as the same
* [7771](https://github.com/grafana/loki/pull/7771) **GeorgeTsilias**: Handle nil error on target Details() call.
* [7461](https://github.com/grafana/loki/pull/7461) **MarNicGit**: Promtail: Fix collecting userdata field from Windows Event Log

## 2.7.3 (2023-02-01)

#### Loki

##### Fixes

* [8340](https://github.com/grafana/loki/pull/8340) **MasslessParticle** Fix bug in compactor that caused panics when `startTime` and `endTime` of a delete request are equal.

#### Build

* [8232](https://github.com/grafana/loki/pull/8232) **TaehyunHwang** Fix build issue that caused `--version` to show wrong version for Loki and Promtail binaries.

## 2.7.2 (2023-01-25)

#### Loki

##### Fixes

* [7926](https://github.com/grafana/loki/pull/7926) **MichelHollands**: Fix bug in validation of `pattern` and `regexp` parsers where missing or empty parameters caused panics.
* [7720](https://github.com/grafana/loki/pull/7720) **sandeepsukhani**: Fix bugs in processing delete requests with line filters.
* [7708](https://github.com/grafana/loki/pull/7708) **DylanGuedes**: Fix bug in multi-tenant querying.

### Notes

This release was created from a branch starting at commit `706c22e9e40b0156031f214b63dc6ed4e210abc1` but it may also contain backported changes from main.

Check the history of the branch `release-2.7.x`.

### Dependencies

* Go version: 1.19.5

## 2.7.1 (2022-12-09)

#### Loki

##### Enhancements

* [6360](https://github.com/grafana/loki/pull/6360) **liguozhong**: Hide error message when context timeout occurs in `s3.getObject`
* [7602](https://github.com/grafana/loki/pull/7602) **vmax**: Add decolorize filter to easily parse colored logs.
* [7804](https://github.com/grafana/loki/pull/7804) **sandeepsukhani**: Use grpc for communicating with compactor for query time filtering of data requested for deletion.
* [7684](https://github.com/grafana/loki/pull/7684) **kavirajk**: Add missing `embedded-cache` config under `cache_config` reference documentation.

##### Fixes

* [7453](https://github.com/grafana/loki/pull/7453) **periklis**: Add single compactor http client for delete and gennumber clients

##### Changes

* [7877](https://github.com/grafana/loki/pull/7877)A **trevorwhitney**: Due to a known bug with experimental new delete mode feature, the default delete mode has been changed to `filter-only`.

#### Promtail

##### Enhancements

* [7602](https://github.com/grafana/loki/pull/7602) **vmax**: Add decolorize stage to Promtail to easily parse colored logs.

##### Fixes

##### Changes

* [7587](https://github.com/grafana/loki/pull/7587) **mar4uk**: Add go build tag `promtail_journal_enabled` to include/exclude Promtail journald code from binary.

## 2.7.0

#### Loki

##### Enhancements
* [7436](https://github.com/grafana/loki/pull/7436) **periklis**: Expose ring and memberlist handlers through internal server listener
* [7227](https://github.com/grafana/loki/pull/7227) **Red-GV**: Add ability to configure tls minimum version and cipher suites
* [7179](https://github.com/grafana/loki/pull/7179) **vlad-diachenko**: Add ability to use Azure Service Principals credentials to authenticate to Azure Blob Storage.
* [7063](https://github.com/grafana/loki/pull/7063) **kavirajk**: Add additional `push` mode to Loki canary that can directly push logs to given Loki URL.
* [7069](https://github.com/grafana/loki/pull/7069) **periklis**: Add support for custom internal server listener for readiness probes.
* [7023](https://github.com/grafana/loki/pull/7023) **liguozhong**: logql engine support exec `vector(0)` grammar.
* [6983](https://github.com/grafana/loki/pull/6983) **slim-bean**: `__timestamp__` and `__line__` are now available in the logql `label_format` query stage.
* [6821](https://github.com/grafana/loki/pull/6821) **kavirajk**: Introduce new cache type `embedded-cache` which is an in-process cache system that runs loki without the need for an external cache (like memcached, redis, etc). It can be run in two modes `distributed: false` (default, and same as old `fifocache`) and `distributed: true` which runs cache in distributed fashion sharding keys across peers if Loki is run in microservices or SSD mode.
* [6691](https://github.com/grafana/loki/pull/6691) **dannykopping**: Update production-ready Loki cluster in docker-compose
* [6317](https://github.com/grafana/loki/pull/6317) **dannykoping**: General: add cache usage statistics
* [6444](https://github.com/grafana/loki/pull/6444) **aminesnow** Add TLS config to query frontend.
* [6179](https://github.com/grafana/loki/pull/6179) **chaudum**: Add new HTTP endpoint to delete ingester ring token file and shutdown process gracefully
* [5997](https://github.com/grafana/loki/pull/5997) **simonswine**: Querier: parallize label queries to both stores.
* [5406](https://github.com/grafana/loki/pull/5406) **ctovena**: Revise the configuration parameters that configure the usage report to grafana.com.
* [7264](https://github.com/grafana/loki/pull/7264) **bboreham**: Chunks: decode varints directly from byte buffer, for speed.
* [7263](https://github.com/grafana/loki/pull/7263) **bboreham**: Dependencies: klauspost/compress package to v1.15.11; improves performance.
* [7270](https://github.com/grafana/loki/pull/7270) **wilfriedroset**: Add support for `username` to redis cache configuration.
* [6952](https://github.com/grafana/loki/pull/6952) **DylanGuedes**: Experimental: Introduce a new feature named stream sharding.

##### Fixes
* [7426](https://github.com/grafana/loki/pull/7426) **periklis**: Add missing compactor delete client tls client config
* [7238](https://github.com/grafana/loki/pull/7328) **periklis**: Fix internal server bootstrap for query frontend
* [7288](https://github.com/grafana/loki/pull/7288) **ssncferreira**: Fix query mapping in AST mapper `rangemapper` to support the new `VectorExpr` expression.
* [7040](https://github.com/grafana/loki/pull/7040) **bakunowski**: Remove duplicated `loki_boltdb_shipper` prefix from `tables_upload_operation_total` metric.
* [6937](https://github.com/grafana/loki/pull/6937) **ssncferreira**: Fix topk and bottomk expressions with parameter <= 0.
* [6780](https://github.com/grafana/loki/pull/6780) **periklis**:  Attach the panic recovery handler on all HTTP handlers
* [6358](https://github.com/grafana/loki/pull/6358) **taharah**: Fixes sigv4 authentication for the Ruler's remote write configuration by allowing both a global and per tenant configuration.
* [6375](https://github.com/grafana/loki/pull/6375) **dannykopping**: Fix bug that prevented users from using the `json` parser after a `line_format` pipeline stage.
* [6505](https://github.com/grafana/loki/pull/6375) **dmitri-lerko** Fixes `failed to receive pubsub messages` error with promtail GCPLog client.
* [6372](https://github.com/grafana/loki/pull/6372) **splitice**: Add support for numbers in JSON fields.

##### Changes
* [6726](https://github.com/grafana/loki/pull/6726) **kavirajk**: upgrades go from 1.17.9 -> 1.18.4
* [6415](https://github.com/grafana/loki/pull/6415) **salvacorts**: Evenly spread queriers across kubernetes nodes.
* [6349](https://github.com/grafana/loki/pull/6349) **simonswine**: Update the default HTTP listen port from 80 to 3100. Make sure to configure the port explicitly if you are using port 80.
* [6835](https://github.com/grafana/loki/pull/6835) **DylanGuedes**: Add new per-tenant query timeout configuration and remove engine query timeout.
* [7212](https://github.com/grafana/loki/pull/7212) **Juneezee**: Replaces deprecated `io/ioutil` with `io` and `os`.
* [7292](https://github.com/grafana/loki/pull/7292) **jmherbst**: Add string conversion to value based drops to more intuitively match numeric fields. String conversion failure will result in no lines being dropped.
* [7361](https://github.com/grafana/loki/pull/7361) **szczepad**: Renames metric `loki_log_messages_total` to `loki_internal_log_messages_total`
* [7416](https://github.com/grafana/loki/pull/7416) **mstrzele**: Use the stable `HorizontalPodAutoscaler` v2, if possible, when installing using Helm
* [7510](https://github.com/grafana/loki/pull/7510) **slim-bean**: Limited queries (queries without filter expressions) will now be split and sharded.
* [5400](https://github.com/grafana/loki/pull/5400) **BenoitKnecht**: promtail/server: Disable profiling by default

#### Promtail
* [7470](https://github.com/grafana/loki/pull/7470) **Jack-King**: Add configuration for adding custom HTTP headers to push requests

##### Enhancements
* [7593](https://github.com/grafana/loki/pull/7593) **chodges15**: Promtail: Add tenant label to client drop metrics and logs
* [7101](https://github.com/grafana/loki/pull/7101) **liguozhong**: Promtail: Add support for max stream limit.
* [7247](https://github.com/grafana/loki/pull/7247) **liguozhong**: Add config reload endpoint / signal to promtail.
* [6708](https://github.com/grafana/loki/pull/6708) **DylanGuedes**: Add compressed files support to Promtail.
* [5977](https://github.com/grafana/loki/pull/5977) **juissi-t** lambda-promtail: Add support for Kinesis data stream events
* [6828](https://github.com/grafana/loki/pull/6828) **alexandre1984rj** Add the BotScore and BotScoreSrc fields once the Cloudflare API returns those two fields on the list of all available log fields.
* [6656](https://github.com/grafana/loki/pull/6656) **carlospeon**: Allow promtail to add matches to the journal reader
* [7401](https://github.com/grafana/loki/pull/7401) **thepalbi**: Add timeout to GCP Logs push target
* [7414](https://github.com/grafana/loki/pull/7414) **thepalbi**: Add basic tracing support

##### Fixes
* [7394](https://github.com/grafana/loki/pull/7394) **liguozhong**: Fix issue with the Cloudflare target that caused it to stop working after it received an error in the logpull request as explained in issue https://github.com/grafana/loki/issues/6150
* [6766](https://github.com/grafana/loki/pull/6766) **kavirajk**: fix(logql): Make `LabelSampleExtractor` ignore processing the line if it doesn't contain that specific label. Fixes unwrap behavior explained in the issue https://github.com/grafana/loki/issues/6713
* [7016](https://github.com/grafana/loki/pull/7016) **chodges15**: Fix issue with dropping logs when a file based SD target's labels are updated

##### Changes
* **quodlibetor**: Change Docker target discovery log level from `Error` to `Info`


#### Logcli
* [7325](https://github.com/grafana/loki/pull/7325) **dbirks**: Document setting up command completion
* [8518](https://github.com/grafana/loki/pull/8518) **SN9NV**: Add parallel flags

#### Fluent Bit

#### Loki Canary
* [7398](https://github.com/grafana/loki/pull/7398) **verejoel**: Allow insecure TLS connections

#### Jsonnet
* [6189](https://github.com/grafana/loki/pull/6189) **irizzant**: Add creation of a `ServiceMonitor` object for Prometheus scraping through configuration parameter `create_service_monitor`. Simplify mixin usage by adding (https://github.com/prometheus-operator/kube-prometheus) library.
* [6662](https://github.com/grafana/loki/pull/6662) **Whyeasy**: Fixes memberlist error when using a stateful ruler.


### Notes

This release was created from a branch starting at commit `706c22e9e40b0156031f214b63dc6ed4e210abc1` but it may also contain backported changes from main.

Check the history of the branch `release-2.7.x`.

### Dependencies

* Go Version:     FIXME

# 2.6.1 (2022/07/18)

### All Changes

* [6658](https://github.com/grafana/loki/pull/6658) Updated the versions of [dskit](https://github.com/grafana/dskit) and [memberlist](https://github.com/grafana/memberlist) to allow configuring cluster labels for memberlist. Cluster labels prevent mixing the members between two consistent hash rings of separate applications that are run in the same Kubernetes cluster.
* [6681](https://github.com/grafana/loki/pull/6681) Fixed an HTTP connection leak between the querier and the compactor when the log entry deletion feature is enabled.
* [6583](https://github.com/grafana/loki/pull/6583) Fixed noisy error messages when the log entry deletion feature is disabled for a tenant.

# 2.6.0 (2022/07/08)

### All Changes
Here is the list with the changes that were produced since the previous release.

#### Loki

##### Enhancements
* [5662](https://github.com/grafana/loki/pull/5662) **ssncferreira** **chaudum** Improve performance of instant queries by splitting range into multiple subqueries that are executed in parallel.
* [5848](https://github.com/grafana/loki/pull/5848) **arcosx**: Add Baidu AI Cloud as a storage backend choice.
* [6410](https://github.com/grafana/loki/pull/6410) **MichelHollands**: Add support for per tenant delete API access enabling.
* [5879](https://github.com/grafana/loki/pull/5879) **MichelHollands**: Remove lines matching delete request expression when using "filter-and-delete" deletion mode.
* [5984](https://github.com/grafana/loki/pull/5984) **dannykopping** and **salvacorts**: Improve query performance by preventing unnecessary querying of ingesters when the query data is old enough to be in object storage.
* [5971](https://github.com/grafana/loki/pull/5971) **kavirajk**: Extend the `metrics.go` recording of statistics about metadata queries to include labels and series queries.
* [6136](https://github.com/grafana/loki/pull/6136) **periklis**: Add support for alertmanager header authorization.
* [6163](https://github.com/grafana/loki/pull/6163) **jburnham**: LogQL: Add a `default` sprig template function in LogQL label/line formatter.

##### Fixes
* [6152](https://github.com/grafana/loki/pull/6152) **slim-bean**: Fixes unbounded ingester memory growth when live tailing under specific circumstances.
* [5685](https://github.com/grafana/loki/pull/5685) **chaudum**: Fix bug in push request parser that allowed users to send arbitrary non-string data as "log line".
* [5799](https://github.com/grafana/loki/pull/5799) **cyriltovena** Fix deduping issues when multiple entries with the same timestamp exist. !hide or not hide (bugfix Loki)
* [5888](https://github.com/grafana/loki/pull/5888) **Papawy** Fix common configuration block net interface name when overwritten by ring common configuration.

##### Changes
* [6361](https://github.com/grafana/loki/pull/6361) **chaudum**: Sum values in unwrapped rate aggregation instead of treating them as counter.
* [6412](https://github.com/grafana/loki/pull/6412) **chaudum**: Add new unwrapped range aggregation `rate_counter()` to LogQL
* [6042](https://github.com/grafana/loki/pull/6042) **slim-bean**: Add a new configuration to allow fudging of ingested timestamps to guarantee sort order of duplicate timestamps at query time.
* [6120](https://github.com/grafana/loki/pull/6120) **KMiller-Grafana**: Rename configuration parameter fudge_duplicate_timestamp to be increment_duplicate_timestamp.
* [5777](https://github.com/grafana/loki/pull/5777) **tatchiuleung**: storage: make Azure blobID chunk delimiter configurable
* [5650](https://github.com/grafana/loki/pull/5650) **cyriltovena**: Remove more chunkstore and schema version below v9
* [5643](https://github.com/grafana/loki/pull/5643) **simonswine**: Introduce a ChunkRef type as part of logproto
* [6435](https://github.com/grafana/loki/pull/6435) **MichelHollands**: Remove the `whole-stream-deletion` mode.
* [5899](https://github.com/grafana/loki/pull/5899) **simonswine**: Update go image to 1.17.9.

#### Promtail

##### Enhancements
* [6105](https://github.com/grafana/loki/pull/6105) **rutgerke** Export metrics for the Promtail journal target.
* [5943](https://github.com/grafana/loki/pull/5943) **tpaschalis**: Add configuration support for excluding configuration files when instantiating Promtail.
* [5790](https://github.com/grafana/loki/pull/5790) **chaudum**: Add UDP support for Promtail's syslog target.
* [6102](https://github.com/grafana/loki/pull/6102) **timchenko-a**: Add multi-tenancy support to lambda-promtail.
* [6099](https://github.com/grafana/loki/pull/6099) **cstyan**: Drop lines with malformed JSON in Promtail JSON pipeline stage.
* [5715](https://github.com/grafana/loki/pull/5715) **chaudum**: Allow promtail to push RFC5424 formatted syslog messages
* [6395](https://github.com/grafana/loki/pull/6395) **DylanGuedes**: Add encoding support

##### Fixes
* [6034](https://github.com/grafana/loki/pull/6034) **DylanGuedes**: Promtail: Fix symlink tailing behavior.
##### Changes
* [6371](https://github.com/grafana/loki/pull/6371) **witalisoft**: BREAKING: Support more complex match based on multiple extracted data fields in drop stage
* [5686](https://github.com/grafana/loki/pull/5686) **ssncferreira**: Move promtail StreamLagLabels config to upper level config.Config
* [5839](https://github.com/grafana/loki/pull/5839) **marctc**: Add ActiveTargets method to promtail
* [5661](https://github.com/grafana/loki/pull/5661) **masslessparticle**: Invalidate caches on deletes
#### Fluent Bit
* [5711](https://github.com/grafana/loki/pull/5711) **MichelHollands**: Update fluent-bit output name

#### Loki Canary
* [6310](https://github.com/grafana/loki/pull/6310) **chodges15**: Add support for client-side TLS certs in loki-canary for Loki connection
### Notes

This release was created from a branch starting at commit `1794a766134f07b54386b1a431b58e1d44e6d7f7` but it may also contain backported changes from main.

Check the history of the branch `release-2.6.x`.

### Dependencies

* Go Version:     1.17.9

# 2.5.0 (2022/04/07)

Release notes for 2.5.0 can be found on the [release notes page](https://grafana.com/docs/loki/latest/release-notes/v2-5/)

### All Changes

Here is a list of all significant changes, in the past we have included all changes
but with over 500 PR's merged since the last release we decided to curate the list
to include only the most relevant.

#### Loki

##### Enhancements
* [5542](https://github.com/grafana/loki/pull/5542) **bboreham**: regexp filter: use modified package with optimisations
* [5318](https://github.com/grafana/loki/pull/5318) **jeschkies**: Speed up `EntrySortIterator` by 20%.
* [5317](https://github.com/grafana/loki/pull/5317) **owen-d**: Logql/parallel binop
* [5315](https://github.com/grafana/loki/pull/5315) **bboreham**: filters: use faster regexp package
* [5311](https://github.com/grafana/loki/pull/5311) **vlad-diachenko**: Removed redundant memory allocations in parsers
* [5291](https://github.com/grafana/loki/pull/5291) **owen-d**: less opaque chunk keys on fs with v12
* [5275](https://github.com/grafana/loki/pull/5275) **SasSwart**: Parse duration expressions in accordance with promql
* [5249](https://github.com/grafana/loki/pull/5249) **3JIou-home**: Push: add deflate compression in post requests
* [5160](https://github.com/grafana/loki/pull/5160) **sandeepsukhani**: add objects list caching for boltdb-shipper index store to reduce object storage list api calls
* [5148](https://github.com/grafana/loki/pull/5148) **chaudum**: Auto-expire old items from FIFO cache
* [5093](https://github.com/grafana/loki/pull/5093) **liguozhong**: [enhancement] querier : Add "query_memory_only" to make loki have option to rely only on memory availability.
* [5078](https://github.com/grafana/loki/pull/5078) **ssncferreira**: Loki: Implement custom /config handler (#4785)
* [5054](https://github.com/grafana/loki/pull/5054) **JordanRushing**: new v12 schema optimized to better handle S3 prefix rate limits
* [5013](https://github.com/grafana/loki/pull/5013) **liguozhong**: [new feature] logql: extrapolate unwrapped rate function
* [4947](https://github.com/grafana/loki/pull/4947) **siavashs**: Support Redis Cluster Configuration Endpoint
* [4938](https://github.com/grafana/loki/pull/4938) **DylanGuedes**: Add distributor ring page
* [4879](https://github.com/grafana/loki/pull/4879) **cyriltovena**: LogQL: add __line__ function to | line_format template
* [4858](https://github.com/grafana/loki/pull/4858) **sandy2008**: feat(): add ManagedIdentity in Azure Blob Storage
## Main
* [5789](https://github.com/grafana/loki/pull/5789) **bboreham**: Production config: add dot to some DNS address to reduce lookups.
* [5780](https://github.com/grafana/loki/pull/5780) **simonswine**: Update alpine image to 3.15.4.
* [5715](https://github.com/grafana/loki/pull/5715) **chaudum** Add option to push RFC5424 syslog messages from Promtail in syslog scrape target.
* [5696](https://github.com/grafana/loki/pull/5696) **paullryan** don't block scraping of new logs from cloudflare within promtail if an error is received from cloudflare about too early logs.
* [5685](https://github.com/grafana/loki/pull/5625) **chaudum** Fix bug in push request parser that allowed users to send arbitrary non-string data as "log line".
* [5707](https://github.com/grafana/loki/pull/5707) **franzwong** Promtail: Rename config name limit_config to limits_config.
* [5626](https://github.com/grafana/loki/pull/5626) **jeschkies** Apply query limits to multi-tenant queries by choosing the most restrictive limit from the set of tenant limits.
* [5622](https://github.com/grafana/loki/pull/5622) **chaudum**: Fix bug in query splitter that caused `interval` query parameter to be ignored and therefore returning more logs than expected.
* [5521](https://github.com/grafana/loki/pull/5521) **cstyan**: Move stream lag configuration to top level clients config struct and refactor stream lag metric, this resolves a bug with duplicate metric collection when a single Promtail binary is running multiple Promtail clients.
* [5568](https://github.com/grafana/loki/pull/5568) **afayngelerindbx**: Fix canary panics due to concurrent execution of `confirmMissing`
* [5552](https://github.com/grafana/loki/pull/5552) **jiachengxu**: Loki mixin: add `DiskSpaceUtilizationPanel`
* [5541](https://github.com/grafana/loki/pull/5541) **bboreham**: Queries: reject very deeply nested regexps which could crash Loki.
* [5536](https://github.com/grafana/loki/pull/5536) **jiachengxu**: Loki mixin: make labelsSelector in loki chunks dashboards configurable
* [5535](https://github.com/grafana/loki/pull/5535) **jiachengxu**: Loki mixins: use labels selector for loki chunks dashboard
* [5507](https://github.com/grafana/loki/pull/5507) **MichelHollands**: Remove extra param in call for inflightRequests metric.
* [5481](https://github.com/grafana/loki/pull/5481) **MichelHollands**: Add a DeletionMode config variable to specify the delete mode and validate match parameters.
* [5356](https://github.com/grafana/loki/pull/5356) **jbschami**: Enhance lambda-promtail to support adding extra labels from an environment variable value
* [5409](https://github.com/grafana/loki/pull/5409) **ldb**: Enable best effort parsing for Syslog messages
* [5392](https://github.com/grafana/loki/pull/5392) **MichelHollands**: Etcd credentials are parsed as secrets instead of plain text now.
* [5361](https://github.com/grafana/loki/pull/5361) **ctovena**: Add usage report to grafana.com.
* [5354](https://github.com/grafana/loki/pull/5354) **tlinhart**: Add support for ARM64 to lambda-promtail drone build job.
* [5289](https://github.com/grafana/loki/pull/5289) **ctovena**: Fix deduplication bug in queries when mutating labels.
* [5302](https://github.com/grafana/loki/pull/5302) **MasslessParticle** Update azure blobstore client to use new sdk.
* [5243](https://github.com/grafana/loki/pull/5290) **ssncferreira**: Update Promtail to support duration string formats.
* [5266](https://github.com/grafana/loki/pull/5266) **jeschkies**: Write Promtail position file atomically on Unix.
* [5280](https://github.com/grafana/loki/pull/5280) **jeschkies**: Fix Docker target connection loss.
* [5243](https://github.com/grafana/loki/pull/5243) **owen-d**: moves `querier.split-queries-by-interval` to limits code only.
* [5139](https://github.com/grafana/loki/pull/5139) **DylanGuedes**: Drop support for legacy configuration rules format.
* [5262](https://github.com/grafana/loki/pull/5262) **MichelHollands**: Remove the labelFilter field
* [4911](https://github.com/grafana/loki/pull/4911) **jeschkies**: Support Docker service discovery in Promtail.
* [5107](https://github.com/grafana/loki/pull/5107) **chaudum** Fix bug in fluentd plugin that caused log lines containing non UTF-8 characters to be dropped.
* [5148](https://github.com/grafana/loki/pull/5148) **chaudum** Add periodic task to prune old expired items from the FIFO cache to free up memory.
* [5187](https://github.com/grafana/loki/pull/5187) **aknuds1** Rename metric `cortex_experimental_features_in_use_total` to `loki_experimental_features_in_use_total` and metric `log_messages_total` to `loki_log_messages_total`.
* [5170](https://github.com/grafana/loki/pull/5170) **chaudum** Fix deadlock in Promtail caused when targets got removed from a target group by the discovery manager.
* [5163](https://github.com/grafana/loki/pull/5163) **chaudum** Fix regression in fluentd plugin introduced with #5107 that caused `NoMethodError` when parsing non-string values of log lines.
* [5144](https://github.com/grafana/loki/pull/5144) **dannykopping** Ruler: fix remote write basic auth credentials.
* [5091](https://github.com/grafana/loki/pull/5091) **owen-d**: Changes `ingester.concurrent-flushes` default to 32
* [5031](https://github.com/grafana/loki/pull/5031) **liguozhong**: Promtail: Add global read rate limiting.
* [4879](https://github.com/grafana/loki/pull/4879) **cyriltovena**: LogQL: add __line__ function to | line_format template.
* [5081](https://github.com/grafana/loki/pull/5081) **SasSwart**: Add the option to configure memory ballast for Loki
* [5085](https://github.com/grafana/loki/pull/5085) **aknuds1**: Upgrade Cortex to [e0807c4eb487](https://github.com/cortexproject/cortex/compare/4e9fc3a2b5ab..e0807c4eb487) and Prometheus to [692a54649ed7](https://github.com/prometheus/prometheus/compare/2a3d62ac8456..692a54649ed7)
* [5067](https://github.com/grafana/loki/pull/5057) **cstyan**: Add a metric to Azure Blob Storage client to track total egress bytes
* [5065](https://github.com/grafana/loki/pull/5065) **AndreZiviani**: lambda-promtail: Add ability to ingest logs from S3
* [4950](https://github.com/grafana/loki/pull/4950) **DylanGuedes**: Implement common instance addr/net interface
* [4949](https://github.com/grafana/loki/pull/4949) **ssncferreira**: Add query `queueTime` metric to statistics and metrics.go
* [4938](https://github.com/grafana/loki/pull/4938) **DylanGuedes**: Implement ring status page for the distributor
* [5023](https://github.com/grafana/loki/pull/5023) **ssncferreira**: Move `querier.split-queries-by-interval` to a per-tenant configuration
* [4993](https://github.com/grafana/loki/pull/4926) **thejosephstevens**: Fix parent of wal and wal_cleaner in loki ruler config docs
* [4933](https://github.com/grafana/loki/pull/4933) **jeschkies**: Support matchers in series label values query.
* [4926](https://github.com/grafana/loki/pull/4926) **thejosephstevens**: Fix comment in Loki module loading for accuracy
* [4920](https://github.com/grafana/loki/pull/4920) **chaudum**: Add `-list-targets` command line flag to list all available run targets
* [4860](https://github.com/grafana/loki/pull/4860) **cyriltovena**: Add rate limiting and metrics to hedging
* [4865](https://github.com/grafana/loki/pull/4865) **taisho6339**: Fix duplicate registry.MustRegister call in Promtail Kafka
* [4845](https://github.com/grafana/loki/pull/4845) **chaudum** Return error responses consistently as JSON
* [4826](https://github.com/grafana/loki/pull/4826) **cyriltovena**: Adds the ability to hedge storage requests.
* [4785](https://github.com/grafana/loki/pull/4785) **DylanGuedes**: Loki: Print current config by calling /config
* [4775](https://github.com/grafana/loki/pull/4775) **jeschkies**: Make `*` and `+` non-greedy to double regex filter speed.
* [4769](https://github.com/grafana/loki/pull/4769) **cyriltovena**: Improve LogQL format stages requireLabel
* [4731](https://github.com/grafana/loki/pull/4731) **cyriltovena**: Improve heap iterators.
* [4394](https://github.com/grafana/loki/pull/4394) **cyriltovena**: Improve case insensitive search to avoid allocations.


##### Fixes

* [5768](https://github.com/grafana/loki/pull/5768) **slim-bean**: Loki: Increase flush_op_timeout default from 10s to 10m
* [5761](https://github.com/grafana/loki/pull/5761) **slim-bean**: Promtil: Fix a panic when using the loki push api target.
* [5622](https://github.com/grafana/loki/pull/5622) **chaudum**: Preserve interval parameter when splitting queries by time
* [5541](https://github.com/grafana/loki/pull/5541) **bboreham**: Queries: update package to reject very deeply nested regexps which could crash Loki
* [5527](https://github.com/grafana/loki/pull/5527) **liguozhong**: [bugfix] fix nil pointer
* [5474](https://github.com/grafana/loki/pull/5474) **cyriltovena**: Disable sharding of count/avg when labels are mutated
* [5472](https://github.com/grafana/loki/pull/5472) **MasslessParticle**: Fix potential deadlock in the table manager
* [5444](https://github.com/grafana/loki/pull/5444) **cyriltovena**: Do not insert missing point when sharding
* [5425](https://github.com/grafana/loki/pull/5425) **cyriltovena**: Do not use WaitGroup context for StepEvaluator
* [5423](https://github.com/grafana/loki/pull/5423) **cyriltovena**: Correctly sets hash value for headblock iterator
* [5418](https://github.com/grafana/loki/pull/5418) **RangerCD**: Fix two remote_timeout configs in ingester_client block
* [5413](https://github.com/grafana/loki/pull/5413) **MasslessParticle**: Fix a deadlock in the Azure Blob client
* [5399](https://github.com/grafana/loki/pull/5399) **MasslessParticle**: Fix Azure issue where 404 not recognized
* [5362](https://github.com/grafana/loki/pull/5362) **gotjosh**: Ruler: Rule group not found API message
* [5342](https://github.com/grafana/loki/pull/5342) **sandeepsukhani**: Fix apply retention issue
* [5334](https://github.com/grafana/loki/pull/5334) **kavirajk**: Makes `tailer.droppedStreams` slice bounded.
* [5324](https://github.com/grafana/loki/pull/5324) **owen-d**: Release entryBufferPool once
* [5303](https://github.com/grafana/loki/pull/5303) **owen-d**: Better logic for when to shard wrt disabled lookback
* [5298](https://github.com/grafana/loki/pull/5298) **sandeepsukhani**: fix a panic in index-gateway caused by double closing of a channel
* [5297](https://github.com/grafana/loki/pull/5297) **vlad-diachenko**: Changed logic of handling RPC error with code Cancelled
* [5289](https://github.com/grafana/loki/pull/5289) **cyriltovena**: Fixes log deduplication when mutating Labels using LogQL
* [5261](https://github.com/grafana/loki/pull/5261) **sandeepsukhani**: use default retention period to check user index may have expired chunks when user does not have custom retention
* [5234](https://github.com/grafana/loki/pull/5234) **RangerCD**: Ignore missing stream while querying from ingester
* [5168](https://github.com/grafana/loki/pull/5168) **kavirajk**: Add `nil` check for Ruler BasicAuth config.
* [5144](https://github.com/grafana/loki/pull/5144) **dannykopping**: Ruler: Fix remote write basic auth credentials
* [5113](https://github.com/grafana/loki/pull/5113) **kavirajk**: Fix cancel issue between Query Frontend and Query Schdeduler
* [5080](https://github.com/grafana/loki/pull/5080) **kavirajk**: Handle `context` cancellation in some of the `querier` downstream requests
* [5075](https://github.com/grafana/loki/pull/5075) **cyriltovena**: Fixes a possible cancellation issue in the frontend
* [5063](https://github.com/grafana/loki/pull/5063) **cyriltovena**: Fix deadlock in disconnecting querier
* [5060](https://github.com/grafana/loki/pull/5060) **cyriltovena**: Fix race conditions in frontend_scheduler_worker.
* [5006](https://github.com/grafana/loki/pull/5006) **sandeepsukhani**: fix splitting of queries when step is larger than split interval
* [4904](https://github.com/grafana/loki/pull/4904) **bboreham**: ingester: use consistent set of instances to avoid panic
* [4902](https://github.com/grafana/loki/pull/4902) **cyriltovena**: Fixes 500 when query is outside of max_query_lookback
* [4828](https://github.com/grafana/loki/pull/4828) **chaudum**: Set correct `Content-Type` header in query response
* [4761](https://github.com/grafana/loki/pull/4761) **slim-bean**: Loki: Set querier worker max concurrent regardless of run configuration.
* [4741](https://github.com/grafana/loki/pull/4741) **sandeepsukhani**: index cleanup fixes while applying retention

##### Changes
* [5544](https://github.com/grafana/loki/pull/5544) **ssncferreira**: Update vectorAggEvaluator to fail for expressions without grouping
* [5543](https://github.com/grafana/loki/pull/5543) **cyriltovena**: update loki go version to 1.17.8
* [5450](https://github.com/grafana/loki/pull/5450) **BenoitKnecht**: pkg/ruler/base: Add external_labels option
* [5522](https://github.com/grafana/loki/pull/5522) **liguozhong**: chunk backend: Integrate Alibaba Cloud oss
* [5484](https://github.com/grafana/loki/pull/5484) **sandeepsukhani**: Add support for per user index query readiness with limits overrides
* [5719](https://github.com/grafana/loki/pull/5719) **kovaxur**: Loki can use both basic-auth and tenant-id
* [5358](https://github.com/grafana/loki/pull/5358) **DylanGuedes**: Add `RingMode` support to `IndexGateway`
* [5435](https://github.com/grafana/loki/pull/5435) **slim-bean**: set match_max_concurrent true by default
* [5361](https://github.com/grafana/loki/pull/5361) **cyriltovena**: Add usage report into Loki.
* [5243](https://github.com/grafana/loki/pull/5243) **owen-d**: Refactor/remove global splitby
* [5229](https://github.com/grafana/loki/pull/5229) **chaudum**: Return early if push payload does not contain data
* [5217](https://github.com/grafana/loki/pull/5217) **sandeepsukhani**: step align start and end time of the original query while splitting it
* [5204](https://github.com/grafana/loki/pull/5204) **trevorwhitney**: Default max_outstanding_per_tenant to 2048
* [5181](https://github.com/grafana/loki/pull/5181) **sandeepsukhani**: align metric queries by step and other queries by split interval
* [5178](https://github.com/grafana/loki/pull/5178) **liguozhong**: Handle `context` cancellation in some of the `querier` store.index-cache-read.
* [5172](https://github.com/grafana/loki/pull/5172) **cyriltovena**: Avoid splitting large range vector aggregation.
* [5125](https://github.com/grafana/loki/pull/5125) **sasagarw**: Remove split-queries-by-interval validation
* [5091](https://github.com/grafana/loki/pull/5091) **owen-d**: better defaults for flush queue parallelism
* [5083](https://github.com/grafana/loki/pull/5083) **liguozhong**: [enhancement] querier cache: WriteBackCache should be off query path
* [5081](https://github.com/grafana/loki/pull/5081) **SasSwart**: Add the option to configure memory ballast for Loki
* [5077](https://github.com/grafana/loki/pull/5077) **trevorwhitney**: improve default config values
* [5067](https://github.com/grafana/loki/pull/5067) **cstyan**: Add an egress bytes total metric to the azure client.
* [5026](https://github.com/grafana/loki/pull/5026) **sandeepsukhani**: compactor changes for building per user index files in boltdb shipper
* [5023](https://github.com/grafana/loki/pull/5023) **ssncferreira**: Move querier.split-queries-by-interval to a per-tenant configuration
* [5022](https://github.com/grafana/loki/pull/5022) **owen-d**: adds instrumentation to azure object client
* [4942](https://github.com/grafana/loki/pull/4942) **cyriltovena**: Allow to disable http2 for GCS.
* [4891](https://github.com/grafana/loki/pull/4891) **liguozhong**: [optimization] cache prometheus : fix "loki_cache_request_duration_seconds_bucket" ‘status_code’ label always equals "200"
* [4737](https://github.com/grafana/loki/pull/4737) **owen-d**: ensures components with required SRV lookups use the correct port
* [4736](https://github.com/grafana/loki/pull/4736) **sandeepsukhani**: allow applying retention at different interval than compaction with a config
* [4656](https://github.com/grafana/loki/pull/4656) **ssncferreira**: Fix dskit/ring metric with 'cortex_' prefix


#### Promtail

##### Enhancements
* [5359](https://github.com/grafana/loki/pull/5359) **JBSchami**: Lambda-promtail: Enhance lambda-promtail to support adding extra labels from an environment variable value
* [5290](https://github.com/grafana/loki/pull/5290) **ssncferreira**: Update promtail to support duration string formats
* [5051](https://github.com/grafana/loki/pull/5051) **liguozhong**: [new] promtail pipeline:  Promtail Rate Limit stage #5048
* [5031](https://github.com/grafana/loki/pull/5031) **liguozhong**: [new] promtail: add readline rate limit
* [4911](https://github.com/grafana/loki/pull/4911) **jeschkies**: Provide Docker target and discovery in Promtail.
* [4813](https://github.com/grafana/loki/pull/4813) **cyriltovena**: Promtail pull cloudflare logs
* [4744](https://github.com/grafana/loki/pull/4744) **cyriltovena**: Add GELF support for Promtail.
* [4663](https://github.com/grafana/loki/pull/4663) **taisho6339**: Add SASL&mTLS authentication support for Kafka in Promtail

##### Fixes
* [5497](https://github.com/grafana/loki/pull/5497) **MasslessParticle**: Fix orphaned metrics in the file tailer
* [5409](https://github.com/grafana/loki/pull/5409) **ldb**: promtail/targets/syslog: Enable best effort parsing for Syslog messages
* [5246](https://github.com/grafana/loki/pull/5246) **rsteneteg**: Promtail: skip glob search if filetarget path is an existing file and not a directory
* [5238](https://github.com/grafana/loki/pull/5238) **littlepangdi**: Promtail: fix TargetManager.run() not exit after stop is called
* [4874](https://github.com/grafana/loki/pull/4874) **Alan01252**: Promtail: Fix replace missing adjacent capture groups
* [4832](https://github.com/grafana/loki/pull/4832) **taisho6339**: Use http prefix path correctly in promtail
* [4716](https://github.com/grafana/loki/pull/4716) **cyriltovena**: Fixes Promtail User-Agent.
* [5698](https://github.com/grafana/loki/pull/5698) **paullryan**: Promtail: Fix retry/stop when erroring for out of cloudflare retention range (e.g. over 168 hours old)

##### Changes
* [5377](https://github.com/grafana/loki/pull/5377) **slim-bean**: Promtail: Remove promtail_log_entries_bytes_bucket histogram
* [5266](https://github.com/grafana/loki/pull/5266) **jeschkies**: Write Promtail position file atomically.
* [4794](https://github.com/grafana/loki/pull/4794) **taisho6339**: Aggregate inotify watcher to file target manager
* [4745](https://github.com/grafana/loki/pull/4745) **taisho6339**: Expose Kafka message key in labels

#### Logcli
* [5477](https://github.com/grafana/loki/pull/5477) **atomic77**: logcli: Remove port from TLS server name when provided in --addr
* [4667](https://github.com/grafana/loki/pull/4667) **jeschkies**: Package logcli as rpm and deb.
* [4606](https://github.com/grafana/loki/pull/4606) **kavirajk**: Execute Loki queries on raw log data piped to stdin

#### Lambda-Promtail
* [5065](https://github.com/grafana/loki/pull/5065) **AndreZiviani**: lambda-promtail: Add ability to ingest logs from S3
* [7632](https://github.com/grafana/loki/pull/7632) **changhyuni**: lambda-promtail: Add kinesis data stream to use in terraform

#### Fluent Bit
* [5223](https://github.com/grafana/loki/pull/5223) **cyriltovena**: fluent-bit: Attempt to unmarshal nested json.

#### FluentD
* [6240](https://github.com/grafana/loki/pull/6240) **taharah**: Add the feature flag `include_thread_label` to allow the `fluentd_thread` label included when using multiple threads for flushing to be configurable
* [5107](https://github.com/grafana/loki/pull/5107) **chaudum**: fluentd: Fix bug that caused lines to be dropped when containing non utf-8 characters
* [5163](https://github.com/grafana/loki/pull/5163) **chaudum**: Fix encoding error in fluentd client

### Notes

This release was created from a branch starting at commit 614912181e6f3988b2b22791053278cfb64e169c but it may also contain backported changes from main.

Check the history of the branch `release-2.5.x`.

### Dependencies

* Go Version:     1.17.8

# 2.4.1 (2021/11/07)

Release notes for 2.4.1 can be found on the [release notes page](https://grafana.com/docs/loki/latest/release-notes/v2-4/)

### All Changes

* [4687](https://github.com/grafana/loki/pull/4687) **owen-d**: overrides checks for nil tenant limits on AllByUserID
* [4683](https://github.com/grafana/loki/pull/4683) **owen-d**: Adds replication_factor doc to common config
* [4681](https://github.com/grafana/loki/pull/4681) **slim-bean**: Loki: check new Read target when initializing boltdb-shipper store

# 2.4.0 (2021/11/05)

Release notes for 2.4.0 can be found on the [release notes page](https://grafana.com/docs/loki/latest/release-notes/v2-4/)

### All Changes

Here is a list of all changes included in 2.4.0.

#### Loki

* [4649](https://github.com/grafana/loki/pull/4649) **cstyan**: Instrument s3 client DeleteObject requests.
* [4643](https://github.com/grafana/loki/pull/4643) **trevorwhitney**: compactor depends on memberlist for memberlist ring option
* [4642](https://github.com/grafana/loki/pull/4642) **slim-bean**: Loki: fix handling of tail requests when using target `all` or `read`
* [4641](https://github.com/grafana/loki/pull/4641) **ssncferreira**: Migration to dskit/ring
* [4638](https://github.com/grafana/loki/pull/4638) **DylanGuedes**: Loki: Revert distributor defaulting to `inmemory`
* [4635](https://github.com/grafana/loki/pull/4635) **owen-d**: dont try to use the scheduler ring when a downstream url is configured
* [4630](https://github.com/grafana/loki/pull/4630) **chaudum**: Allow HTTP POST requests on ring pages
* [4627](https://github.com/grafana/loki/pull/4627) **slim-bean**: Loki: Explicitly define allowed HTTP methods on HTTP endpoints
* [4625](https://github.com/grafana/loki/pull/4625) **sandeepsukhani**: Logs deletion fixes
* [4617](https://github.com/grafana/loki/pull/4617) **trevorwhitney**: Add common ring configuration
* [4615](https://github.com/grafana/loki/pull/4615) **owen-d**: uses ring.Write instead of ring.WriteNoExtend for compactor ring checks
* [4614](https://github.com/grafana/loki/pull/4614) **slim-bean**: Loki: query scheduler should send shutdown to frontends when ReplicationSet changes
* [4608](https://github.com/grafana/loki/pull/4608) **trevorwhitney**: default ingester final sleep to 0 unless otherwise specified
* [4607](https://github.com/grafana/loki/pull/4607) **owen-d**: improves scheduler & compactor ringwatcher checks
* [4603](https://github.com/grafana/loki/pull/4603) **garrettlish**: add date time sprig template functions in logql label/line formatter
* [4598](https://github.com/grafana/loki/pull/4598) **kavirajk**: Fix `ip` matcher lexer to differentiate filter from identifier
* [4596](https://github.com/grafana/loki/pull/4596) **owen-d**: Ignore validity window during wal replay
* [4595](https://github.com/grafana/loki/pull/4595) **owen-d**: Cleans up redundant setting of stream.unorderedWrites=true during replay
* [4594](https://github.com/grafana/loki/pull/4594) **owen-d**: Enable unordered_writes by default
* [4593](https://github.com/grafana/loki/pull/4593) **taisho6339**: Respect gRPC context error when handling errors
* [4592](https://github.com/grafana/loki/pull/4592) **owen-d**: introduces "entry too far behind" instrumentation for unordered writes
* [4589](https://github.com/grafana/loki/pull/4589) **owen-d**: replaces fallthrough statement in InitFrontend
* [4586](https://github.com/grafana/loki/pull/4586) **dannykopping**: Configuring query-frontend interface names with loopback device
* [4585](https://github.com/grafana/loki/pull/4585) **sandeepsukhani**: set wal dir to /loki/wal in docker config
* [4577](https://github.com/grafana/loki/pull/4577) **taisho6339**: Respect shard number in series api
* [4574](https://github.com/grafana/loki/pull/4574) **slim-bean**: Loki: Add a ring to the compactor used to control concurrency when not running standalone
* [4573](https://github.com/grafana/loki/pull/4573) **sandeepsukhani**: validate default limits config with other configs at startup
* [4570](https://github.com/grafana/loki/pull/4570) **DylanGuedes**: Loki: Append loopback to ingester net interface default list
* [4569](https://github.com/grafana/loki/pull/4569) **DylanGuedes**: Config: Change default RejectOldSamplesMaxAge from 14d to 7d
* [4563](https://github.com/grafana/loki/pull/4563) **cyriltovena**: Fixes the Series function to handle properly sharding.
* [4554](https://github.com/grafana/loki/pull/4554) **cyriltovena**: Fixes a panic in the labels API when no parameters are supplied.
* [4550](https://github.com/grafana/loki/pull/4550) **cyriltovena**: Fixes an edge case in the batch chunk iterator.
* [4546](https://github.com/grafana/loki/pull/4546) **slim-bean**: Loki: Apply the ingester ring config to all other rings (distributor, ruler, query-scheduler)
* [4545](https://github.com/grafana/loki/pull/4545) **trevorwhitney**: Fix race condition in Query Scheduler ring with frontend/worker
* [4543](https://github.com/grafana/loki/pull/4543) **trevorwhitney**: Change a few default config values and improve application of common storage config
* [4542](https://github.com/grafana/loki/pull/4542) **owen-d**: only exports tenant limits which differ from defaults and export defa…
* [4531](https://github.com/grafana/loki/pull/4531) **JordanRushing**: Add quick nil check in TenantLimits for runtime_config
* [4529](https://github.com/grafana/loki/pull/4529) **owen-d**: correctly sets subservicesWatcher on scheduler
* [4525](https://github.com/grafana/loki/pull/4525) **owen-d**: Safely checks read ring for potentially nil scheduler
* [4524](https://github.com/grafana/loki/pull/4524) **dannykopping**: Clarify error message when no valid target scrape config is defined for `promtail` job
* [4520](https://github.com/grafana/loki/pull/4520) **JordanRushing**: Introduce `overrides-exporter` module to Loki
* [4519](https://github.com/grafana/loki/pull/4519) **DylanGuedes**: Loki: Enable FIFO cache by default
* [4518](https://github.com/grafana/loki/pull/4518) **slim-bean**: Loki: Fix bug where items are returned to a sync.Pool incorrectly
* [4510](https://github.com/grafana/loki/pull/4510) **lingpeng0314**: add group_{left,right} to LogQL
* [4508](https://github.com/grafana/loki/pull/4508) **trevorwhitney**: Apply better defaults when boltdb shipper is being used
* [4498](https://github.com/grafana/loki/pull/4498) **trevorwhitney**: Feature: add virtual read and write targets
* [4487](https://github.com/grafana/loki/pull/4487) **cstyan**: Update go.mod to go 1.17
* [4484](https://github.com/grafana/loki/pull/4484) **dannykopping**: Replacing go-kit/kit/log with go-kit/log
* [4482](https://github.com/grafana/loki/pull/4482) **owen-d**: always expose loki_build_info
* [4479](https://github.com/grafana/loki/pull/4479) **owen-d**: restores for state at seconds(now-forDuration)
* [4478](https://github.com/grafana/loki/pull/4478) **replay**: Update cortex to newer version
* [4473](https://github.com/grafana/loki/pull/4473) **trevorwhitney**: Configuration: add a common config section for object storage
* [4457](https://github.com/grafana/loki/pull/4457) **kavirajk**: Fix return values of Matrix and Vector during query range in QueryShardingMiddleware
* [4453](https://github.com/grafana/loki/pull/4453) **liguozhong**: [querier] s3: add getObject retry
* [4446](https://github.com/grafana/loki/pull/4446) **garrettlish**: make LogQL syntax scope from private to public
* [4443](https://github.com/grafana/loki/pull/4443) **DylanGuedes**: Loki: Change how push API checks for contentType
* [4440](https://github.com/grafana/loki/pull/4440) **DylanGuedes**: Loki: Override distributor's default ring KV store
* [4437](https://github.com/grafana/loki/pull/4437) **dannykopping**: Ruler: Do not clear remote-write HTTP client config
* [4436](https://github.com/grafana/loki/pull/4436) **JordanRushing**: Add metric prefix changes for chunk store and runtime config to upgrading.md
* [4435](https://github.com/grafana/loki/pull/4435) **trevorwhitney**: Change default values for two GRPC setting we have to set so the queriers can connect to a frontend or scheduler
* [4433](https://github.com/grafana/loki/pull/4433) **trevorwhitney**: Add more tests around config parsing changes from common config PR
* [4432](https://github.com/grafana/loki/pull/4432) **owen-d**: tests checkpoints immediately and gives more of a time buffer
* [4431](https://github.com/grafana/loki/pull/4431) **dannykopping**: Ruler: Overwrite instead of merge remote-write headers
* [4429](https://github.com/grafana/loki/pull/4429) **dannykopping**: Ruler: Refactoring remote-write config overrides
* [4424](https://github.com/grafana/loki/pull/4424) **slim-bean**: Loki: Add a ring to the query scheduler to allow discovery via the ring as an alternative to DNS
* [4421](https://github.com/grafana/loki/pull/4421) **owen-d**: Safe per tenant overrides loading
* [4415](https://github.com/grafana/loki/pull/4415) **DylanGuedes**: Loki: Change default limits to common values
* [4413](https://github.com/grafana/loki/pull/4413) **trevorwhitney**: add compactor working dir to auto-configured file paths
* [4411](https://github.com/grafana/loki/pull/4411) **slim-bean**: Loki: Bug: frontend waiting on results which would never come
* [4400](https://github.com/grafana/loki/pull/4400) **trevorwhitney**: auto-apply memberlist ring config when join_members provided
* [4391](https://github.com/grafana/loki/pull/4391) **garrettlish**: add on and ignoring clauses in binOpExpr
* [4388](https://github.com/grafana/loki/pull/4388) **trevorwhitney**: default chunk target size to ~1MB~ 1.5MB
* [4367](https://github.com/grafana/loki/pull/4367) **owen-d**: removes deprecated duplicate per stream rate limit fields
* [4364](https://github.com/grafana/loki/pull/4364) **dannykopping**: Ruler: improve control over marshaling relabel.Config
* [4354](https://github.com/grafana/loki/pull/4354) **dannykopping**: Ruler: adding `pkg/metrics` from agent
* [4349](https://github.com/grafana/loki/pull/4349) **JordanRushing**: Add recovery middleware to Ingester; re-add recovery middleware to Querier when not running in standalone mode
* [4348](https://github.com/grafana/loki/pull/4348) **trevorwhitney**: allow ingester and distributor to run on same instance
* [4347](https://github.com/grafana/loki/pull/4347) **slim-bean**: Loki: Common Config
* [4344](https://github.com/grafana/loki/pull/4344) **dannykopping**: Ruler: per-tenant WAL
* [4327](https://github.com/grafana/loki/pull/4327) **aknuds1**: Chore: Use dskit/limiter
* [4322](https://github.com/grafana/loki/pull/4322) **owen-d**: Hotfix #4308 into k62
* [4321](https://github.com/grafana/loki/pull/4321) **owen-d**: Hotfix #4308 into k61
* [4313](https://github.com/grafana/loki/pull/4313) **aknuds1**: Chore: Use middleware package from dskit
* [4312](https://github.com/grafana/loki/pull/4312) **aknuds1**: Chore: Use dskit/grpcclient
* [4308](https://github.com/grafana/loki/pull/4308) **cyriltovena**: Fixes the pattern parser validation.
* [4304](https://github.com/grafana/loki/pull/4304) **aknuds1**: Chore: Reformat Go files
* [4302](https://github.com/grafana/loki/pull/4302) **cyriltovena**: Fixes a bug in the block cache code.
* [4301](https://github.com/grafana/loki/pull/4301) **trevorwhitney**: Feature: allow querier and query frontend targets to run on same process
* [4295](https://github.com/grafana/loki/pull/4295) **aknuds1**: Chore: Upgrade dskit
* [4289](https://github.com/grafana/loki/pull/4289) **kavirajk**: Add custom UnmarshalJSON for bytesize type
* [4282](https://github.com/grafana/loki/pull/4282) **chaudum**: Chore: Update Cortex and use kv package from grafana/dskit
* [4276](https://github.com/grafana/loki/pull/4276) **chaudum**: Export MemberlistKV field on Loki struct
* [4272](https://github.com/grafana/loki/pull/4272) **taisho6339**: Add count to 'loki_ingester_memory_chunks' when recovery from wal
* [4265](https://github.com/grafana/loki/pull/4265) **owen-d**: remove empty streams after wal replay
* [4255](https://github.com/grafana/loki/pull/4255) **owen-d**: replaces old cortex_chunk_store prefix with loki_chunk_store
* [4253](https://github.com/grafana/loki/pull/4253) **JordanRushing**: Change prefix for `runtimeconfig` metrics from `cortex_` to `loki_`
* [4251](https://github.com/grafana/loki/pull/4251) **dannykopping**: Runtime config: do not validate nil limits
* [4246](https://github.com/grafana/loki/pull/4246) **JordanRushing**:     Add missing `Inc()` to correctly increment the `dropStage.dropCount` metric on valid dropped log line; update related docs
* [4240](https://github.com/grafana/loki/pull/4240) **bboreham**: Simplify Distributor.push
* [4238](https://github.com/grafana/loki/pull/4238) **liguozhong**: [fix] distributor: fix goroutine leak
* [4236](https://github.com/grafana/loki/pull/4236) **owen-d**: better per stream rate limits configuration options
* [4228](https://github.com/grafana/loki/pull/4228) **owen-d**: bumps per stream default rate limits
* [4227](https://github.com/grafana/loki/pull/4227) **aknuds1**: Chore: Use runtimeconfig from dskit
* [4225](https://github.com/grafana/loki/pull/4225) **aknuds1**: Flagext: Use flagext package from dskit
* [4213](https://github.com/grafana/loki/pull/4213) **owen-d**: Refactor per stream rate limit
* [4212](https://github.com/grafana/loki/pull/4212) **owen-d**: WAL replay discard metrics
* [4211](https://github.com/grafana/loki/pull/4211) **BenoitKnecht**: pkg/storage/chunk/aws: Add s3.http.ca-file option
* [4207](https://github.com/grafana/loki/pull/4207) **cstyan**: Improve error message for stream rate limit.
* [4196](https://github.com/grafana/loki/pull/4196) **56quarters**: Chore: Use services and modules from grafana/dskit
* [4193](https://github.com/grafana/loki/pull/4193) **owen-d**: adds loki_ingester_wal_replay_active metric and records this more acc…
* [4192](https://github.com/grafana/loki/pull/4192) **owen-d**: Cleanup/unordered writes ingester config
* [4191](https://github.com/grafana/loki/pull/4191) **cstyan**: [ingester/stream]: Add a byte stream rate limit.
* [4188](https://github.com/grafana/loki/pull/4188) **aknuds1**: Chore: Upgrade to latest Cortex
* [4185](https://github.com/grafana/loki/pull/4185) **sandeepsukhani**: Canary: allow setting tenant id for querying logs from loki
* [4181](https://github.com/grafana/loki/pull/4181) **owen-d**: initiate grpc health check always
* [4176](https://github.com/grafana/loki/pull/4176) **sokoide**: Authc/z: Enable grpc_client_config to allow mTLS
* [4172](https://github.com/grafana/loki/pull/4172) **sandeepsukhani**: Retention speedup
* [4160](https://github.com/grafana/loki/pull/4160) **owen-d**: safely close nonOverlapping iterators
* [4155](https://github.com/grafana/loki/pull/4155) **owen-d**: Auth followup - Remove unused
* [4153](https://github.com/grafana/loki/pull/4153) **owen-d**: uses more fleshed out cortex auth utility & adds new auth-ignored routes
* [4149](https://github.com/grafana/loki/pull/4149) **owen-d**: add unordered writes to local config
* [4141](https://github.com/grafana/loki/pull/4141) **dannykopping**: Ruler: write meaningful logs when remote-write is disabled or is misconfigured
* [4135](https://github.com/grafana/loki/pull/4135) **slim-bean**: Build: Fix build version info
* [4132](https://github.com/grafana/loki/pull/4132) **owen-d**: Promote/ruler api
* [4130](https://github.com/grafana/loki/pull/4130) **owen-d**: Tenant/unordered
* [4128](https://github.com/grafana/loki/pull/4128) **sandeepsukhani**: add a storage client for boltdb-shipper which would do all the object key management for storage operations
* [4126](https://github.com/grafana/loki/pull/4126) **cstyan**: Allow for loki-canary to generate a percentage of out of order log lines
* [4114](https://github.com/grafana/loki/pull/4114) **owen-d**: Stream iterators account for unordered data
* [4111](https://github.com/grafana/loki/pull/4111) **owen-d**: ingester.index-shards config
* [4107](https://github.com/grafana/loki/pull/4107) **sandeepsukhani**: fix finding tables which would have out of retention data
* [4104](https://github.com/grafana/loki/pull/4104) **owen-d**: Discard/ooo
* [4071](https://github.com/grafana/loki/pull/4071) **jeschkies**: Support frontend V2 with query scheduler.

#### Promtail
* [4599](https://github.com/grafana/loki/pull/4599) **rsteneteg**: [Promtail] resolve issue with promtail not scraping target if only path changed in a simpler way that dont need mutex to sync threads
* [4588](https://github.com/grafana/loki/pull/4588) **owen-d**: regenerates assets from current vfsgen dependency
* [4568](https://github.com/grafana/loki/pull/4568) **cyriltovena**: Promtail Kafka target
* [4567](https://github.com/grafana/loki/pull/4567) **cyriltovena**: Refactor client configs in Promtail.
* [4556](https://github.com/grafana/loki/pull/4556) **james-callahan**: promtail: no need for GCP promtail_instance label now that loki supports out-of-order writes
* [4516](https://github.com/grafana/loki/pull/4516) **lizzzcai**: promtail: update promtail base image to debian:bullseye-slim
* [4507](https://github.com/grafana/loki/pull/4507) **dannykopping**: Promtail: allow for customisable stream lag labels
* [4495](https://github.com/grafana/loki/pull/4495) **sankalp-r**: Promtail: add static labels in stage
* [4461](https://github.com/grafana/loki/pull/4461) **rsteneteg**: Promtail: fix filetarget to not be stuck if no files was detected on startup
* [4346](https://github.com/grafana/loki/pull/4346) **sandeepsukhani**: add logfmt promtail stage to be able to extract data from logfmt formatted log
* [4336](https://github.com/grafana/loki/pull/4336) **ldb**: clients/promtail: Add ndjson and plaintext formats to loki_push
* [4235](https://github.com/grafana/loki/pull/4235) **kavirajk**: Add metrics for gcplog scrape.
* [3907](https://github.com/grafana/loki/pull/3907) **johanfleury**: promtail: add support for TLS/mTLS in syslog receiver

#### Logcli
* [4303](https://github.com/grafana/loki/pull/4303) **cyriltovena**: Allow to run local boltdb queries with logcli.
* [4242](https://github.com/grafana/loki/pull/4242) **chaudum**: cli: Register configuration option `store.max-look-back-period` as CLI argument
* [4203](https://github.com/grafana/loki/pull/4203) **invidian**: cmd/logcli: add --follow flag as an alias for --tail

#### Build
* [4639](https://github.com/grafana/loki/pull/4639) **slim-bean**: Build: simplify how protos are built
* [4609](https://github.com/grafana/loki/pull/4609) **slim-bean**: Build: Update CODEOWNERS to put Karen back in charge of the docs
* [4541](https://github.com/grafana/loki/pull/4541) **cstyan**: Fix drone ECR publish.
* [4481](https://github.com/grafana/loki/pull/4481) **cstyan**: Update golang and loki-build-image image versions.
* [4480](https://github.com/grafana/loki/pull/4480) **cstyan**: Add drone build job for lambda-promtail images.
* [4462](https://github.com/grafana/loki/pull/4462) **cstyan**: Update loki-build-image to drone 1.4.0
* [4373](https://github.com/grafana/loki/pull/4373) **jeschkies**: Instruct how to sign `drone.yml`.
* [4358](https://github.com/grafana/loki/pull/4358) **JordanRushing**: Add DroneCI pipeline stage to validate loki example configs; create example configuration files
* [4353](https://github.com/grafana/loki/pull/4353) **dannykopping**: CI: Fixing linter deprecations
* [4286](https://github.com/grafana/loki/pull/4286) **slim-bean**: Build: Tweak stalebot message
* [4252](https://github.com/grafana/loki/pull/4252) **slim-bean**: Build: update stalebot message to be more descriptive and friendlier
* [4226](https://github.com/grafana/loki/pull/4226) **aknuds1**: Makefile: Add format target
* [4220](https://github.com/grafana/loki/pull/4220) **slim-bean**: Build: Add github action backport workflow
* [4189](https://github.com/grafana/loki/pull/4189) **mathew-fleisch**: Makefile: Add darwin/arm64 build to release binaries

#### Project
* [4535](https://github.com/grafana/loki/pull/4535) **carlpett**: Fix branch reference in PR template
* [4604](https://github.com/grafana/loki/pull/4604) **kavirajk**: Update PR template to include `changelog` update in the checklist
* [4494](https://github.com/grafana/loki/pull/4494) **cstyan**: Add a a parameter to keep/drop the stream label from cloudwatch.
* [4315](https://github.com/grafana/loki/pull/4315) **cstyan**: Rewrite lambda-promtail to use subscription filters.

#### Dashboards
* [4634](https://github.com/grafana/loki/pull/4634) **cyriltovena**: Fixes the operational dashboard using an old metric.
* [4618](https://github.com/grafana/loki/pull/4618) **cstyan**: loki-mixin: fix label selectors + logs dashboard
* [4575](https://github.com/grafana/loki/pull/4575) **dannykopping**: Adding recording rules dashboard
* [4441](https://github.com/grafana/loki/pull/4441) **owen-d**: Revert "loki-mixin: use centralized configuration for dashboard matchers / selectors"
* [4438](https://github.com/grafana/loki/pull/4438) **dannykopping**: Dashboards: adding "logs" into regex
* [4423](https://github.com/grafana/loki/pull/4423) **cstyan**: Add tag/link fix to operational dashboard and promtail mixin dashboard.
* [4401](https://github.com/grafana/loki/pull/4401) **cstyan**: Minor dashboard fixes


#### Docker-driver
* [4396](https://github.com/grafana/loki/pull/4396) **owen-d**: Removes docker driver empty log line message
* [4190](https://github.com/grafana/loki/pull/4190) **jeschkies**: Document known Docker driver issues.

#### FluentD
* [4261](https://github.com/grafana/loki/pull/4261) **MrWong99**: FluentD output plugin: Remove an unused variable when processing chunks

#### Docs
* [4646](https://github.com/grafana/loki/pull/4646) **KMiller-Grafana**: Docs: revise modes of operation section
* [4631](https://github.com/grafana/loki/pull/4631) **kavirajk**: Add changelog and upgrade guide for #4556
* [4616](https://github.com/grafana/loki/pull/4616) **owen-d**: index-gw sts doc fix. closes #4583
* [4612](https://github.com/grafana/loki/pull/4612) **surdaft**: Docs: Fix typo in docs
* [4611](https://github.com/grafana/loki/pull/4611) **KMiller-Grafana**: Docs: revise incendiary language added in PR 4507
* [4601](https://github.com/grafana/loki/pull/4601) **mustafacansevinc**: docs: fix promtail docs links in loki installation page
* [4597](https://github.com/grafana/loki/pull/4597) **owen-d**: a few doc fixes in preparation for 2.4
* [4590](https://github.com/grafana/loki/pull/4590) **owen-d**: improves grouping docs examples
* [4579](https://github.com/grafana/loki/pull/4579) **DylanGuedes**: Docs: Modify modes of operation image
* [4576](https://github.com/grafana/loki/pull/4576) **DylanGuedes**: Rename hybrid mode to simple scalable mode
* [4566](https://github.com/grafana/loki/pull/4566) **dannykopping**: Documenting recording rules per-tenant WAL
* [4565](https://github.com/grafana/loki/pull/4565) **DylanGuedes**: Docs: Add virtual targets docs
* [4559](https://github.com/grafana/loki/pull/4559) **chri2547**: docs: Update curl POST  example in docs
* [4548](https://github.com/grafana/loki/pull/4548) **cstyan**: Improve lambda-promtail docs based on Owens review.
* [4540](https://github.com/grafana/loki/pull/4540) **JordanRushing**: Update CHANGELOG.md and /docs with info on new `overrides-exporter` module for Loki
* [4539](https://github.com/grafana/loki/pull/4539) **cstyan**: Modify lambda-promtail docs based on rewrite.
* [4527](https://github.com/grafana/loki/pull/4527) **yangkb09**: Docs: add missing quote to log_queries.md
* [4521](https://github.com/grafana/loki/pull/4521) **owen-d**: brings storage architecture up to date
* [4499](https://github.com/grafana/loki/pull/4499) **vdm**: Docs: Remove ListObjects S3 permission
* [4493](https://github.com/grafana/loki/pull/4493) **DylanGuedes**: Docs: Move rule storages configs to their own sections
* [4486](https://github.com/grafana/loki/pull/4486) **KMiller-Grafana**: Docs: correct the page parameter in the Grafana Cloud advertisement
* [4485](https://github.com/grafana/loki/pull/4485) **DylanGuedes**: Document the common config section
* [4422](https://github.com/grafana/loki/pull/4422) **KMiller-Grafana**: Docs: revise wording of Grafana Cloud advertisement
* [4417](https://github.com/grafana/loki/pull/4417) **KMiller-Grafana**: Docs: remove empty section "Generic placeholders"
* [4416](https://github.com/grafana/loki/pull/4416) **KMiller-Grafana**: Docs: correctly represent product name
* [4403](https://github.com/grafana/loki/pull/4403) **KMiller-Grafana**: Docs: introduce a fundamentals section
* [4399](https://github.com/grafana/loki/pull/4399) **KMiller-Grafana**: Docs: prominently advertise free Grafana Cloud availability
* [4374](https://github.com/grafana/loki/pull/4374) **KMiller-Grafana**: Docs: clarify distinction between single binary and microservices.
* [4363](https://github.com/grafana/loki/pull/4363) **KMiller-Grafana**: Docs: Remove wording like "As of version 1.6, you can..."
* [4361](https://github.com/grafana/loki/pull/4361) **JasonGiedymin**: fix(docs): spelling mistake
* [4357](https://github.com/grafana/loki/pull/4357) **carehart**: Correct typo
* [4345](https://github.com/grafana/loki/pull/4345) **pr0PM**: Deduplicating the compactor docs
* [4342](https://github.com/grafana/loki/pull/4342) **KMiller-Grafana**: Docs: Organize and edit the LogQL section
* [4324](https://github.com/grafana/loki/pull/4324) **lingenavd**: Docs: Update _index.md to add value boltdb-shipper for the key store
* [4320](https://github.com/grafana/loki/pull/4320) **KMiller-Grafana**: Docs: improve spelling, grammar, and formatting.
* [4310](https://github.com/grafana/loki/pull/4310) **dannykopping**: Correcting documentation example for `/api/prom/query`
* [4309](https://github.com/grafana/loki/pull/4309) **GneyHabub**: Docs: Fix a link
* [4294](https://github.com/grafana/loki/pull/4294) **mr-karan**: docs:  (logs-deletion.md) URL Encode curl command
* [4293](https://github.com/grafana/loki/pull/4293) **Birdi7**: docs: fix link to Promtail documentation
* [4283](https://github.com/grafana/loki/pull/4283) **SeriousM**: Correct the indention for azure storage configuration
* [4277](https://github.com/grafana/loki/pull/4277) **ivanahuckova**: Update example for /series endpoint in _index.md
* [4247](https://github.com/grafana/loki/pull/4247) **KMiller-Grafana**: Docs: inject newlines for configuration section readability
* [4245](https://github.com/grafana/loki/pull/4245) **KMiller-Grafana**: Docs: revise max_query_lookback knob definition
* [4244](https://github.com/grafana/loki/pull/4244) **JordanRushing**: Update limits_config docs to include querier.max_query_lookback flag
* [4237](https://github.com/grafana/loki/pull/4237) **KMiller-Grafana**: Docs: first draft, Loki accepts out-of-order writes
* [4231](https://github.com/grafana/loki/pull/4231) **Aletor93**: doc: fix typo on loki-external-labels for docker client labels
* [4222](https://github.com/grafana/loki/pull/4222) **KMiller-Grafana**: Docs: minor improvements to Loki Canary docs
* [4208](https://github.com/grafana/loki/pull/4208) **cstyan**: Update tanka installation docs to refer to tanka section about `jb`
* [4206](https://github.com/grafana/loki/pull/4206) **jeschkies**: Link Kubernetes service discovery configuration.
* [4199](https://github.com/grafana/loki/pull/4199) **owen-d**: fixes typo
* [4184](https://github.com/grafana/loki/pull/4184) **mcdeck**: Update docker.md
* [4175](https://github.com/grafana/loki/pull/4175) **KMiller-Grafana**: Docs: correct path to Promtail configuration file
* [4163](https://github.com/grafana/loki/pull/4163) **smuth4**: Docs: Update docker install to work out of the box
* [4152](https://github.com/grafana/loki/pull/4152) **charles-woshicai**: Docs: example about using azure storage account as storage
* [4147](https://github.com/grafana/loki/pull/4147) **KMiller-Grafana**: Docs: fluentd client phrasing and formatting
* [4145](https://github.com/grafana/loki/pull/4145) **KMiller-Grafana**: Docs: improve LogQL section
* [4134](https://github.com/grafana/loki/pull/4134) **KMiller-Grafana**: Docs: revise section header (out of order writes)
* [4131](https://github.com/grafana/loki/pull/4131) **owen-d**: updates unordered writes config docs
* [4125](https://github.com/grafana/loki/pull/4125) **owen-d**: Initial out of order docs
* [4122](https://github.com/grafana/loki/pull/4122) **yasharne**: update boltdb-shipper index period
* [4120](https://github.com/grafana/loki/pull/4120) **vitaliyf**: Docs: Fix broken "Upgrading" link
* [4113](https://github.com/grafana/loki/pull/4113) **KMiller-Grafana**: Docs: Fix typos and grammar. Inject newlines for readability.
* [4112](https://github.com/grafana/loki/pull/4112) **slim-bean**: Docs: updated changelog and references to 2.3
* [4100](https://github.com/grafana/loki/pull/4100) **jeschkies**: Document operation with the query scheduler.
* [4088](https://github.com/grafana/loki/pull/4088) **KMiller-Grafana**: Update Loki README with better links and descriptions
* [3880](https://github.com/grafana/loki/pull/3880) **timothydlister**: Update fluent-plugin-loki documentation URLs

#### Jsonnet
* [4629](https://github.com/grafana/loki/pull/4629) **owen-d**: Default wal to enabled in jsonnet lib
* [4624](https://github.com/grafana/loki/pull/4624) **chaudum**: Disable chunk transfers in jsonnet lib
* [4530](https://github.com/grafana/loki/pull/4530) **owen-d**: Jsonnet/overrides exporter
* [4496](https://github.com/grafana/loki/pull/4496) **jeschkies**: Use different metrics for `PromtailFileLagging`.
* [4405](https://github.com/grafana/loki/pull/4405) **jdbaldry**: fix: Correct grafana-token creation command
* [4279](https://github.com/grafana/loki/pull/4279) **kevinschoonover**: loki-mixin: use centralized configuration for dashboard matchers / selectors
* [4259](https://github.com/grafana/loki/pull/4259) **eamonryan**: Jsonnet: Update license path argument name
* [4217](https://github.com/grafana/loki/pull/4217) **Duologic**: fix(rules): upstream recording rule switched to sum_irate
* [4182](https://github.com/grafana/loki/pull/4182) **owen-d**: fine tune grpc configs jsonnet
* [4180](https://github.com/grafana/loki/pull/4180) **owen-d**: corrects query scheduler image
* [4165](https://github.com/grafana/loki/pull/4165) **jdbaldry**: Jsonnet: Add Grafana Enterprise Logs library
* [4154](https://github.com/grafana/loki/pull/4154) **owen-d**: updates scheduler libsonnet
* [4102](https://github.com/grafana/loki/pull/4102) **jeschkies**: Define ksonnet lib for query scheduler.


### Notes

This release was created from a branch starting at commit e95d193acf1633a6ec33a328b8a4a3d844e8e5f9 but it may also contain backported changes from main.

Check the history of the branch `release-2.4`.

### Dependencies

* Go Version:     1.17.2
* Cortex Version: 3f329a21cad432325268717eecf2b77c8d95150f

# 2.3.0 (2021/08/06)

Release notes for 2.3.0 can be found on the [release notes page](https://grafana.com/docs/loki/latest/release-notes/v2-3/)

### All Changes

#### Loki
* [4048](https://github.com/grafana/loki/pull/4048) **dannykopping**: Ruler: implementing write relabelling on recording rule samples
* [4091](https://github.com/grafana/loki/pull/4091) **cyriltovena**: Fixes instant queries in the frontend.
* [4087](https://github.com/grafana/loki/pull/4087) **cyriltovena**: Fixes unaligned shards between ingesters and storage.
* [4047](https://github.com/grafana/loki/pull/4047) **cyriltovena**: Add min_sharding_lookback limits to the frontends
* [4027](https://github.com/grafana/loki/pull/4027) **jdbaldry**: fix: Restore /config endpoint and correct handlerFunc for buildinfo
* [4020](https://github.com/grafana/loki/pull/4020) **simonswine**: Restrict path segments in TenantIDs (CVE-2021-36156 CVE-2021-36157)
* [4019](https://github.com/grafana/loki/pull/4019) **cyriltovena**: Improve decoding of JSON responses.
* [4018](https://github.com/grafana/loki/pull/4018) **sandeepsukhani**: Compactor improvements
* [4017](https://github.com/grafana/loki/pull/4017) **aknuds1**: Chore: Upgrade Prometheus and Cortex
* [3996](https://github.com/grafana/loki/pull/3996) **owen-d**: fixes a badly referenced variable name in StepEvaluator code
* [3995](https://github.com/grafana/loki/pull/3995) **owen-d**: Headblock interop
* [3992](https://github.com/grafana/loki/pull/3992) **MichelHollands**: Update Cortex version
* [3991](https://github.com/grafana/loki/pull/3991) **periklis**: Add LogQL AST walker
* [3990](https://github.com/grafana/loki/pull/3990) **cyriltovena**: Intern label keys for LogQL parser.
* [3986](https://github.com/grafana/loki/pull/3986) **kavirajk**: Ip matcher for LogQL
* [3984](https://github.com/grafana/loki/pull/3984) **jeschkies**: Filter instant queries and shard them.
* [3983](https://github.com/grafana/loki/pull/3983) **cyriltovena**: Reject labels with invalid runes when using implicit extraction parser.
* [3981](https://github.com/grafana/loki/pull/3981) **owen-d**: fixes chunk size method in facade
* [3979](https://github.com/grafana/loki/pull/3979) **MichelHollands**: Add a chunk filterer field to the config
* [3977](https://github.com/grafana/loki/pull/3977) **sandeepsukhani**: add a metric for counting number of failures in opening existing active index files
* [3976](https://github.com/grafana/loki/pull/3976) **sandeepsukhani**: fix flaky retention tests
* [3974](https://github.com/grafana/loki/pull/3974) **owen-d**: WAL Replay counter
* [3973](https://github.com/grafana/loki/pull/3973) **56quarters**: Use the Cortex wrapper for getting tenant ID from a context
* [3972](https://github.com/grafana/loki/pull/3972) **jeschkies**: Return build info under `/loki/api/v1/status/buildinfo`.
* [3970](https://github.com/grafana/loki/pull/3970) **sandeepsukhani**: log name of the file failed to open during startup by ingester
* [3969](https://github.com/grafana/loki/pull/3969) **sandeepsukhani**: add some tests in compactor and fix a bug in IntervalHasExpiredChunks check in retention with tests
* [3968](https://github.com/grafana/loki/pull/3968) **cyriltovena**: Improve head chunk allocations when reading samples.
* [3967](https://github.com/grafana/loki/pull/3967) **sandeepsukhani**: fix a panic in compactor when retention is not enabled
* [3966](https://github.com/grafana/loki/pull/3966) **sandeepsukhani**: fix panic in compactor when retention is not enabled
* [3957](https://github.com/grafana/loki/pull/3957) **owen-d**: Unordered head block
* [3949](https://github.com/grafana/loki/pull/3949) **cyriltovena**: Allow no overrides config for tenants.
* [3946](https://github.com/grafana/loki/pull/3946) **cyriltovena**: Improve marker file current time metrics.
* [3934](https://github.com/grafana/loki/pull/3934) **sandeepsukhani**: optimize table retetion
* [3932](https://github.com/grafana/loki/pull/3932) **Timbus**: Parser: Allow literal control chars in logfmt decoder
* [3929](https://github.com/grafana/loki/pull/3929) **sandeepsukhani**: remove boltdb files from ingesters on startup which do not have a index bucket
* [3928](https://github.com/grafana/loki/pull/3928) **dannykopping**: Querier/Ingester: Fixing json expression parser bug
* [3919](https://github.com/grafana/loki/pull/3919) **github-vincent-miszczak**: Add ingester.autoforget-unhealthy-timeout opt-in feature
* [3888](https://github.com/grafana/loki/pull/3888) **kavirajk**: Make `overrides` configmap names and mount path as variables.
* [3871](https://github.com/grafana/loki/pull/3871) **kavirajk**: Add explict syntax for using `pattern` parser
* [3865](https://github.com/grafana/loki/pull/3865) **sandeepsukhani**: feat: index-gateway for boltdb-shipper index store
* [3856](https://github.com/grafana/loki/pull/3856) **cyriltovena**: Shards Series API.
* [3852](https://github.com/grafana/loki/pull/3852) **cyriltovena**: Shard ingester queries.
* [3849](https://github.com/grafana/loki/pull/3849) **cyriltovena**: Logs ingester and store queries boundaries.
* [3840](https://github.com/grafana/loki/pull/3840) **cyriltovena**: Add retention label to loki_distributor_bytes_received_total metrics
* [3837](https://github.com/grafana/loki/pull/3837) **cyriltovena**: LogQL: Pattern Parser
* [3835](https://github.com/grafana/loki/pull/3835) **sesky4**: lz4: update lz4 version to v4.1.7 to avoid possibly panic
* [3833](https://github.com/grafana/loki/pull/3833) **cyriltovena**: Fixes a flaky retention test.
* [3827](https://github.com/grafana/loki/pull/3827) **sandeepsukhani**: Logs deletion fixes
* [3816](https://github.com/grafana/loki/pull/3816) **dannykopping**: Extracting queue interface
* [3807](https://github.com/grafana/loki/pull/3807) **dannykopping**: Loki: allow for multiple targets
* [3797](https://github.com/grafana/loki/pull/3797) **dannykopping**: Exposing remote writer for use in integration tests
* [3792](https://github.com/grafana/loki/pull/3792) **MichelHollands**: Add a QueryFrontendTripperware module
* [3785](https://github.com/grafana/loki/pull/3785) **sandeepsukhani**: just log a warning when a store type other than boltdb-shipper is detected when custom retention is enabled
* [3772](https://github.com/grafana/loki/pull/3772) **sandeepsukhani**: initialize retention and deletion components only when they are enabled
* [3771](https://github.com/grafana/loki/pull/3771) **sandeepsukhani**: revendor cortex to latest master
* [3769](https://github.com/grafana/loki/pull/3769) **sandeepsukhani**: reduce allocs in delete requests manager by reusing slice for tracing non-deleted intervals for chunks
* [3766](https://github.com/grafana/loki/pull/3766) **dannykopping**: Ruler: Recording Rules
* [3763](https://github.com/grafana/loki/pull/3763) **cyriltovena**: Fixes parser labels hint for grouping.
* [3762](https://github.com/grafana/loki/pull/3762) **cyriltovena**: Improve mark file processing.
* [3758](https://github.com/grafana/loki/pull/3758) **owen-d**: exposes loki codec
* [3746](https://github.com/grafana/loki/pull/3746) **sandeepsukhani**: Boltdb shipper deletion fixes
* [3743](https://github.com/grafana/loki/pull/3743) **cyriltovena**: Replace satori.uuid with gofrs/uuid
* [3736](https://github.com/grafana/loki/pull/3736) **cyriltovena**: Add fromJson to the template stage.
* [3733](https://github.com/grafana/loki/pull/3733) **cyriltovena**: Fixes a goroutine leak in the store when doing cancellation.
* [3706](https://github.com/grafana/loki/pull/3706) **cyriltovena**: Improve retention mark files.
* [3700](https://github.com/grafana/loki/pull/3700) **slim-bean**: Loki: Add a flag for queriers to run standalone and only query store
* [3693](https://github.com/grafana/loki/pull/3693) **cyriltovena**: Removes file sync syscall for compaction.
* [3688](https://github.com/grafana/loki/pull/3688) **sandeepsukhani**: Logs deletion support for boltdb-shipper store
* [3687](https://github.com/grafana/loki/pull/3687) **cyriltovena**: Use model.Duration for easy yaml/json marshalling.
* [3686](https://github.com/grafana/loki/pull/3686) **cyriltovena**: Fixes a panic with the frontend when use with downstream URL.
* [3677](https://github.com/grafana/loki/pull/3677) **cyriltovena**: Deprecate max_look_back_period in the chunk storage.
* [3673](https://github.com/grafana/loki/pull/3673) **cyriltovena**: Pass in the now value to the retention.
* [3672](https://github.com/grafana/loki/pull/3672) **cyriltovena**: Use pgzip in the compactor.
* [3665](https://github.com/grafana/loki/pull/3665) **cyriltovena**: Trigger compaction prior retention.
* [3664](https://github.com/grafana/loki/pull/3664) **owen-d**: revendor compatibility: various prom+k8s+cortex
* [3643](https://github.com/grafana/loki/pull/3643) **cyriltovena**: Rejects push requests with  streams without labels.
* [3642](https://github.com/grafana/loki/pull/3642) **cyriltovena**: Custom Retention
* [3641](https://github.com/grafana/loki/pull/3641) **owen-d**: removes naming collision
* [3632](https://github.com/grafana/loki/pull/3632) **kavirajk**: replace `time.Duration` -> `model.Duration` for `Limits`.
* [3628](https://github.com/grafana/loki/pull/3628) **kavirajk**: Add json struct tags to limits.
* [3627](https://github.com/grafana/loki/pull/3627) **MichelHollands**: Update cortex to 1.8
* [3623](https://github.com/grafana/loki/pull/3623) **slim-bean**: Loki/Promtail: Client Refactor
* [3619](https://github.com/grafana/loki/pull/3619) **liguozhong**: [ui] add '/config' page
* [3618](https://github.com/grafana/loki/pull/3618) **MichelHollands**: Add interceptor override and make ingester and cfg public
* [3605](https://github.com/grafana/loki/pull/3605) **sandeepsukhani**: cleanup boltdb files failing to open during loading tables which are possibly corrupt
* [3603](https://github.com/grafana/loki/pull/3603) **cyriltovena**: Adds chunk filter hook for ingesters.
* [3602](https://github.com/grafana/loki/pull/3602) **MichelHollands**: Loli: Make the store field public
* [3595](https://github.com/grafana/loki/pull/3595) **owen-d**: locks trailers during iteration
* [3594](https://github.com/grafana/loki/pull/3594) **owen-d**: adds distributor replication factor metric
* [3573](https://github.com/grafana/loki/pull/3573) **cyriltovena**: Fixes a race when using specific tenant and multi-client.
* [3569](https://github.com/grafana/loki/pull/3569) **cyriltovena**: Add a chunk filter hook in the store.
* [3566](https://github.com/grafana/loki/pull/3566) **cyriltovena**: Properly release the ticker in Loki client.
* [3564](https://github.com/grafana/loki/pull/3564) **cyriltovena**: Improve matchers validations.
* [3563](https://github.com/grafana/loki/pull/3563) **sandeepsukhani**: ignore download of missing boltdb files possibly removed during compaction
* [3562](https://github.com/grafana/loki/pull/3562) **cyriltovena**: Fixes a test from #3216.
* [3553](https://github.com/grafana/loki/pull/3553) **cyriltovena**: Add a target to reproduce fuzz testcase
* [3550](https://github.com/grafana/loki/pull/3550) **cyriltovena**: Fixes a bug in MatrixStepper when sharding queries.
* [3549](https://github.com/grafana/loki/pull/3549) **MichelHollands**: LBAC changes
* [3544](https://github.com/grafana/loki/pull/3544) **alrs**: single import of jsoniter in logql subpackages
* [3540](https://github.com/grafana/loki/pull/3540) **cyriltovena**: Support for single step metric query.
* [3532](https://github.com/grafana/loki/pull/3532) **MichelHollands**: Loki: Update cortex version and fix resulting changes
* [3530](https://github.com/grafana/loki/pull/3530) **sandeepsukhani**: split series api queries by day in query-frontend
* [3517](https://github.com/grafana/loki/pull/3517) **cyriltovena**: Fixes a race introduced by #3434.
* [3515](https://github.com/grafana/loki/pull/3515) **cyriltovena**: Add sprig text/template functions to template stage.
* [3509](https://github.com/grafana/loki/pull/3509) **sandeepsukhani**: fix live tailing of logs from Loki
* [3572](https://github.com/grafana/loki/pull/3572) **slim-bean**: Loki: Distributor log message bodySize should always reflect the compressed size
* [3496](https://github.com/grafana/loki/pull/3496) **owen-d**: reduce replay flush threshold
* [3491](https://github.com/grafana/loki/pull/3491) **sandeepsukhani**: make prefix for keys of objects created by boltdb-shipper configurable
* [3487](https://github.com/grafana/loki/pull/3487) **cyriltovena**: Set the byte slice cap correctly when unsafely converting string.
* [3471](https://github.com/grafana/loki/pull/3471) **cyriltovena**: Set a max size for the logql parser to 5k.
* [3470](https://github.com/grafana/loki/pull/3470) **cyriltovena**: Fixes Issue 28593: loki:fuzz_parse_expr: Timeout in fuzz_parse_expr.
* [3469](https://github.com/grafana/loki/pull/3469) **cyriltovena**: Fixes out-of-memory fuzzing issue.
* [3466](https://github.com/grafana/loki/pull/3466) **pracucci**: Upgrade Cortex
* [3455](https://github.com/grafana/loki/pull/3455) **garrettlish**: Implement offset modifier for range vector aggregation in LogQL
* [3434](https://github.com/grafana/loki/pull/3434) **adityacs**: support math functions in line_format and label_format
* [3216](https://github.com/grafana/loki/pull/3216) **sandeepsukhani**: check for stream selectors to have atleast one equality matcher
* [3050](https://github.com/grafana/loki/pull/3050) **cyriltovena**: first_over_time and last_over_time

#### Docs
* [4031](https://github.com/grafana/loki/pull/4031) **KMiller-Grafana**: Docs: add weights to YAML metadata to order the LogQL subsections
* [4029](https://github.com/grafana/loki/pull/4029) **bearice**: Docs: Update S3 permissions list
* [4026](https://github.com/grafana/loki/pull/4026) **KMiller-Grafana**: Docs: correct fluentbit config value for DqueSync
* [4024](https://github.com/grafana/loki/pull/4024) **KMiller-Grafana**: Docs: fix bad links
* [4016](https://github.com/grafana/loki/pull/4016) **lizzzcai**: <docs>:fix typo in remote debugging docs
* [4012](https://github.com/grafana/loki/pull/4012) **KMiller-Grafana**: Revise portions of the docs LogQL section
* [3998](https://github.com/grafana/loki/pull/3998) **owen-d**: Fixes regexReplaceAll docs
* [3980](https://github.com/grafana/loki/pull/3980) **KMiller-Grafana**: Docs: Revise/update the overview section.
* [3965](https://github.com/grafana/loki/pull/3965) **mamil**: fix typos
* [3962](https://github.com/grafana/loki/pull/3962) **KMiller-Grafana**: Docs: added new target (docs-next) to the docs' Makefile.
* [3956](https://github.com/grafana/loki/pull/3956) **sandeepsukhani**: add config and documentation about index-gateway
* [3938](https://github.com/grafana/loki/pull/3938) **seiffert**: Doc: List 'compactor' as valid value for target option
* [3936](https://github.com/grafana/loki/pull/3936) **lukahartwig**: Fix typo
* [3921](https://github.com/grafana/loki/pull/3921) **KMiller-Grafana**: Docs: revise the LogCLI subsection
* [3911](https://github.com/grafana/loki/pull/3911) **KMiller-Grafana**: Docs: Make identification of experimental items consistent and obvious
* [3910](https://github.com/grafana/loki/pull/3910) **KMiller-Grafana**: Docs: add structure for a release notes section
* [3909](https://github.com/grafana/loki/pull/3909) **kavirajk**: Sync `main` branch docs to `next` folder
* [3899](https://github.com/grafana/loki/pull/3899) **KMiller-Grafana**: Docs: correct “ and ” with " and same with single quote mark.
* [3897](https://github.com/grafana/loki/pull/3897) **kavirajk**: Update steps to release versioned docs
* [3882](https://github.com/grafana/loki/pull/3882) **KMiller-Grafana**: Docs: improve section on building from source
* [3876](https://github.com/grafana/loki/pull/3876) **ivanahuckova**: Documentation: Unify spelling of backtick in documentation
* [3873](https://github.com/grafana/loki/pull/3873) **KMiller-Grafana**: Docs: remove duplicated arch info from the overview section
* [3875](https://github.com/grafana/loki/pull/3875) **kavirajk**: Add missing `-querier.max-concurrent` config in the doc
* [3868](https://github.com/grafana/loki/pull/3868) **sanadhis**: docs: http_path_prefix as correct item of server_config
* [3860](https://github.com/grafana/loki/pull/3860) **KMiller-Grafana**: Docs: Correct capitalization and formatting of "Promtail"
* [3851](https://github.com/grafana/loki/pull/3851) **dannykopping**: Ruler: documentation for recording rules
* [3846](https://github.com/grafana/loki/pull/3846) **crockk**: Docs: Minor syntax tweaks for consistency
* [3843](https://github.com/grafana/loki/pull/3843) **azuwis**: multiline: Add regex stage example and note
* [3829](https://github.com/grafana/loki/pull/3829) **arempter**: Add oauth2 docs options for promtail client
* [3828](https://github.com/grafana/loki/pull/3828) **julienduchesne**: Fix broken link in `Windows Event Log` scraping docs
* [3826](https://github.com/grafana/loki/pull/3826) **sandeepsukhani**: docs for logs deletion feature
* [3824](https://github.com/grafana/loki/pull/3824) **KMiller-Grafana**: Docs: add and order missing design docs
* [3823](https://github.com/grafana/loki/pull/3823) **KMiller-Grafana**: Docs: updates
* [3815](https://github.com/grafana/loki/pull/3815) **paketb0te**: Docs: fixed typo in "Loki compared to other log systems" (levels -> labels)
* [3810](https://github.com/grafana/loki/pull/3810) **alegmal**: documentation:  corrected double "the the" in index.md
* [3799](https://github.com/grafana/loki/pull/3799) **bt909**: docs: Add memached_client parameter "addresses" list
* [3798](https://github.com/grafana/loki/pull/3798) **bt909**: docs: Change redis configuration value for enabling TLS to correct syntax
* [3790](https://github.com/grafana/loki/pull/3790) **KMiller-Grafana**: Docs: remove unnecessary lists of sections
* [3775](https://github.com/grafana/loki/pull/3775) **cyriltovena**: Retention doc
* [3764](https://github.com/grafana/loki/pull/3764) **slim-bean**: Docs: fix makefile
* [3757](https://github.com/grafana/loki/pull/3757) **fionaliao**: [docs] Remove unnecessary backtick from example
* [3756](https://github.com/grafana/loki/pull/3756) **fredrikekre**: [docs] add LokiLogger.jl to unofficial clients.
* [3723](https://github.com/grafana/loki/pull/3723) **oddlittlebird**: Docs: Update _index.md
* [3720](https://github.com/grafana/loki/pull/3720) **fredrikekre**: [docs/clients] fix header for "Unofficial clients" and add a reference to said section.
* [3715](https://github.com/grafana/loki/pull/3715) **jaddqiu**: Update troubleshooting.md
* [3714](https://github.com/grafana/loki/pull/3714) **kavirajk**: Fluent-bit git repo link fix
* [3713](https://github.com/grafana/loki/pull/3713) **cyriltovena**: Add a target to find dead links in our documentation.
* [3690](https://github.com/grafana/loki/pull/3690) **atxviking**: API Documentation: Fix document links for /loki/api/v1/push example
* [3655](https://github.com/grafana/loki/pull/3655) **trevorwhitney**: Documentation: add note about wildcard log patterns and log rotation
* [3648](https://github.com/grafana/loki/pull/3648) **Ruppsn**: Update labels.md in Loki Docs
* [3647](https://github.com/grafana/loki/pull/3647) **3Xpl0it3r**: fix the promtail-default-config download link in doc
* [3644](https://github.com/grafana/loki/pull/3644) **periklis**: Add Red Hat to adopters
* [3633](https://github.com/grafana/loki/pull/3633) **osg-grafana**: Fix wget link.
* [3596](https://github.com/grafana/loki/pull/3596) **timazet**: documentation: typo correction
* [3578](https://github.com/grafana/loki/pull/3578) **liguozhong**: [doc] mtric -> metric
* [3576](https://github.com/grafana/loki/pull/3576) **sergeykranga**: Promtail documentation: fix template example for regexReplaceAll function
* [3568](https://github.com/grafana/loki/pull/3568) **MichelHollands**: docs: some small docs fixes
* [3559](https://github.com/grafana/loki/pull/3559) **klausenbusk**: Doc: Remove removed --ingester.recover-from-wal option and fix out-of-date defaults
* [3555](https://github.com/grafana/loki/pull/3555) **samjewell**: LogQL Docs: Remove key-value pair missing from logfmt output
* [3552](https://github.com/grafana/loki/pull/3552) **lkokila**: Update README.md
* [3551](https://github.com/grafana/loki/pull/3551) **cyriltovena**: Fixes doc w/r/t grpc compression.
* [3542](https://github.com/grafana/loki/pull/3542) **kavirajk**: Remove memberlist config from ring config.
* [3529](https://github.com/grafana/loki/pull/3529) **Whyeasy**: Added docs for GCP internal labels.
* [3525](https://github.com/grafana/loki/pull/3525) **robbymilo**: docs: add title to Lambda Promtail
* [3516](https://github.com/grafana/loki/pull/3516) **cyriltovena**: Fixes broken link in the documentation.
* [3513](https://github.com/grafana/loki/pull/3513) **owen-d**: fixes broken link
* [3543](https://github.com/grafana/loki/pull/3543) **owen-d**: compactor docs
* [3526](https://github.com/grafana/loki/pull/3526) **wardbekker**: Added Architecture Diagram
* [3518](https://github.com/grafana/loki/pull/3518) **wardbekker**: fix spelling in doc
* [3503](https://github.com/grafana/loki/pull/3503) **cyriltovena**: Update README.md
* [3484](https://github.com/grafana/loki/pull/3484) **thomasrockhu**: Add Codecov badge to README
* [3478](https://github.com/grafana/loki/pull/3478) **chancez**: docs/upgrading: Fix typo
* [3477](https://github.com/grafana/loki/pull/3477) **slim-bean**: Jsonnet/Docs: update for 2.2 release
* [3472](https://github.com/grafana/loki/pull/3472) **aronisstav**: Docs: Fix markdown for promtail's output stage
* [3464](https://github.com/grafana/loki/pull/3464) **camilleryr**: Documentation: Update boltdb-shipper.md to fix typo
* [3442](https://github.com/grafana/loki/pull/3442) **owen-d**: adds deprecation notice for chunk transfers
* [3430](https://github.com/grafana/loki/pull/3430) **kavirajk**: doc(gcplog): Add note on scraping multiple GCP projects

#### Promtail
* [4011](https://github.com/grafana/loki/pull/4011) **dannykopping**: Promtail: adding pipeline stage inspector
* [4006](https://github.com/grafana/loki/pull/4006) **dannykopping**: Promtail: output timestamp with nanosecond precision in dry-run mode
* [3971](https://github.com/grafana/loki/pull/3971) **cyriltovena**: Fixes negative gauge in Promtail.
* [3834](https://github.com/grafana/loki/pull/3834) **trevorwhitney**: Promtail: add consul agent service discovery
* [3711](https://github.com/grafana/loki/pull/3711) **3Xpl0it3r**: add debug information for extracted data
* [3683](https://github.com/grafana/loki/pull/3683) **kbudde**: promtail: added timezone to logger in dry-run mode #3679"
* [3654](https://github.com/grafana/loki/pull/3654) **cyriltovena**: Adds the ability to provide a tripperware to Promtail client.
* [3587](https://github.com/grafana/loki/pull/3587) **rsteneteg**: Promtail: Remove non-ready filemanager targets
* [3501](https://github.com/grafana/loki/pull/3501) **kavirajk**: Add unique promtail_instance id to labels for gcptarget
* [3457](https://github.com/grafana/loki/pull/3457) **nmiculinic**: Promtail: Added path information to deleted tailed file
* [3400](https://github.com/grafana/loki/pull/3400) **adityacs**: support max_message_length configuration for syslog parser


#### Logcli
* [3879](https://github.com/grafana/loki/pull/3879) **vyzigold**: logcli: Add retries to unsuccessful log queries
* [3749](https://github.com/grafana/loki/pull/3749) **dbluxo**: logcli: add support for bearer token authentication
* [3739](https://github.com/grafana/loki/pull/3739) **rsteneteg**: correct logcli instant query timestamp param name
* [3678](https://github.com/grafana/loki/pull/3678) **cyriltovena**: Add the ability to wrap the roundtripper of the logcli client.


#### Build
* [4034](https://github.com/grafana/loki/pull/4034) **aknuds1**: loki-build-image: Fix building
* [4028](https://github.com/grafana/loki/pull/4028) **aknuds1**: loki-build-image: Upgrade golangci-lint and Go
* [4007](https://github.com/grafana/loki/pull/4007) **dannykopping**: Adding @grafana/loki-team as default CODEOWNERS
* [3997](https://github.com/grafana/loki/pull/3997) **owen-d**: aligns rule path in docker img with bundled config. closes #3952
* [3950](https://github.com/grafana/loki/pull/3950) **julienduchesne**: Sign drone.yml file
* [3944](https://github.com/grafana/loki/pull/3944) **jeschkies**: Lint script files.
* [3941](https://github.com/grafana/loki/pull/3941) **cyriltovena**: Development Docker Compose Setup
* [3935](https://github.com/grafana/loki/pull/3935) **ecraven**: Makefile: Only set PROMTAIL_CGO if CGO_ENABLED is not 0.
* [3832](https://github.com/grafana/loki/pull/3832) **julienduchesne**: Add step to identify windows Drone runner
* [3731](https://github.com/grafana/loki/pull/3731) **cyriltovena**: Fix website branch to trigger update.
* [3708](https://github.com/grafana/loki/pull/3708) **julienduchesne**: Deploy loki with Drone plugin instead of CircleCI job
* [3703](https://github.com/grafana/loki/pull/3703) **darkn3rd**: Update docker.md for 2.2.1
* [3625](https://github.com/grafana/loki/pull/3625) **slim-bean**: Build: Update CI for branch rename to main
* [3624](https://github.com/grafana/loki/pull/3624) **slim-bean**: Build: Fix drone dependencies on manifest step
* [3615](https://github.com/grafana/loki/pull/3615) **slim-bean**: Remove codecov
* [3481](https://github.com/grafana/loki/pull/3481) **slim-bean**: Update Go and Alpine versions


#### Jsonnet
* [4030](https://github.com/grafana/loki/pull/4030) **cyriltovena**: Improve the sweep lag panel in the retention dashboard.
* [3917](https://github.com/grafana/loki/pull/3917) **jvrplmlmn**: refactor(production/ksonnet): Remove kausal from the root element
* [3893](https://github.com/grafana/loki/pull/3893) **sandeepsukhani**: update uid of loki-deletion dashboard
* [3891](https://github.com/grafana/loki/pull/3891) **sandeepsukhani**: add index-gateway to reads and reads-resources dashboards
* [3877](https://github.com/grafana/loki/pull/3877) **sandeepsukhani**: Fix jsonnet for index-gateway
* [3854](https://github.com/grafana/loki/pull/3854) **cyriltovena**: Fixes Loki reads dashboard.
* [3848](https://github.com/grafana/loki/pull/3848) **kavirajk**: Add explicit `main` to pull loki and promtail to install it via Tanka
* [3794](https://github.com/grafana/loki/pull/3794) **sandeepsukhani**: add a dashboard for log deletion requests in loki
* [3697](https://github.com/grafana/loki/pull/3697) **owen-d**: better operational dashboard annotations via diff logger
* [3658](https://github.com/grafana/loki/pull/3658) **cyriltovena**: Add a dashboard for retention to the loki-mixin.
* [3601](https://github.com/grafana/loki/pull/3601) **owen-d**: Dashboard/fix operational vars
* [3584](https://github.com/grafana/loki/pull/3584) **sandeepsukhani**: add loki resource usage dashboard for read and write path

#### Project
* [3963](https://github.com/grafana/loki/pull/3963) **rfratto**: Remove Robert Fratto from list of team members
* [3926](https://github.com/grafana/loki/pull/3926) **cyriltovena**: Add Danny Kopping to the Loki Team.
* [3732](https://github.com/grafana/loki/pull/3732) **dannykopping**: Issue Templates: Improve wording and add warnings
* [3722](https://github.com/grafana/loki/pull/3722) **oddlittlebird**: Update CODEOWNERS
* [3951](https://github.com/grafana/loki/pull/3951) **owen-d**: update sizing calc
* [3931](https://github.com/grafana/loki/pull/3931) **owen-d**: Hackathon/cluster
* [3920](https://github.com/grafana/loki/pull/3920) **owen-d**: adds replication &  deduping into cost
* [3630](https://github.com/grafana/loki/pull/3630) **slim-bean**: Re-license to AGPLv3

#### Docker-driver
* [3814](https://github.com/grafana/loki/pull/3814) **kavirajk**: Update the docker-driver doc about default labels
* [3727](https://github.com/grafana/loki/pull/3727) **3Xpl0it3r**: docker-driver: remove duplicated code
* [3709](https://github.com/grafana/loki/pull/3709) **cyriltovena**: Fixes docker driver that would panic when closed.

### Notes

This release was created from revision 8012362674568379a3871ff8c4a2bfd1ddba7ad1 (Which was PR 3460)

### Dependencies

* Go Version:     1.16.2
* Cortex Version: 485474c9afb2614fb89af3f48803c37d016bbaed

## 2.2.1 (2021/04/05)

2.2.1 fixes several important bugs, it is recommended everyone running 2.2.0 upgrade to 2.2.1

2.2.1 also adds the `labelallow` pipeline stage in Promtail which lets an allowlist be created for what labels will be sent by Promtail to Loki.

* [3468](https://github.com/grafana/loki/pull/3468) **adityacs**: Support labelallow stage in Promtail
* [3502](https://github.com/grafana/loki/pull/3502) **cyriltovena**: Fixes a bug where unpack would mutate log line.
* [3540](https://github.com/grafana/loki/pull/3540) **cyriltovena**: Support for single step metric query.
* [3550](https://github.com/grafana/loki/pull/3550) **cyriltovena**: Fixes a bug in MatrixStepper when sharding queries.
* [3566](https://github.com/grafana/loki/pull/3566) **cyriltovena**: Properly release the ticker in Loki client.
* [3573](https://github.com/grafana/loki/pull/3573) **cyriltovena**: Fixes a race when using specific tenant and multi-client.

## 2.2.0 (2021/03/10)

With over 200 PR's 2.2 includes significant features, performance improvements, and bug fixes!

The most upvoted issue for Loki was closed in this release! [Issue 74](https://github.com/grafana/loki/issues/74) requesting support for handling multi-line logs in Promtail was implemented in [PR 3024](https://github.com/grafana/loki/pull/3024). Thanks @jeschkies!

Other exciting news for Promtail, [PR 3246](https://github.com/grafana/loki/pull/3246) by @cyriltovena introduces support for reading Windows Events!

Switching to Loki, @owen-d has added a write ahead log to Loki! [PR 2981](https://github.com/grafana/loki/pull/2981) was the first of many as we have spent the last several months using and abusing our write ahead logs to flush out any bugs!

A significant number of the PR's in this release have gone to improving the features introduced in Loki 2.0. @cyriltovena overhauled the JSON parser in [PR 3163](https://github.com/grafana/loki/pull/3163) (and a few other PR's), to provide both a faster and smarter parsing to only extract JSON content which is used in the query output.  The newest Loki squad member @dannykopping fine tuned the JSON parser options in [PR 3280](https://github.com/grafana/loki/pull/3280) allowing you to specific individual JSON elements, including support now for accessing elements in an array.  Many, many other additional improvements have been made, as well as several fixes to the new LogQL features added some months ago, this upgrade should have everyone seeing improvements in their queries.

@cyriltovena also set his PPROF skills loose on the Loki write path which resulted in about 8x less memory usage on our distributors and a much more stable memory usage when ingesters are flushing a lot of chunks at the same time.

There are many other noteworthy additions and fixes, too many to list, but we should call out one more feature all you Google Cloud Platform users might be excited about: in [PR 3083](https://github.com/grafana/loki/pull/3083) @kavirajk added support to Promtail for listening on Google Pub/Sub topics, letting you setup log sinks for your GCP logs to be ingested by Promtail and sent to Loki!

Thanks to everyone for another exciting Loki release!!

Please read the [Upgrade Guide](https://github.com/grafana/loki/blob/master/docs/sources/upgrading/_index.md#220) before upgrading for a smooth experience.

TL;DR Loki 2.2 changes the internal chunk format which limits what versions you can downgrade to, a bug in how many queries were allowed to be scheduled per tenant was fixed which might affect your `max_query_parallelism` and `max_outstanding_per_tenant` settings, and we fixed a mistake related `scrape_configs` which do not have a `pipeline_stages` defined. If you have any Promtail `scrape_configs` which do not specify `pipeline_stages` you should go read the upgrade notes!

### All Changes

#### Loki

* [3460](https://github.com/grafana/loki/pull/3460) **slim-bean**: Loki: Per Tenant Runtime Configs
* [3459](https://github.com/grafana/loki/pull/3459) **cyriltovena**: Fixes split interval for metrics queries.
* [3432](https://github.com/grafana/loki/pull/3432) **slim-bean**: Loki: change ReadStringAsSlice to ReadString so it doesn't parse quotes inside the packed _entry
* [3429](https://github.com/grafana/loki/pull/3429) **cyriltovena**: Improve the parser hint tests.
* [3426](https://github.com/grafana/loki/pull/3426) **cyriltovena**: Only unpack entry if the key `_entry` exist.
* [3424](https://github.com/grafana/loki/pull/3424) **cyriltovena**: Add fgprof to Loki and Promtail.
* [3423](https://github.com/grafana/loki/pull/3423) **cyriltovena**: Add limit and line_returned in the query log.
* [3420](https://github.com/grafana/loki/pull/3420) **cyriltovena**: Introduce a unpack parser.
* [3417](https://github.com/grafana/loki/pull/3417) **cyriltovena**: Fixes a race in the scheduling limits.
* [3416](https://github.com/grafana/loki/pull/3416) **ukolovda**: Distributor: append several tests for HTTP parser.
* [3411](https://github.com/grafana/loki/pull/3411) **slim-bean**: Loki: fix alignment of atomic 64 bit to work with 32 bit OS
* [3409](https://github.com/grafana/loki/pull/3409) **gotjosh**: Instrumentation: Add histogram for request duration on gRPC client to Ingesters
* [3408](https://github.com/grafana/loki/pull/3408) **jgehrcke**: distributor: fix snappy-compressed protobuf POST request handling (#3407)
* [3388](https://github.com/grafana/loki/pull/3388) **owen-d**: prevents duplicate log lines from being replayed. closes #3378
* [3383](https://github.com/grafana/loki/pull/3383) **cyriltovena**: Fixes head chunk iterator direction.
* [3380](https://github.com/grafana/loki/pull/3380) **slim-bean**: Loki: Fix parser hint for extracted labels which collide with stream labels
* [3372](https://github.com/grafana/loki/pull/3372) **cyriltovena**: Fixes a panic with whitespace key.
* [3350](https://github.com/grafana/loki/pull/3350) **cyriltovena**: Fixes ingester stats.
* [3348](https://github.com/grafana/loki/pull/3348) **cyriltovena**: Fixes 500 in the querier when returning multiple errors.
* [3347](https://github.com/grafana/loki/pull/3347) **cyriltovena**: Fixes a tight loop in the Engine with LogQL parser.
* [3344](https://github.com/grafana/loki/pull/3344) **cyriltovena**: Fixes some 500 returned by querier when storage cancellation happens.
* [3342](https://github.com/grafana/loki/pull/3342) **cyriltovena**: Bound parallelism frontend
* [3340](https://github.com/grafana/loki/pull/3340) **owen-d**: Adds some flushing instrumentation/logs
* [3339](https://github.com/grafana/loki/pull/3339) **owen-d**: adds Start() method to WAL interface to delay checkpointing until aft…
* [3338](https://github.com/grafana/loki/pull/3338) **sandeepsukhani**: dedupe index on all the queries for a table instead of query batches
* [3326](https://github.com/grafana/loki/pull/3326) **owen-d**: removes wal recover flag
* [3307](https://github.com/grafana/loki/pull/3307) **slim-bean**: Loki: fix validation error and metrics
* [3306](https://github.com/grafana/loki/pull/3306) **cyriltovena**: Add finalizer to zstd.
* [3300](https://github.com/grafana/loki/pull/3300) **sandeepsukhani**: increase db retain period in ingesters to cover index cache validity period as well
* [3299](https://github.com/grafana/loki/pull/3299) **owen-d**: Logql/absent label optimization
* [3295](https://github.com/grafana/loki/pull/3295) **jtlisi**: chore: update cortex to latest and fix refs
* [3291](https://github.com/grafana/loki/pull/3291) **ukolovda**: Distributor: Loki API can receive gzipped JSON
* [3280](https://github.com/grafana/loki/pull/3280) **dannykopping**: LogQL: Simple JSON expressions
* [3279](https://github.com/grafana/loki/pull/3279) **cyriltovena**: Fixes logfmt parser hints.
* [3278](https://github.com/grafana/loki/pull/3278) **owen-d**: Testware/ rate-unwrap-multi
* [3274](https://github.com/grafana/loki/pull/3274) **liguozhong**: [ingester_query] change var "clients" to "reps"
* [3267](https://github.com/grafana/loki/pull/3267) **jeschkies**: Update vendored Cortex to 0976147451ee
* [3263](https://github.com/grafana/loki/pull/3263) **cyriltovena**: Fix a bug with  metric queries and label_format.
* [3261](https://github.com/grafana/loki/pull/3261) **sandeepsukhani**: fix broken json logs push path
* [3256](https://github.com/grafana/loki/pull/3256) **jtlisi**: update vendored cortex and add new replace overrides
* [3251](https://github.com/grafana/loki/pull/3251) **cyriltovena**: Ensure we have parentheses for bin ops.
* [3249](https://github.com/grafana/loki/pull/3249) **cyriltovena**: Fixes a bug where slice of Entries where not zeroed
* [3241](https://github.com/grafana/loki/pull/3241) **cyriltovena**: Allocate entries array with correct size  while decoding WAL entries.
* [3237](https://github.com/grafana/loki/pull/3237) **cyriltovena**: Fixes unmarshalling of tailing responses.
* [3236](https://github.com/grafana/loki/pull/3236) **slim-bean**: Loki: Log a crude lag metric for how far behind a client is.
* [3234](https://github.com/grafana/loki/pull/3234) **cyriltovena**: Fixes previous commit not using the new sized body.
* [3233](https://github.com/grafana/loki/pull/3233) **cyriltovena**: Re-introduce https://github.com/grafana/loki/pull/3178.
* [3228](https://github.com/grafana/loki/pull/3228) **MichelHollands**: Add config endpoint
* [3218](https://github.com/grafana/loki/pull/3218) **owen-d**: WAL backpressure
* [3217](https://github.com/grafana/loki/pull/3217) **cyriltovena**: Rename checkpoint proto package to avoid conflict with cortex.
* [3215](https://github.com/grafana/loki/pull/3215) **cyriltovena**: Cortex update pre 1.7
* [3211](https://github.com/grafana/loki/pull/3211) **cyriltovena**: Fixes tail api marshalling for v1.
* [3210](https://github.com/grafana/loki/pull/3210) **cyriltovena**: Reverts flush buffer pooling.
* [3201](https://github.com/grafana/loki/pull/3201) **sandeepsukhani**: limit query range in async store for ingesters when query-ingesters-within flag is set
* [3200](https://github.com/grafana/loki/pull/3200) **cyriltovena**: Improve ingester flush memory usage.
* [3195](https://github.com/grafana/loki/pull/3195) **owen-d**: Ignore flushed chunks during checkpointing
* [3194](https://github.com/grafana/loki/pull/3194) **cyriltovena**: Fixes unwrap expressions from  last optimization.
* [3193](https://github.com/grafana/loki/pull/3193) **cyriltovena**: Improve checkpoint series iterator.
* [3188](https://github.com/grafana/loki/pull/3188) **cyriltovena**: Improves checkpointerWriter memory usage
* [3180](https://github.com/grafana/loki/pull/3180) **owen-d**: moves boltdb flags to config file
* [3178](https://github.com/grafana/loki/pull/3178) **cyriltovena**: Logs PushRequest data.
* [3163](https://github.com/grafana/loki/pull/3163) **cyriltovena**: Uses custom json-iter decoder for log entries.
* [3159](https://github.com/grafana/loki/pull/3159) **MichelHollands**: Make httpAuthMiddleware field public
* [3153](https://github.com/grafana/loki/pull/3153) **cyriltovena**: Improve wal entries encoding.
* [3152](https://github.com/grafana/loki/pull/3152) **AllenzhLi**: update github.com/gorilla/websocket to fixes a potential denial-of-service (DoS) vector
* [3146](https://github.com/grafana/loki/pull/3146) **owen-d**: More semantically correct flush shutdown
* [3143](https://github.com/grafana/loki/pull/3143) **cyriltovena**: Fixes absent_over_time to work with all log selector.
* [3141](https://github.com/grafana/loki/pull/3141) **owen-d**: Swaps mutex for atomic in ingester's OnceSwitch
* [3137](https://github.com/grafana/loki/pull/3137) **owen-d**: label_format no longer shardable and introduces the Shardable() metho…
* [3136](https://github.com/grafana/loki/pull/3136) **owen-d**: Don't fail writes due to full WAL disk
* [3134](https://github.com/grafana/loki/pull/3134) **cyriltovena**: Improve distributors validation and apply in-place filtering.
* [3132](https://github.com/grafana/loki/pull/3132) **owen-d**: Integrates label replace into sharding code
* [3131](https://github.com/grafana/loki/pull/3131) **MichelHollands**: Update cortex to 1 6
* [3126](https://github.com/grafana/loki/pull/3126) **dannykopping**: Implementing line comments
* [3122](https://github.com/grafana/loki/pull/3122) **owen-d**: Self documenting pipeline process interface
* [3117](https://github.com/grafana/loki/pull/3117) **owen-d**: Wal/recover corruption
* [3114](https://github.com/grafana/loki/pull/3114) **owen-d**: Disables the stream limiter until wal has recovered
* [3092](https://github.com/grafana/loki/pull/3092) **liguozhong**: lru cache logql.ParseLabels
* [3090](https://github.com/grafana/loki/pull/3090) **cyriltovena**: Improve tailer matching by using the index.
* [3087](https://github.com/grafana/loki/pull/3087) **MichelHollands**: feature: make server publicly available
* [3080](https://github.com/grafana/loki/pull/3080) **cyriltovena**: Improve JSON parser and add labels parser hints.
* [3077](https://github.com/grafana/loki/pull/3077) **MichelHollands**: Make the moduleManager field public
* [3065](https://github.com/grafana/loki/pull/3065) **cyriltovena**: Optimizes SampleExpr to remove unnecessary line_format.
* [3064](https://github.com/grafana/loki/pull/3064) **cyriltovena**: Add zstd and flate compressions algorithms.
* [3053](https://github.com/grafana/loki/pull/3053) **cyriltovena**: Add absent_over_time
* [3048](https://github.com/grafana/loki/pull/3048) **cyriltovena**: Support rate for unwrapped expressions.
* [3047](https://github.com/grafana/loki/pull/3047) **cyriltovena**: Add function label_replace.
* [3030](https://github.com/grafana/loki/pull/3030) **cyriltovena**: Allows by/without to be empty and available for max/min_over_time
* [3025](https://github.com/grafana/loki/pull/3025) **cyriltovena**: Fixes a swallowed context err in the batch storage.
* [3013](https://github.com/grafana/loki/pull/3013) **owen-d**: headblock checkpointing up to v3
* [3008](https://github.com/grafana/loki/pull/3008) **cyriltovena**: Fixes the ruler storage with  the boltdb store.
* [3000](https://github.com/grafana/loki/pull/3000) **owen-d**: Introduces per stream chunks mutex
* [2981](https://github.com/grafana/loki/pull/2981) **owen-d**: Adds WAL support (experimental)
* [2960](https://github.com/grafana/loki/pull/2960) **sandeepsukhani**: fix table deletion in table client for boltdb-shipper

#### Promtail

* [3422](https://github.com/grafana/loki/pull/3422) **kavirajk**: Modify script to accept inclusion and exclustion filters as variables
* [3404](https://github.com/grafana/loki/pull/3404) **dannykopping**: Remove default docker pipeline stage
* [3401](https://github.com/grafana/loki/pull/3401) **slim-bean**: Promtail: Add pack stage
* [3381](https://github.com/grafana/loki/pull/3381) **adityacs**: fix nested captured groups indexing in replace stage
* [3332](https://github.com/grafana/loki/pull/3332) **cyriltovena**: Embed timezone data in Promtail.
* [3304](https://github.com/grafana/loki/pull/3304) **kavirajk**: Use project-id from the variables. Remove hardcoding
* [3303](https://github.com/grafana/loki/pull/3303) **cyriltovena**: Increase the windows bookmark buffer.
* [3302](https://github.com/grafana/loki/pull/3302) **cyriltovena**: Fixes races in multiline stage and promtail.
* [3298](https://github.com/grafana/loki/pull/3298) **gregorybrzeski**: Promtail: fix typo in config variable name - BookmarkPath
* [3285](https://github.com/grafana/loki/pull/3285) **kavirajk**: Make incoming labels from gcp into Loki internal labels.
* [3284](https://github.com/grafana/loki/pull/3284) **kavirajk**: Avoid putting all the GCP labels into loki labels
* [3246](https://github.com/grafana/loki/pull/3246) **cyriltovena**: Windows events
* [3224](https://github.com/grafana/loki/pull/3224) **veltmanj**: Fix(pkg/promtail)  CVE-2020-11022 JQuery vulnerability
* [3207](https://github.com/grafana/loki/pull/3207) **cyriltovena**: Fixes panic when using multiple clients
* [3191](https://github.com/grafana/loki/pull/3191) **rfratto**: promtail: pass registerer to gcplog
* [3175](https://github.com/grafana/loki/pull/3175) **rfratto**: Promtail: pass a prometheus registerer to promtail components
* [3083](https://github.com/grafana/loki/pull/3083) **kavirajk**: Gcplog targetmanager
* [3024](https://github.com/grafana/loki/pull/3024) **jeschkies**: Collapse multiline logs based on a start line.
* [3015](https://github.com/grafana/loki/pull/3015) **cyriltovena**: Add more information about why a tailer would stop.
* [2996](https://github.com/grafana/loki/pull/2996) **cyriltovena**: Asynchronous Promtail stages
* [2898](https://github.com/grafana/loki/pull/2898) **kavirajk**: fix(docker-driver): Propagate promtail's `client.Stop` properly

#### Logcli

* [3325](https://github.com/grafana/loki/pull/3325) **cyriltovena**: Fixes step encoding in logcli.
* [3271](https://github.com/grafana/loki/pull/3271) **chancez**: Refactor logcli Client interface to use time objects for LiveTailQueryConn
* [3270](https://github.com/grafana/loki/pull/3270) **chancez**: logcli: Fix handling of logcli query using --since/--from and --tail
* [3229](https://github.com/grafana/loki/pull/3229) **dethi**: logcli: support --include-label when not using --tail


#### Jsonnet

* [3447](https://github.com/grafana/loki/pull/3447) **owen-d**: Use better memory metric on operational dashboard
* [3439](https://github.com/grafana/loki/pull/3439) **owen-d**: simplifies jsonnet sharding
* [3357](https://github.com/grafana/loki/pull/3357) **owen-d**: Libsonnet/better sharding parallelism defaults
* [3356](https://github.com/grafana/loki/pull/3356) **owen-d**: removes sharding queue math after global concurrency PR
* [3329](https://github.com/grafana/loki/pull/3329) **sandeepsukhani**: fix config for statefulset rulers when using boltdb-shipper
* [3297](https://github.com/grafana/loki/pull/3297) **owen-d**: adds stateful ruler clause for boltdb shipper jsonnet
* [3254](https://github.com/grafana/loki/pull/3254) **hairyhenderson**: ksonnet: Remove invalid hostname from default promtail configuration
* [3181](https://github.com/grafana/loki/pull/3181) **owen-d**: remaining sts use parallel mgmt policy
* [3179](https://github.com/grafana/loki/pull/3179) **owen-d**: Ruler statefulsets
* [3156](https://github.com/grafana/loki/pull/3156) **slim-bean**: Jsonnet: Changes ingester PVC from 5Gi to 10Gi
* [3139](https://github.com/grafana/loki/pull/3139) **owen-d**: Less confusing jsonnet error message when using boltdb shipper defaults.
* [3079](https://github.com/grafana/loki/pull/3079) **rajatvig**: Fix ingester PVC data declaration to use configured value
* [3074](https://github.com/grafana/loki/pull/3074) **c0ffeec0der**: Ksonnet: Assign appropriate pvc size and class to compactor and ingester
* [3062](https://github.com/grafana/loki/pull/3062) **cyriltovena**: Remove regexes in the operational dashboard.
* [3014](https://github.com/grafana/loki/pull/3014) **owen-d**: loki wal libsonnet
* [3010](https://github.com/grafana/loki/pull/3010) **cyriltovena**: Fixes promtail mixin dashboard.

#### fluentd

* [3358](https://github.com/grafana/loki/pull/3358) **fpob**: Fix fluentd plugin when kubernetes labels were missing

#### fluent bit

* [3240](https://github.com/grafana/loki/pull/3240) **sbaier1**: fix fluent-bit output plugin generating invalid JSON


#### Docker Logging Driver

* [3331](https://github.com/grafana/loki/pull/3331) **cyriltovena**: Add pprof endpoint to docker-driver.
* [3225](https://github.com/grafana/loki/pull/3225) **Le0tk0k**: (fix: cmd/docker-driver): Insert a space in the error message

#### Docs
* [5934](https://github.com/grafana/loki/pull/5934) **johgsc**: Docs: revise modes of operation section
* [3437](https://github.com/grafana/loki/pull/3437) **caleb15**: docs: add note about regex
* [3421](https://github.com/grafana/loki/pull/3421) **kavirajk**: doc(gcplog): Advanced log export filter example
* [3419](https://github.com/grafana/loki/pull/3419) **suitupalex**: docs: promtail: Fix typo w/ windows_events hyperlink.
* [3418](https://github.com/grafana/loki/pull/3418) **dannykopping**: Adding upgrade documentation for promtail pipeline_stages change
* [3385](https://github.com/grafana/loki/pull/3385) **paaacman**: Documentation: enable environment variable in configuration
* [3373](https://github.com/grafana/loki/pull/3373) **StMarian**: Documentation: Fix configuration description
* [3371](https://github.com/grafana/loki/pull/3371) **owen-d**: Distributor overview docs
* [3370](https://github.com/grafana/loki/pull/3370) **tkowalcz**: documentation: Add Tjahzi to the list of unofficial clients
* [3352](https://github.com/grafana/loki/pull/3352) **kavirajk**: Remove extra space between broken link
* [3351](https://github.com/grafana/loki/pull/3351) **kavirajk**: Add some operation details to gcplog doc
* [3316](https://github.com/grafana/loki/pull/3316) **kavirajk**: docs(fix): Make best practices docs look better
* [3292](https://github.com/grafana/loki/pull/3292) **wapmorgan**: Patch 2 - fix link to another documentation files
* [3265](https://github.com/grafana/loki/pull/3265) **sandeepsukhani**: Boltdb shipper doc fixes
* [3239](https://github.com/grafana/loki/pull/3239) **owen-d**: updates tanka installation docs
* [3235](https://github.com/grafana/loki/pull/3235) **scoof**: docs: point to latest release for docker installation
* [3220](https://github.com/grafana/loki/pull/3220) **liguozhong**: [doc] fix err. "loki_frontend" is invalid
* [3212](https://github.com/grafana/loki/pull/3212) **nvtkaszpir**: Fix: Update docs for logcli
* [3190](https://github.com/grafana/loki/pull/3190) **kavirajk**: doc(gcplog): Fix titles for Cloud provisioning for GCP logs
* [3165](https://github.com/grafana/loki/pull/3165) **liguozhong**: [doc] fix:querier do not handle "/flush" api
* [3164](https://github.com/grafana/loki/pull/3164) **owen-d**: updates alerting docs post 2.0
* [3162](https://github.com/grafana/loki/pull/3162) **huikang**: Doc: Add missing wal in configuration
* [3148](https://github.com/grafana/loki/pull/3148) **huikang**: Doc: add missing type supported by table manager
* [3147](https://github.com/grafana/loki/pull/3147) **marionxue**: Markdown Code highlighting
* [3138](https://github.com/grafana/loki/pull/3138) **jeschkies**: Give another example for multiline.
* [3128](https://github.com/grafana/loki/pull/3128) **cyriltovena**: Fixes LogQL documentation links.
* [3124](https://github.com/grafana/loki/pull/3124) **wujie1993**: fix time duration unit
* [3123](https://github.com/grafana/loki/pull/3123) **scoren-gl**: Update getting-in-touch.md
* [3115](https://github.com/grafana/loki/pull/3115) **valmack**: Docs: Include instruction to enable variable expansion
* [3109](https://github.com/grafana/loki/pull/3109) **nileshcs**: Documentation fix for downstream_url
* [3102](https://github.com/grafana/loki/pull/3102) **slim-bean**: Docs: Changelog: fix indentation and add helm repo url
* [3094](https://github.com/grafana/loki/pull/3094) **benjaminhuo**: Fix storage guide links
* [3088](https://github.com/grafana/loki/pull/3088) **cyriltovena**: Small fixes for the documentation.
* [3084](https://github.com/grafana/loki/pull/3084) **ilpianista**: Update reference to old helm chart repo
* [3078](https://github.com/grafana/loki/pull/3078) **kavirajk**: mention the use of `config.expand-env` flag in the doc.
* [3049](https://github.com/grafana/loki/pull/3049) **vitalets**: [Docs] Clarify docker-driver configuration options
* [3039](https://github.com/grafana/loki/pull/3039) **jdbaldry**: doc: logql formatting fixes
* [3035](https://github.com/grafana/loki/pull/3035) **unguiculus**: Fix multiline docs
* [3033](https://github.com/grafana/loki/pull/3033) **RichiH**: docs: Create ADOPTERS.md
* [3032](https://github.com/grafana/loki/pull/3032) **oddlittlebird**: Docs: Update _index.md
* [3029](https://github.com/grafana/loki/pull/3029) **jeschkies**: Correct `multiline` documentation.
* [3027](https://github.com/grafana/loki/pull/3027) **nop33**: Fix docs header inconsistency
* [3026](https://github.com/grafana/loki/pull/3026) **owen-d**: wal docs
* [3017](https://github.com/grafana/loki/pull/3017) **jdbaldry**: doc: Cleanup formatting
* [3009](https://github.com/grafana/loki/pull/3009) **jdbaldry**: doc: Fix query-frontend typo
* [3002](https://github.com/grafana/loki/pull/3002) **keyolk**: Fix typo
* [2991](https://github.com/grafana/loki/pull/2991) **jontg**: Documentation:  Add a missing field to the extended config s3 example
* [2956](https://github.com/grafana/loki/pull/2956) **owen-d**: Updates chunkenc doc for V3

#### Build

* [3412](https://github.com/grafana/loki/pull/3412) **rfratto**: Remove unneeded prune-ci-tags drone job
* [3390](https://github.com/grafana/loki/pull/3390) **wardbekker**: Don't auto-include pod labels as loki labels as a sane default
* [3321](https://github.com/grafana/loki/pull/3321) **owen-d**: defaults promtail to 2.1.0 in install script
* [3277](https://github.com/grafana/loki/pull/3277) **kavirajk**: Add step to version Loki docs during public release process.
* [3243](https://github.com/grafana/loki/pull/3243) **chancez**: dist: Build promtail for windows/386 to support 32 bit windows hosts
* [3206](https://github.com/grafana/loki/pull/3206) **kavirajk**: Terraform script to automate GCP provisioning for gcplog
* [3149](https://github.com/grafana/loki/pull/3149) **jlosito**: Allow dependabot to keep github actions up-to-date
* [3072](https://github.com/grafana/loki/pull/3072) **slim-bean**: Helm: Disable CI
* [3031](https://github.com/grafana/loki/pull/3031) **AdamKorcz**: Testing: Introduced continuous fuzzing
* [3006](https://github.com/grafana/loki/pull/3006) **huikang**: Fix the docker image version in compose deployment


#### Tooling

* [3377](https://github.com/grafana/loki/pull/3377) **slim-bean**: Tooling: Update chunks-inspect to understand the new chunk format as well as new compression algorithms
* [3151](https://github.com/grafana/loki/pull/3151) **slim-bean**: Loki migrate-tool


### Notes

This release was created from revision 8012362674568379a3871ff8c4a2bfd1ddba7ad1 (Which was PR 3460)

### Dependencies

* Go Version:     1.15.3
* Cortex Version: 7dac81171c665be071bd167becd1f55528a9db32


## 2.1.0 (2020/12/23)

Happy Holidays from the Loki team! Please enjoy a new Loki release to welcome in the New Year!

2.1.0 Contains a number of fixes, performance improvements and enhancements to the 2.0.0 release!

### Notable changes

#### Helm users read this!

The Helm charts have moved!

* [2720](https://github.com/grafana/loki/pull/2720) **torstenwalter**: Deprecate Charts as they have been moved

This was done to consolidate Grafana's helm charts for all Grafana projects in one place: https://github.com/grafana/helm-charts/

**From now moving forward, please use the new Helm repo url: https://grafana.github.io/helm-charts**

The charts in the Loki repo will soon be removed so please update your Helm repo to the new URL and submit your PR's over there as well

Special thanks to @torstenwalter, @unguiculus, and @scottrigby for their initiative and amazing work to make this happen!

Also go check out the microservices helm chart contributed by @unguiculus in the new repo!

#### Fluent bit plugin users read this!

Fluent bit officially supports Loki as an output plugin now! WoooHOOO!

However this created a naming conflict with our existing output plugin (the new native output uses the name `loki`) so we have renamed our plugin.

* [2974](https://github.com/grafana/loki/pull/2974) **hedss**: fluent-bit: Rename Fluent Bit plugin output name.

In time our plan is to deprecate and eliminate our output plugin in favor of the native Loki support. However until then you can continue using the plugin with the following change:

Old:

```
[Output]
    Name loki
```

New:

```
[Output]
    Name grafana-loki
```

#### Fixes

A lot of work went into 2.0 with a lot of new code and rewrites to existing, this introduced and uncovered some bugs which are fixed in 2.1:

* [2807](https://github.com/grafana/loki/pull/2807) **cyriltovena**: Fix error swallowed in the frontend.
* [2805](https://github.com/grafana/loki/pull/2805) **cyriltovena**: Improve pipeline stages ast errors.
* [2824](https://github.com/grafana/loki/pull/2824) **owen-d**: Fix/validate compactor config
* [2830](https://github.com/grafana/loki/pull/2830) **sandeepsukhani**: fix panic in ingester when not running with boltdb shipper while queriers does
* [2850](https://github.com/grafana/loki/pull/2850) **owen-d**: Only applies entry limits to non-SampleExprs.
* [2855](https://github.com/grafana/loki/pull/2855) **sandeepsukhani**: fix query intervals when running boltdb-shipper in single binary
* [2895](https://github.com/grafana/loki/pull/2895) **shokada**: Fix error 'Unexpected: ("$", "$") while parsing field definition'
* [2902](https://github.com/grafana/loki/pull/2902) **cyriltovena**: Fixes metric query issue with no grouping.
* [2901](https://github.com/grafana/loki/pull/2901) **cyriltovena**: Fixes a panic with the logql.NoopPipeline.
* [2913](https://github.com/grafana/loki/pull/2913) **cyriltovena**: Fixes logql.QueryType.
* [2917](https://github.com/grafana/loki/pull/2917) **cyriltovena**: Fixes race condition in tailer since logql v2.
* [2960](https://github.com/grafana/loki/pull/2960) **sandeepsukhani**: fix table deletion in table client for boltdb-shipper

#### Enhancements

A number of performance and resource improvements have been made as well!

* [2911](https://github.com/grafana/loki/pull/2911) **sandeepsukhani**: Boltdb shipper query readiness
* [2875](https://github.com/grafana/loki/pull/2875) **cyriltovena**: Labels computation LogQLv2
* [2927](https://github.com/grafana/loki/pull/2927) **cyriltovena**: Improve logql parser allocations.
* [2926](https://github.com/grafana/loki/pull/2926) **cyriltovena**: Cache label strings in ingester to improve memory usage.
* [2931](https://github.com/grafana/loki/pull/2931) **cyriltovena**: Only append tailed entries if needed.
* [2973](https://github.com/grafana/loki/pull/2973) **cyriltovena**: Avoid parsing labels when tailer is sending from a stream.
* [2959](https://github.com/grafana/loki/pull/2959) **cyriltovena**: Improve tailer matcher function.
* [2876](https://github.com/grafana/loki/pull/2876) **jkellerer**: LogQL: Add unwrap bytes() conversion function


#### Notable mentions

Thanks to @timbyr for adding an often requested feature, the ability to support environment variable expansion in config files!

* [2837](https://github.com/grafana/loki/pull/2837) **timbyr**: Configuration: Support environment expansion in configuration

Thanks to @huikang for adding a new docker-compose file for running Loki as microservices!

* [2740](https://github.com/grafana/loki/pull/2740) **huikang**: Deploy: add docker-compose cluster deployment file

### All Changes

#### Loki
* [2988](https://github.com/grafana/loki/pull/2988) **slim-bean**: Loki: handle faults when opening boltdb files
* [2984](https://github.com/grafana/loki/pull/2984) **owen-d**: adds the ability to read chunkFormatV3 while writing v2
* [2983](https://github.com/grafana/loki/pull/2983) **slim-bean**: Loki: recover from panic opening boltdb files
* [2975](https://github.com/grafana/loki/pull/2975) **cyriltovena**: Fixes vector grouping injection.
* [2972](https://github.com/grafana/loki/pull/2972) **cyriltovena**: Add ProcessString to Pipeline.
* [2962](https://github.com/grafana/loki/pull/2962) **cyriltovena**: Implement io.WriteTo by chunks.
* [2951](https://github.com/grafana/loki/pull/2951) **owen-d**: bumps rules-action ref to logqlv2+ version
* [2946](https://github.com/grafana/loki/pull/2946) **cyriltovena**: Fixes the Stringer of the byte label operator.
* [2945](https://github.com/grafana/loki/pull/2945) **cyriltovena**: Fixes iota unexpected behaviour with bytes for chunk encoding.
* [2941](https://github.com/grafana/loki/pull/2941) **jeschkies**: Test label filter for bytes.
* [2934](https://github.com/grafana/loki/pull/2934) **owen-d**: chunk schema v3
* [2930](https://github.com/grafana/loki/pull/2930) **cyriltovena**: Fixes all in one grpc registrations.
* [2929](https://github.com/grafana/loki/pull/2929) **cyriltovena**: Cleanup labels parsing.
* [2922](https://github.com/grafana/loki/pull/2922) **codewithcheese**: Distributor registers logproto.Pusher service to receive logs via GRPC
* [2918](https://github.com/grafana/loki/pull/2918) **owen-d**: Includes delete routes for ruler namespaces
* [2903](https://github.com/grafana/loki/pull/2903) **cyriltovena**: Limit series for metric queries.
* [2892](https://github.com/grafana/loki/pull/2892) **cyriltovena**: Improve the chunksize test.
* [2891](https://github.com/grafana/loki/pull/2891) **sandeepsukhani**: fix flaky load tables test for boltdb-shipper uploads table-manager
* [2836](https://github.com/grafana/loki/pull/2836) **andir**: tests: fix quoting issues in test output when building with Go 1.15
* [2831](https://github.com/grafana/loki/pull/2831) **sandeepsukhani**: fix flaky tests in boltdb-shipper
* [2822](https://github.com/grafana/loki/pull/2822) **cyriltovena**: LogQL: Improve template format
* [2794](https://github.com/grafana/loki/pull/2794) **sandeepsukhani**: Revendor cortex to latest master
* [2764](https://github.com/grafana/loki/pull/2764) **owen-d**: WAL/marshalable chunks
* [2751](https://github.com/grafana/loki/pull/2751) **jeschkies**: Logging: Log throughput and total bytes human readable.

#### Helm
* [2986](https://github.com/grafana/loki/pull/2986) **cyriltovena**: Move CI to helm3.
* [2967](https://github.com/grafana/loki/pull/2967) **czunker**: Remove `helm init`
* [2965](https://github.com/grafana/loki/pull/2965) **czunker**: [Helm Chart Loki] Add needed k8s objects for alerting config
* [2940](https://github.com/grafana/loki/pull/2940) **slim-bean**: Helm: Update logstash to new chart and newer version
* [2835](https://github.com/grafana/loki/pull/2835) **tracyde**: Iss2734
* [2789](https://github.com/grafana/loki/pull/2789) **bewiwi**: Allows service targetPort modificaion
* [2651](https://github.com/grafana/loki/pull/2651) **scottrigby**: helm chart: Fix broken logo

#### Jsonnet
* [2976](https://github.com/grafana/loki/pull/2976) **beorn7**: Improve promtail alerts to retain the namespace label
* [2961](https://github.com/grafana/loki/pull/2961) **sandeepsukhani**: add missing ingester query routes in loki reads and operational dashboard
* [2899](https://github.com/grafana/loki/pull/2899) **halcyondude**: gateway: fix regression in tanka jsonnet
* [2873](https://github.com/grafana/loki/pull/2873) **Duologic**: fix(loki-mixin): refer to super.annotations
* [2852](https://github.com/grafana/loki/pull/2852) **chancez**: production/ksonnet: Add config_hash annotation to gateway deployment based on gateway configmap
* [2820](https://github.com/grafana/loki/pull/2820) **owen-d**: fixes promtail libsonnet tag. closes #2818
* [2718](https://github.com/grafana/loki/pull/2718) **halcyondude**: parameterize PVC storage class (ingester, querier, compactor)


#### Docs
* [2969](https://github.com/grafana/loki/pull/2969) **simonswine**: Add community forum to README.md
* [2968](https://github.com/grafana/loki/pull/2968) **yuichi10**: logcli: Fix logcli logql document URL
* [2942](https://github.com/grafana/loki/pull/2942) **hedss**: Docs: Corrects Fluent Bit documentation link to build the plugin.
* [2933](https://github.com/grafana/loki/pull/2933) **oddlittlebird**: Update CODEOWNERS
* [2909](https://github.com/grafana/loki/pull/2909) **fredr**: Docs: Add max_cache_freshness_per_query to limit_config
* [2890](https://github.com/grafana/loki/pull/2890) **dfang**: Fix typo
* [2888](https://github.com/grafana/loki/pull/2888) **oddlittlebird**: Update CODEOWNERS
* [2879](https://github.com/grafana/loki/pull/2879) **zhanghjster**: documentation: add tail_proxy_url option to query_frontend_config section
* [2869](https://github.com/grafana/loki/pull/2869) **nehaev**: documentation: Add loki4j to the list of unofficial clients
* [2853](https://github.com/grafana/loki/pull/2853) **RangerCD**: Fix typos in promtail
* [2848](https://github.com/grafana/loki/pull/2848) **dminca**: documentation: fix broken link in Best Practices section
* [2833](https://github.com/grafana/loki/pull/2833) **siavashs**: Docs: -querier.split-queries-by-day deprecation
* [2819](https://github.com/grafana/loki/pull/2819) **owen-d**: updates docs with delete permissions notice
* [2817](https://github.com/grafana/loki/pull/2817) **scoof**: Documentation: Add S3 IAM policy to be able to run Compactor
* [2811](https://github.com/grafana/loki/pull/2811) **slim-bean**: Docs: improve the helm upgrade section
* [2810](https://github.com/grafana/loki/pull/2810) **hedss**: CHANGELOG: Update update document links to point to the right place.
* [2704](https://github.com/grafana/loki/pull/2704) **owen-d**: WAL design doc
* [2636](https://github.com/grafana/loki/pull/2636) **LTek-online**: promtail documentation: changing the headers of the configuration docu to reflect configuration code

#### Promtail
* [2957](https://github.com/grafana/loki/pull/2957) **slim-bean**: Promtail: Update debian image and use a newer libsystemd
* [2928](https://github.com/grafana/loki/pull/2928) **cyriltovena**: Skip journald bad message.
* [2914](https://github.com/grafana/loki/pull/2914) **chancez**: promtail: Add support for using syslog message timestamp
* [2910](https://github.com/grafana/loki/pull/2910) **rfratto**: Expose underlying promtail client


#### Logcli
* [2948](https://github.com/grafana/loki/pull/2948) **tomwilkie**: Add a few more instructions to logcli --help.

#### Build
* [2877](https://github.com/grafana/loki/pull/2877) **cyriltovena**: Update to go 1.15
* [2814](https://github.com/grafana/loki/pull/2814) **torkelo**: Stats: Adding metrics collector GitHub action

#### Fluentd
* [2825](https://github.com/grafana/loki/pull/2825) **cyriltovena**: Bump fluentd plugin
* [2434](https://github.com/grafana/loki/pull/2434) **andsens**: fluent-plugin: Improve escaping in key_value format


### Notes

This release was created from revision ae9c4b82ec4a5d21267da50d6a1a8170e0ef82ff (Which was PR 2960) and the following PR's were cherry-picked
* [2984](https://github.com/grafana/loki/pull/2984) **owen-d**: adds the ability to read chunkFormatV3 while writing v2
* [2974](https://github.com/grafana/loki/pull/2974) **hedss**: fluent-bit: Rename Fluent Bit plugin output name.

### Dependencies

* Go Version:     1.15.3
* Cortex Version: 85942c5703cf22b64cecfd291e7e7c42d1b8c30c

## 2.0.1 (2020/12/10)

2.0.1 is a special release, it only exists to add the v3 support to Loki's chunk format.

**There is no reason to upgrade from 2.0.0 to 2.0.1**

This chunk version is internal to Loki and not configurable, and in a future version v3 will become the default (Likely 2.2.0).

We are creating this to enable users to roll back from a future release which was writing v3 chunks, back as far as 2.0.0 and still be able to read chunks.

This is mostly a safety measure to help if someone upgrades from 2.0.0 and skips versions to a future version which is writing v3 chunks and they encounter an issue which they would like to roll back. They would be able to then roll back to 2.0.1 and still read v3 chunks.

It should be noted this does not help anyone upgrading from a version older than 2.0.0, that is you should at least upgrade to 2.0.0 before going to a newer version if you are on a version older than 2.0.0.

## 2.0.0 (2020/10/26)

2.0.0 is here!!

We are extremely excited about the new features in 2.0.0, unlocking a whole new world of observability of our logs.

Thanks again for the many incredible contributions and improvements from the wonderful Loki community, we are very excited for the future!

### Important Notes

**Please Note** There are several changes in this release which require your attention!

* Anyone using a docker image please go read the [upgrade guide](https://github.com/grafana/loki/blob/master/docs/sources/upgrading/_index.md#200)!! There is one important consideration around a potentially breaking schema change depending on your configuration.
* MAJOR changes have been made to the boltdb-shipper index, breaking changes are not expected but extra precautions are highly recommended, more details in the [upgrade guide](https://github.com/grafana/loki/blob/master/docs/sources/upgrading/_index.md#200).
* The long deprecated `entry_parser` config in Promtail has been removed, use [pipeline_stages](https://grafana.com/docs/loki/latest/clients/promtail/configuration/#pipeline_stages) instead.

Check the [upgrade guide](https://github.com/grafana/loki/blob/master/docs/sources/upgrading/_index.md#200) for detailed information on all these changes.

### 2.0!!!!

There are too many PR's to list individually for the major improvements which we thought justified a 2.0 but here is the high level:

* Significant enhancements to the [LogQL query language](https://grafana.com/docs/loki/latest/logql/)!
* [Parse](https://grafana.com/docs/loki/latest/logql/#parser-expression) your logs to extract labels at query time.
* [Filter](https://grafana.com/docs/loki/latest/logql/#label-filter-expression) on query time extracted labels.
* [Format](https://grafana.com/docs/loki/latest/logql/#line-format-expression) your log lines any way you please!
* [Graph](https://grafana.com/docs/loki/latest/logql/#unwrapped-range-aggregations) the contents of your log lines as metrics, including support for many more of your favorite PromQL functions.
* Generate prometheus [alerts directly from your logs](https://grafana.com/docs/loki/latest/alerting/)!
* Create alerts using the same prometheus alert rule syntax and let Loki send alerts directly to your Prometheus Alertmanager!
* [boltdb-shipper](https://grafana.com/docs/loki/latest/operations/storage/boltdb-shipper/) is now production ready!
* This is it! Now Loki only needs a single object store (S3,GCS,Filesystem...) to store all the data, no more Cassandra, DynamoDB or Bigtable!

We are extremely excited about these new features, expect some talks, webinars, and blogs where we explain all this new functionality in detail.

### Notable mention

This is a small change but very helpful!

* [2737](https://github.com/grafana/loki/pull/2737) **dlemel8**: cmd/loki: add "verify-config" flag

Thank you @dlemel8 for this PR! Now you can start Loki with `-verify-config` to make sure your config is valid and Loki will exit with a status code 0 if it is!

### All Changes

#### Loki
* [2804](https://github.com/grafana/loki/pull/2804) **slim-bean**: Loki: log any chunk fetch failure
* [2803](https://github.com/grafana/loki/pull/2803) **slim-bean**: Update local and docker default config files to use boltdb-shipper with a few other config changes
* [2796](https://github.com/grafana/loki/pull/2796) **cyriltovena**: Fixes a bug that would add __error__ label incorrectly.
* [2793](https://github.com/grafana/loki/pull/2793) **cyriltovena**: Improve the way we reverse iterator for backward queries.
* [2790](https://github.com/grafana/loki/pull/2790) **sandeepsukhani**: Boltdb shipper metrics changes
* [2788](https://github.com/grafana/loki/pull/2788) **sandeepsukhani**: add a metric in compactor to record timestamp of last successful run
* [2786](https://github.com/grafana/loki/pull/2786) **cyriltovena**: Logqlv2 pushes groups down to edge
* [2778](https://github.com/grafana/loki/pull/2778) **cyriltovena**: Logqv2 optimization
* [2774](https://github.com/grafana/loki/pull/2774) **cyriltovena**: Handle panic in the store goroutine.
* [2773](https://github.com/grafana/loki/pull/2773) **cyriltovena**: Fixes race conditions in the batch iterator.
* [2770](https://github.com/grafana/loki/pull/2770) **sandeepsukhani**: Boltdb shipper query performance improvements
* [2769](https://github.com/grafana/loki/pull/2769) **cyriltovena**: LogQL: Labels and Metrics Extraction
* [2768](https://github.com/grafana/loki/pull/2768) **cyriltovena**: Fixes all lint errors.
* [2761](https://github.com/grafana/loki/pull/2761) **owen-d**: Service discovery refactor
* [2755](https://github.com/grafana/loki/pull/2755) **owen-d**: Revendor Cortex
* [2752](https://github.com/grafana/loki/pull/2752) **kavirajk**: fix: Remove depricated `entry_parser` from scrapeconfig
* [2741](https://github.com/grafana/loki/pull/2741) **owen-d**: better tenant logging in ruler memstore
* [2737](https://github.com/grafana/loki/pull/2737) **dlemel8**: cmd/loki: add "verify-config" flag
* [2735](https://github.com/grafana/loki/pull/2735) **cyriltovena**: Fixes the frontend logs to include org_id.
* [2732](https://github.com/grafana/loki/pull/2732) **sandeepsukhani**: set timestamp in instant query done by canaries
* [2726](https://github.com/grafana/loki/pull/2726) **dvrkps**: hack: clean getStore
* [2711](https://github.com/grafana/loki/pull/2711) **owen-d**: removes r/w pools from block/chunk types
* [2709](https://github.com/grafana/loki/pull/2709) **cyriltovena**: Bypass sharding middleware when a query can't be sharded.
* [2671](https://github.com/grafana/loki/pull/2671) **alrs**: pkg/querier: fix dropped error
* [2665](https://github.com/grafana/loki/pull/2665) **cnbailian**: Loki: Querier APIs respond JSON Content-Type
* [2663](https://github.com/grafana/loki/pull/2663) **owen-d**: improves numeric literal stringer impl
* [2662](https://github.com/grafana/loki/pull/2662) **owen-d**: exposes rule group validation fn
* [2661](https://github.com/grafana/loki/pull/2661) **owen-d**: Enable local rules backend & disallow configdb.
* [2656](https://github.com/grafana/loki/pull/2656) **sandeepsukhani**: run multiple queries per table at once with boltdb-shipper
* [2655](https://github.com/grafana/loki/pull/2655) **sandeepsukhani**: fix store query bug when running loki in single binary mode with boltdb-shipper
* [2650](https://github.com/grafana/loki/pull/2650) **owen-d**: Adds prometheus ruler routes
* [2647](https://github.com/grafana/loki/pull/2647) **arl**: pkg/chunkenc: fix test using string(int) conversion
* [2645](https://github.com/grafana/loki/pull/2645) **arl**: Tests: fix issue 2356: distributor_test.go fails when the system has no interface name in [eth0, en0, lo0]
* [2642](https://github.com/grafana/loki/pull/2642) **sandeepsukhani**: fix an issue with building loki
* [2640](https://github.com/grafana/loki/pull/2640) **sandeepsukhani**: improvements for boltdb-shipper compactor
* [2637](https://github.com/grafana/loki/pull/2637) **owen-d**: Ruler docs + single binary inclusion
* [2627](https://github.com/grafana/loki/pull/2627) **sandeepsukhani**: revendor cortex to latest master
* [2620](https://github.com/grafana/loki/pull/2620) **alrs**: pkg/storage/stores/shipper/uploads: fix test error
* [2614](https://github.com/grafana/loki/pull/2614) **cyriltovena**: Improve lz4 compression
* [2613](https://github.com/grafana/loki/pull/2613) **sandeepsukhani**: fix a panic when trying to stop boltdb-shipper multiple times using sync.once
* [2610](https://github.com/grafana/loki/pull/2610) **slim-bean**: Loki: Fix query-frontend ready handler
* [2601](https://github.com/grafana/loki/pull/2601) **sandeepsukhani**: rpc for querying ingesters to get chunk ids from its store
* [2589](https://github.com/grafana/loki/pull/2589) **owen-d**: Ruler/loki rule validator
* [2582](https://github.com/grafana/loki/pull/2582) **yeya24**: Add _total suffix to ruler counter metrics
* [2580](https://github.com/grafana/loki/pull/2580) **owen-d**: strict rule unmarshaling
* [2578](https://github.com/grafana/loki/pull/2578) **owen-d**: exports grouploader
* [2576](https://github.com/grafana/loki/pull/2576) **owen-d**: Better rule loading
* [2574](https://github.com/grafana/loki/pull/2574) **sandeepsukhani**: fix closing of compressed file from boltdb-shipper compactor
* [2572](https://github.com/grafana/loki/pull/2572) **adityacs**: Validate max_query_length in Labels API
* [2564](https://github.com/grafana/loki/pull/2564) **owen-d**: Error on no schema configs
* [2559](https://github.com/grafana/loki/pull/2559) **sandeepsukhani**: fix dir setup based on which mode it is running
* [2558](https://github.com/grafana/loki/pull/2558) **sandeepsukhani**: cleanup boltdb files in queriers during startup/shutdown
* [2552](https://github.com/grafana/loki/pull/2552) **owen-d**: fixes batch metrics help text & corrects bucketing
* [2550](https://github.com/grafana/loki/pull/2550) **sandeepsukhani**: fix a flaky test in boltdb shipper
* [2548](https://github.com/grafana/loki/pull/2548) **sandeepsukhani**: add some metrics for monitoring compactor
* [2546](https://github.com/grafana/loki/pull/2546) **sandeepsukhani**: register boltdb shipper compactor cli flags
* [2543](https://github.com/grafana/loki/pull/2543) **sandeepsukhani**: revendor cortex to latest master
* [2534](https://github.com/grafana/loki/pull/2534) **owen-d**: Consistent chunk metrics
* [2530](https://github.com/grafana/loki/pull/2530) **sandeepsukhani**: minor fixes and improvements for boltdb shipper
* [2526](https://github.com/grafana/loki/pull/2526) **sandeepsukhani**: compactor for compacting boltdb files uploaded by shipper
* [2510](https://github.com/grafana/loki/pull/2510) **owen-d**: adds batch based metrics
* [2507](https://github.com/grafana/loki/pull/2507) **sandeepsukhani**: compress boltdb files to gzip while uploading from shipper
* [2458](https://github.com/grafana/loki/pull/2458) **owen-d**: Feature/ruler (take 2)
* [2487](https://github.com/grafana/loki/pull/2487) **sandeepsukhani**: upload boltdb files from shipper only when they are not expected to be modified or during shutdown

#### Docs
* [2797](https://github.com/grafana/loki/pull/2797) **cyriltovena**: Logqlv2 docs
* [2772](https://github.com/grafana/loki/pull/2772) **DesistDaydream**: reapir Retention Example Configuration
* [2762](https://github.com/grafana/loki/pull/2762) **PabloCastellano**: fix: typo in upgrade.md
* [2750](https://github.com/grafana/loki/pull/2750) **owen-d**: fixes path in prom rules api docs
* [2733](https://github.com/grafana/loki/pull/2733) **owen-d**: Removes wrong capitalizations
* [2728](https://github.com/grafana/loki/pull/2728) **vishesh92**: Docs: Update docs for redis
* [2725](https://github.com/grafana/loki/pull/2725) **dvrkps**: fix some misspells
* [2724](https://github.com/grafana/loki/pull/2724) **MadhavJivrajani**: DOCS: change format of unordered lists in technical docs
* [2716](https://github.com/grafana/loki/pull/2716) **huikang**: Doc: fixing parameter name in configuration
* [2705](https://github.com/grafana/loki/pull/2705) **owen-d**: shows cortextool lint command for loki in alerting docs
* [2702](https://github.com/grafana/loki/pull/2702) **huikang**: Doc: fix broken links in production/README.md
* [2699](https://github.com/grafana/loki/pull/2699) **sandangel**: docs: use repetitive numbering
* [2698](https://github.com/grafana/loki/pull/2698) **bemasher**: Doc: Vague link text.
* [2697](https://github.com/grafana/loki/pull/2697) **owen-d**: updates alerting docs with new cortex tool loki linting support
* [2692](https://github.com/grafana/loki/pull/2692) **philnichol**: Docs: Corrected incorrect instances of (setup|set up)
* [2691](https://github.com/grafana/loki/pull/2691) **UniqueTokens**: Update metrics.md
* [2689](https://github.com/grafana/loki/pull/2689) **pgassmann**: docker plugin documentation update
* [2686](https://github.com/grafana/loki/pull/2686) **demon**: docs: Fix link to code of conduct
* [2657](https://github.com/grafana/loki/pull/2657) **owen-d**: fixes ruler docs & includes ruler configs in cmd/configs + docker img
* [2622](https://github.com/grafana/loki/pull/2622) **sandeepsukhani**: add compactor details and other boltdb-shipper doc improvments
* [2621](https://github.com/grafana/loki/pull/2621) **cyriltovena**: Fixes links in aws tutorials.
* [2606](https://github.com/grafana/loki/pull/2606) **cyriltovena**: More template stage examples.
* [2605](https://github.com/grafana/loki/pull/2605) **Decad**: Update docs to use raw link
* [2600](https://github.com/grafana/loki/pull/2600) **slim-bean**: Docs: Fix broken links on generated site
* [2597](https://github.com/grafana/loki/pull/2597) **nek-00-ken**: Fixup: url to access promtail config sample
* [2595](https://github.com/grafana/loki/pull/2595) **sh0rez**: docs: fix broken links
* [2594](https://github.com/grafana/loki/pull/2594) **wardbekker**: Update README.md
* [2592](https://github.com/grafana/loki/pull/2592) **owen-d**: fixes some doc links
* [2591](https://github.com/grafana/loki/pull/2591) **woodsaj**: Docs: fix links in installation docs
* [2586](https://github.com/grafana/loki/pull/2586) **ms42Q**: Doc fixes: remove typos and long sentence
* [2579](https://github.com/grafana/loki/pull/2579) **oddlittlebird**: Update CODEOWNERS
* [2566](https://github.com/grafana/loki/pull/2566) **owen-d**: Website doc link fixes
* [2528](https://github.com/grafana/loki/pull/2528) **owen-d**: Update tanka.md with steps for using k8s-alpha lib
* [2512](https://github.com/grafana/loki/pull/2512) **palemtnrider**: Documentation: Fixes  install and getting-started links in the readme
* [2508](https://github.com/grafana/loki/pull/2508) **owen-d**: memberlist correct yaml path. closes #2499
* [2506](https://github.com/grafana/loki/pull/2506) **ferdikurniawan**: Docs: fix dead link
* [2505](https://github.com/grafana/loki/pull/2505) **sh0rez**: doc: close code block
* [2501](https://github.com/grafana/loki/pull/2501) **tivvit**: fix incorrect upgrade link
* [2500](https://github.com/grafana/loki/pull/2500) **oddlittlebird**: Docs: Update README.md

#### Helm
* [2746](https://github.com/grafana/loki/pull/2746) **marcosartori**: helm/fluentbit K8S-Logging.Exclude &  and Mem_Buf_Limit toggle
* [2742](https://github.com/grafana/loki/pull/2742) **steven-sheehy**: Fix linting errors and use of deprecated repositories
* [2659](https://github.com/grafana/loki/pull/2659) **rskrishnar**: [Promtail] enables configuring psp in helm chart
* [2554](https://github.com/grafana/loki/pull/2554) **alexandre-allard-scality**: production/helm: add support for PV selector in Loki statefulset

#### FluentD
* [2739](https://github.com/grafana/loki/pull/2739) **jgehrcke**: FluentD loki plugin: add support for bearer_token_file parameter

#### Fluent Bit
* [2568](https://github.com/grafana/loki/pull/2568) **zjj2wry**: fluent-bit plugin support TLS

#### Promtail
* [2723](https://github.com/grafana/loki/pull/2723) **carlpett**: Promtail: Add counter promtail_batch_retries_total
* [2717](https://github.com/grafana/loki/pull/2717) **slim-bean**: Promtail: Fix deadlock on tailer shutdown.
* [2710](https://github.com/grafana/loki/pull/2710) **slim-bean**: Promtail: (and also fluent-bit) change the max batch size to 1MB
* [2708](https://github.com/grafana/loki/pull/2708) **Falco20019**: Promtail: Fix timestamp parser for short year format
* [2658](https://github.com/grafana/loki/pull/2658) **slim-bean**: Promtail: do not mark the position if the file is removed
* [2618](https://github.com/grafana/loki/pull/2618) **slim-bean**: Promtail: Add a stream lagging metric
* [2615](https://github.com/grafana/loki/pull/2615) **aminjam**: Add fallback_formats for timestamp stage
* [2603](https://github.com/grafana/loki/pull/2603) **rfratto**: Expose UserAgent and fix User-Agent version source
* [2575](https://github.com/grafana/loki/pull/2575) **unguiculus**: Promtail: Fix docker-compose.yaml
* [2571](https://github.com/grafana/loki/pull/2571) **rsteneteg**: Promtail: adding pipeline stage for dropping labels
* [2570](https://github.com/grafana/loki/pull/2570) **slim-bean**: Promtail: Fix concurrent map iteration when using stdin
* [2565](https://github.com/grafana/loki/pull/2565) **carlpett**: Add a counter for empty syslog messages
* [2542](https://github.com/grafana/loki/pull/2542) **slim-bean**: Promtail: implement shutdown for the no-op server
* [2532](https://github.com/grafana/loki/pull/2532) **slim-bean**: Promtail: Restart the tailer if we fail to read and upate current position

#### Ksonnet
* [2719](https://github.com/grafana/loki/pull/2719) **halcyondude**: nit: fix formatting for ksonnet/loki
* [2677](https://github.com/grafana/loki/pull/2677) **sandeepsukhani**: fix jsonnet for memcached-writes when using boltdb-shipper
* [2617](https://github.com/grafana/loki/pull/2617) **periklis**: Add config options for loki dashboards
* [2612](https://github.com/grafana/loki/pull/2612) **fredr**: Dashboard: typo in Loki Operational dashboard
* [2599](https://github.com/grafana/loki/pull/2599) **sandeepsukhani**: fix closing bracket in dashboards from loki-mixin
* [2584](https://github.com/grafana/loki/pull/2584) **sandeepsukhani**: Read, Write and operational dashboard improvements
* [2560](https://github.com/grafana/loki/pull/2560) **owen-d**: Jsonnet/ruler
* [2547](https://github.com/grafana/loki/pull/2547) **sandeepsukhani**: jsonnet for running loki using boltdb-shipper
* [2525](https://github.com/grafana/loki/pull/2525) **Duologic**: fix(ksonnet): don't depend on specific k8s version
* [2521](https://github.com/grafana/loki/pull/2521) **charandas**: fix: broken links in Tanka documentation
* [2503](https://github.com/grafana/loki/pull/2503) **owen-d**: Ksonnet docs
* [2494](https://github.com/grafana/loki/pull/2494) **primeroz**: Jsonnet Promtail: Change function for mounting configmap in promtail daemonset

#### Logstash
* [2607](https://github.com/grafana/loki/pull/2607) **adityacs**: Logstash cpu usage fix

#### Build
* [2602](https://github.com/grafana/loki/pull/2602) **sandeepsukhani**: add support for building querytee
* [2561](https://github.com/grafana/loki/pull/2561) **tharun208**: Added logcli docker image
* [2549](https://github.com/grafana/loki/pull/2549) **simnv**: Ignore .exe files build for Windows
* [2527](https://github.com/grafana/loki/pull/2527) **owen-d**: Update docker-compose.yaml to use 1.6.0

#### Docker Logging Driver
* [2459](https://github.com/grafana/loki/pull/2459) **RaitoBezarius**: Docker logging driver: Add a keymod for the extra attributes from the Docker logging driver

### Dependencies

* Go Version:     1.14.2
* Cortex Version: 85942c5703cf22b64cecfd291e7e7c42d1b8c30c

## 1.6.1 (2020-08-24)

This is a small release and only contains two fixes for Promtail:

* [2542](https://github.com/grafana/loki/pull/2542) **slim-bean**: Promtail: implement shutdown for the no-op server
* [2532](https://github.com/grafana/loki/pull/2532) **slim-bean**: Promtail: Restart the tailer if we fail to read and upate current position

The first only applies if you are running Promtail with both `--stdin` and `--server.disabled=true` flags.

The second is a minor rework to how Promtail handles a very specific error when attempting to read the size of a file and failing to do so.

Upgrading Promtail from 1.6.0 to 1.6.1 is only necessary if you have logs full of `msg="error getting tail position and/or size"`,
the code changed in this release has been unchanged for a long time and we suspect very few people are seeing this issue.

No changes to any other components (Loki, Logcli, etc) are included in this release.

## 1.6.0 (2020-08-13)

It's the second thursday of the eighth month of the year which means it's time for another Loki Release!!

Before we highlight important features and changes, congratulations to [@adityacs](https://github.com/adityacs), who is the newest member of the Loki team!
Aditya has been regularly contributing to the Loki project for the past year, with each contribution better than the last.
Many of the items on the following list were thanks to his hard work. Thank you, Aditya, and welcome to the team!

I think we might have set a new record with 189 PR's in this release!

### Important Notes

**Please Note** There are several changes in this release which might require your attention!

* The NET_BIND_SERVICE capability was removed from the Loki process in the docker image, it's no longer possible to run Loki with the supplied image on a port less than 1024
* If you run microservices, there is an important rollout sequence to prevent query errors.
* Scrape configs have changed for Promtail in both Helm and Ksonnet affecting two labels: `instance` -> `pod` and `container_name` -> `container`.
* Almost all of the Loki Canary metrics were renamed.
* A few command line flags where changed (although they are likely not commonly used)
* If you use ksonnet and run on GCS and Bigtable you may see an error in your config as a default value was removed.
* If you are using boltdb-shipper, you will likekly need to add a new schema_config entry.

Check the [upgrade guide](https://github.com/grafana/loki/blob/master/docs/sources/operations/upgrade.md#160) for detailed information on all these changes.

### Notable Features and Fixes

#### Query language enhancements

* [2150](https://github.com/grafana/loki/pull/2150) introduces `bytes_rate`, which calculates the per second byte rate of a log stream, and `bytes_over_time`, which returns the byte size of a log stream.
* [2182](https://github.com/grafana/loki/pull/2182) introduces a long list of comparison operators, which will let you write queries like `count_over_time({foo="bar"}[1m]) > 10`. Check out the PR for a more detailed description.

#### Loki performance improvements

* [2216](https://github.com/grafana/loki/pull/2216), [2218](https://github.com/grafana/loki/pull/2218), and [2219](https://github.com/grafana/loki/pull/2219) all improve how memory is allocated and reused for queries.
* [2239](https://github.com/grafana/loki/pull/2239) is a huge improvement for certain cases in which a query covers a large number of streams that all overlap in time. Overlapping data is now internally cached while Loki works to sort all the streams into the proper time order.
* [2293](https://github.com/grafana/loki/pull/2293) was a big refactor to how Loki internally processes log queries vs. metric queries, creating separate code paths to further optimize metric queries. Metric query performance is now 2 to 10 times faster.

If you are using the query-frontend:

* [2441](https://github.com/grafana/loki/pull/2441) improves how label queries can be split and queried in parallel
* [2123](https://github.com/grafana/loki/pull/2123) allows queries to the `series` API to be split by time and parallelized; and last but most significant
* [1927](https://github.com/grafana/loki/pull/1927) allows for a much larger range of queries to be sharded and performed in parallel. Query sharding is a topic in itself, but as a rough summary, this type of sharding is not time dependent and leverages how data is already stored by Loki to be able to split queries up into 16 separate pieces to be queried at the same time.

#### Promtail

* [2296](https://github.com/grafana/loki/pull/2296) allows Promtail to expose the Loki Push API. With this, you can push from any client to Promtail as if it were Loki, and Promtail can then forward those logs to another Promtail or to Loki. There are some good use cases for this with the Loki Docker Logging Driver; if you want an easier way to configure pipelines or expose metrics collection, point your Docker drivers at a Promtail instance.
* [2282](https://github.com/grafana/loki/pull/2282) contains an example Amazon Lambda where you can use a fan-in approach and ingestion timestamping in Promtail to work around `out of order` issues with multiple Lambdas processing the same log stream. This is one way to get logs from a high-cardinality source without adding a high-cardinality label.
* [2060](https://github.com/grafana/loki/pull/2060) introduces the `Replace` stage, which lets you find and replace or remove text inside a log line. Combined with [2422](https://github.com/grafana/loki/pull/2422) and [2480](https://github.com/grafana/loki/pull/2480), you can now find and replace sensitive data in a log line like a password or email address and replace it with ****, or hash the value to prevent readability, while still being able to trace the value through your logs. Last on the list of pipeline additions,
* [2496](https://github.com/grafana/loki/pull/2496) adds a `Drop` pipeline stage, which lets you drop log lines based on several criteria options including regex matching content, line length, or the age of the log line. The last two are useful to prevent sending to Loki logs that you know would be rejected based on configured limits in the Loki server.

#### Logstash output plugin

* [1822](https://github.com/grafana/loki/pull/1822) added a Logstash output plugin for Loki. If you have an existing Logstash install, you can now use this plugin to send your logs to Loki to make it easier to try out, or use Loki alongside an existing logging installation.

#### Loki Canary

* [2344](https://github.com/grafana/loki/pull/2344) improved the canaries capabilities for checking for data integrity, including spot checking for logs over a longer time window and running metric queries to verify count_over_time accuracy.

#### Logcli

* [2470](https://github.com/grafana/loki/pull/2470) allows you to color code your log lines based on their stream labels for a nice visual indicator of streams.
* [2497](https://github.com/grafana/loki/pull/2497) expands on the series API query to Loki with the`--analyze-labels` flag, which can show you a detailed breakdown of your label key and value combinations. This is very useful for finding improper label usage in Loki or labels with high cardinality.
* [2482](https://github.com/grafana/loki/pull/2482), in which LogCLI will automatically batch requests to Loki to allow making queries with a `--limit=` far larger than the server side limit defined in Loki. LogCLI will dispatch the request in a series of queries configured by the `--batch=` parameter (which defaults to 1000) until the requested limit is reached!

#### Misc

* [2453](https://github.com/grafana/loki/pull/2453) improves the error messages when a query times out, as `Context Deadline Exceeded` wasn’t the most intuitive.
* [2336](https://github.com/grafana/loki/pull/2336) provides two new flags that will print the entire Loki config object at startup. Be warned there are a lot of config options, and many won’t apply to your setup (such as storage configs you aren’t using), but this can be a really useful tool when troubleshooting. Sticking with the theme of best for last,
* [2224](https://github.com/grafana/loki/pull/2224) and [2288](https://github.com/grafana/loki/pull/2288) improve support for running Loki with a shared Ring using memberlist while not requiring Consul or Etcd. We need to follow up soon with some better documentation or a blog post on this!


### Dependencies

* Go Version:     1.14.2
* Cortex Version: 7014ff11ed70d9d59ad29d0a95e73999c436c47c

### All Changes

#### Loki
* [2484](https://github.com/grafana/loki/pull/2484) **slim-bean**: Loki: fix batch iterator error when all chunks overlap and chunk time ranges are greater than query time range
* [2483](https://github.com/grafana/loki/pull/2483) **sandeepsukhani**: download boltdb files parallelly during reads
* [2472](https://github.com/grafana/loki/pull/2472) **owen-d**: series endpoint uses normal splits
* [2466](https://github.com/grafana/loki/pull/2466) **owen-d**: BatchIter edge cases
* [2463](https://github.com/grafana/loki/pull/2463) **sandeepsukhani**: revendor cortex to latest master
* [2457](https://github.com/grafana/loki/pull/2457) **adityacs**: Fix panic in cassandra storage while registering metrics
* [2453](https://github.com/grafana/loki/pull/2453) **slim-bean**: Loki: Improve error messages on query timeout or cancel
* [2450](https://github.com/grafana/loki/pull/2450) **adityacs**: Fixes panic in runtime_config
* [2449](https://github.com/grafana/loki/pull/2449) **jvrplmlmn**: Replace usage of sync/atomic with uber-go/atomic
* [2441](https://github.com/grafana/loki/pull/2441) **cyriltovena**: Split label names queries in the frontend.
* [2427](https://github.com/grafana/loki/pull/2427) **owen-d**: Revendor cortex
* [2392](https://github.com/grafana/loki/pull/2392) **owen-d**: avoid mutating config while parsing -config.file
* [2346](https://github.com/grafana/loki/pull/2346) **cyriltovena**: Fixes LogQL grouping
* [2336](https://github.com/grafana/loki/pull/2336) **slim-bean**: Loki: add -print-config-stderr flag to dump loki's runtime config to stderr
* [2330](https://github.com/grafana/loki/pull/2330) **slim-bean**: Loki: Use a new context to update the ring state after a failed chunk transfer
* [2328](https://github.com/grafana/loki/pull/2328) **slim-bean**: Loki: Transfer one chunk at a time per series during chunk transfers
* [2327](https://github.com/grafana/loki/pull/2327) **adityacs**: Fix data race in ingester
* [2323](https://github.com/grafana/loki/pull/2323) **cyriltovena**: Improve object key parsing for boltdb shipper.
* [2306](https://github.com/grafana/loki/pull/2306) **cyriltovena**: Fixes buffered iterator skipping very long lines.
* [2302](https://github.com/grafana/loki/pull/2302) **cyriltovena**: Improve entry deduplication.
* [2294](https://github.com/grafana/loki/pull/2294) **cyriltovena**: Remove NET_BIND_SERVICE capability requirement.
* [2293](https://github.com/grafana/loki/pull/2293) **cyriltovena**: Improve metric queries by computing samples at the edges.
* [2288](https://github.com/grafana/loki/pull/2288) **periklis**: Add support for memberlist dns-based discovery
* [2268](https://github.com/grafana/loki/pull/2268) **owen-d**: lock fix for flaky test
* [2266](https://github.com/grafana/loki/pull/2266) **cyriltovena**: Update to latest cortex.
* [2264](https://github.com/grafana/loki/pull/2264) **adityacs**: Fix ingester results for series query
* [2261](https://github.com/grafana/loki/pull/2261) **sandeepsukhani**: create smaller unique files from boltdb shipper and other code refactorings
* [2254](https://github.com/grafana/loki/pull/2254) **slim-bean**: Loki: Series API will return all series with no match or empty matcher
* [2252](https://github.com/grafana/loki/pull/2252) **owen-d**: avoids further time splitting in querysharding mware
* [2250](https://github.com/grafana/loki/pull/2250) **slim-bean**: Loki: Remove redundant log warning
* [2249](https://github.com/grafana/loki/pull/2249) **owen-d**: avoids recording stats in the sharded engine
* [2248](https://github.com/grafana/loki/pull/2248) **cyriltovena**: Add performance profile flags for logcli.
* [2239](https://github.com/grafana/loki/pull/2239) **cyriltovena**: Cache overlapping blocks
* [2224](https://github.com/grafana/loki/pull/2224) **periklis**: Replace memberlist service in favor of cortex provided service
* [2223](https://github.com/grafana/loki/pull/2223) **adityacs**: Add Error method for step evaluators
* [2219](https://github.com/grafana/loki/pull/2219) **cyriltovena**: Reuse slice for the range vector allocations.
* [2218](https://github.com/grafana/loki/pull/2218) **cyriltovena**: Reuse buffer for hash computation in the engine.
* [2216](https://github.com/grafana/loki/pull/2216) **cyriltovena**: Improve point allocations for each steps in the logql engine.
* [2211](https://github.com/grafana/loki/pull/2211) **sandeepsukhani**: query tee proxy with support for comparison of responses
* [2206](https://github.com/grafana/loki/pull/2206) **sandeepsukhani**: disable index dedupe when rf > 1 and current or upcoming index type is boltdb-shipper
* [2204](https://github.com/grafana/loki/pull/2204) **owen-d**: bumps cortex & fixes conflicts
* [2191](https://github.com/grafana/loki/pull/2191) **periklis**: Add flag to disable tracing activation
* [2189](https://github.com/grafana/loki/pull/2189) **owen-d**: Fix vector-scalar comparisons
* [2182](https://github.com/grafana/loki/pull/2182) **owen-d**: Logql comparison ops
* [2178](https://github.com/grafana/loki/pull/2178) **cyriltovena**: Fixes path prefix in the querier.
* [2166](https://github.com/grafana/loki/pull/2166) **sandeepsukhani**: enforce requirment for periodic config for index tables to be 24h when using boltdb shipper
* [2161](https://github.com/grafana/loki/pull/2161) **cyriltovena**: Fix error message for max tail connections.
* [2156](https://github.com/grafana/loki/pull/2156) **sandeepsukhani**: boltdb shipper download failure handling and some refactorings
* [2150](https://github.com/grafana/loki/pull/2150) **cyriltovena**: Bytes aggregations
* [2136](https://github.com/grafana/loki/pull/2136) **cyriltovena**: Fixes Iterator boundaries
* [2123](https://github.com/grafana/loki/pull/2123) **adityacs**: Fix Series API slowness
* [1927](https://github.com/grafana/loki/pull/1927) **owen-d**: Feature/querysharding ii
* [2032](https://github.com/grafana/loki/pull/2032) **tivvit**: Added support for tail to query frontend

#### Promtail
* [2496](https://github.com/grafana/loki/pull/2496) **slim-bean**: Promtail: Drop stage
* [2475](https://github.com/grafana/loki/pull/2475) **slim-bean**: Promtail: force the log level on any Loki Push API target servers to match Promtail's log level.
* [2474](https://github.com/grafana/loki/pull/2474) **slim-bean**: Promtail: use --client.external-labels for all clients
* [2471](https://github.com/grafana/loki/pull/2471) **owen-d**: Fix/promtail yaml config
* [2464](https://github.com/grafana/loki/pull/2464) **slim-bean**: Promtail: Bug: loki push api, clone labels before handling
* [2438](https://github.com/grafana/loki/pull/2438) **rfratto**: pkg/promtail: propagate a logger rather than using util.Logger globally
* [2432](https://github.com/grafana/loki/pull/2432) **pyr0hu**: Promtail: Allow empty replace values for replace stage
* [2422](https://github.com/grafana/loki/pull/2422) **wardbekker**: Template: Added a sha256 template function for obfuscating / anonymize PII data in e.g. the replace stage
* [2414](https://github.com/grafana/loki/pull/2414) **rfratto**: Add RegisterFlagsWithPrefix to config structs
* [2386](https://github.com/grafana/loki/pull/2386) **cyriltovena**: Add regex function to promtail template stage.
* [2345](https://github.com/grafana/loki/pull/2345) **adityacs**: Refactor Promtail target manager code
* [2301](https://github.com/grafana/loki/pull/2301) **flixr**: Promtail: support unix timestamps with fractional seconds
* [2296](https://github.com/grafana/loki/pull/2296) **slim-bean**: Promtail: Loki Push API
* [2282](https://github.com/grafana/loki/pull/2282) **owen-d**: Lambda-Promtail
* [2242](https://github.com/grafana/loki/pull/2242) **carlpett**: Set user agent on outgoing http requests
* [2196](https://github.com/grafana/loki/pull/2196) **cyriltovena**: Adds default -config.file for the promtail docker images.
* [2127](https://github.com/grafana/loki/pull/2127) **bastjan**: Update go-syslog to accept non-UTF8 encoding in syslog message
* [2111](https://github.com/grafana/loki/pull/2111) **adityacs**: Fix Promtail journal seeking known position
* [2105](https://github.com/grafana/loki/pull/2105) **fatpat**: promtail: Add Entry variable to template
* [1118](https://github.com/grafana/loki/pull/1118) **shuttie**: promtail: fix high CPU usage on large kubernetes clusters.
* [2060](https://github.com/grafana/loki/pull/2060) **adityacs**: Feature: Replace stage in pipeline
* [2087](https://github.com/grafana/loki/pull/2087) **adityacs**: Set JournalTarget Priority value to keyword

#### Logcli
* [2497](https://github.com/grafana/loki/pull/2497) **slim-bean**: logcli: adds --analyize-labels to logcli series command and changes how labels are provided to the command
* [2482](https://github.com/grafana/loki/pull/2482) **slim-bean**: Logcli: automatically batch requests
* [2470](https://github.com/grafana/loki/pull/2470) **adityacs**: colored labels output for logcli
* [2235](https://github.com/grafana/loki/pull/2235) **pstibrany**: logcli: Remove single newline from the raw line before printing.
* [2126](https://github.com/grafana/loki/pull/2126) **cyriltovena**: Validate local storage config for the logcli
* [2083](https://github.com/grafana/loki/pull/2083) **adityacs**: Support querying labels on time range in logcli

#### Docs
* [2473](https://github.com/grafana/loki/pull/2473) **owen-d**: fixes lambda-promtail relative doc link
* [2454](https://github.com/grafana/loki/pull/2454) **oddlittlebird**: Create CODEOWNERS
* [2439](https://github.com/grafana/loki/pull/2439) **till**: Docs: updated "Upgrading" for docker driver
* [2437](https://github.com/grafana/loki/pull/2437) **wardbekker**: DOCS: clarified globbing behaviour of __path__ of the doublestar library
* [2431](https://github.com/grafana/loki/pull/2431) **endu**: fix dead link
* [2425](https://github.com/grafana/loki/pull/2425) **RichiH**: Change conduct contact email address
* [2420](https://github.com/grafana/loki/pull/2420) **petuhovskiy**: Fix docker driver doc
* [2418](https://github.com/grafana/loki/pull/2418) **cyriltovena**: Add logstash to clients page with FrontMatter.
* [2402](https://github.com/grafana/loki/pull/2402) **cyriltovena**: More fixes for the website.
* [2400](https://github.com/grafana/loki/pull/2400) **tontongg**: Fix URL to LogQL documentation
* [2398](https://github.com/grafana/loki/pull/2398) **robbymilo**: Docs - update links, readme
* [2397](https://github.com/grafana/loki/pull/2397) **coderanger**: 📝 Note that entry_parser is deprecated.
* [2396](https://github.com/grafana/loki/pull/2396) **dnsmichi**: Docs: Fix Fluentd title (visible in menu)
* [2391](https://github.com/grafana/loki/pull/2391) **cyriltovena**: Update fluentd docs and fixes links for the website.
* [2390](https://github.com/grafana/loki/pull/2390) **cyriltovena**: Fluent bit docs
* [2389](https://github.com/grafana/loki/pull/2389) **cyriltovena**: Docker driver doc
* [2385](https://github.com/grafana/loki/pull/2385) **abowloflrf**: Update logo link in README.md
* [2378](https://github.com/grafana/loki/pull/2378) **robbymilo**: Sync docs to website
* [2360](https://github.com/grafana/loki/pull/2360) **owen-d**: Makes timestamp parsing docs clearer
* [2358](https://github.com/grafana/loki/pull/2358) **rille111**: Documentation: Add example for having separate pvc for loki, using helm
* [2357](https://github.com/grafana/loki/pull/2357) **owen-d**: Storage backend examples
* [2338](https://github.com/grafana/loki/pull/2338) **cyriltovena**: Add a complete tutorial on how to ship logs from AWS EKS.
* [2335](https://github.com/grafana/loki/pull/2335) **cyriltovena**: Improve documentation of the metric stage.
* [2331](https://github.com/grafana/loki/pull/2331) **cyriltovena**: Add a tutorial to forward AWS ECS logs to Loki.
* [2321](https://github.com/grafana/loki/pull/2321) **cyriltovena**: Tutorial to run Promtail on AWS EC2
* [2318](https://github.com/grafana/loki/pull/2318) **adityacs**: Configuration documentation improvements
* [2317](https://github.com/grafana/loki/pull/2317) **owen-d**: remove DynamoDB chunk store doc
* [2308](https://github.com/grafana/loki/pull/2308) **wardbekker**: Added a link to the replace parsing stage
* [2305](https://github.com/grafana/loki/pull/2305) **rafaelpissolatto**: Fix schema_config store value
* [2285](https://github.com/grafana/loki/pull/2285) **adityacs**: Fix local.md doc
* [2284](https://github.com/grafana/loki/pull/2284) **owen-d**: Update local.md
* [2279](https://github.com/grafana/loki/pull/2279) **Fra-nk**: Documentation: Refine LogQL documentation
* [2273](https://github.com/grafana/loki/pull/2273) **RichiH**: Fix typo
* [2247](https://github.com/grafana/loki/pull/2247) **carlpett**: docs: Fix missing quotes
* [2233](https://github.com/grafana/loki/pull/2233) **vyzigold**: docs: Add readmes to individual helm charts
* [2220](https://github.com/grafana/loki/pull/2220) **oddlittlebird**: Docs: Local install edits
* [2217](https://github.com/grafana/loki/pull/2217) **fredr**: docs: BoltDB typo
* [2215](https://github.com/grafana/loki/pull/2215) **fredr**: docs: Correct loki address for docker-compose
* [2172](https://github.com/grafana/loki/pull/2172) **cyriltovena**: Update old link for pipeline stages.
* [2163](https://github.com/grafana/loki/pull/2163) **slim-bean**: docs: fix an error in the example log line and byte counter metrics
* [2160](https://github.com/grafana/loki/pull/2160) **slim-bean**: Fix some errors in the upgrade guide to 1.5.0 and add some missing notes discovered by users.
* [2152](https://github.com/grafana/loki/pull/2152) **eamonryan**: Fix typo in promtail ClusterRole
* [2139](https://github.com/grafana/loki/pull/2139) **adityacs**: Fix configuration docs
* [2137](https://github.com/grafana/loki/pull/2137) **RichiH**: Propose new governance
* [2136](https://github.com/grafana/loki/pull/2136) **cyriltovena**: Fixes Iterator boundaries
* [2125](https://github.com/grafana/loki/pull/2125) **theMercedes**: Update logql.md
* [2112](https://github.com/grafana/loki/pull/2112) **nileshcs**: Documentation: Outdated fluentd image name, UID details, link update
* [2092](https://github.com/grafana/loki/pull/2092) **i-takizawa**: docs: make <placeholders> visible

#### Build
* [2467](https://github.com/grafana/loki/pull/2467) **slim-bean**: Update Loki build image

#### Ksonnet
* [2460](https://github.com/grafana/loki/pull/2460) **Duologic**: refactor: use $.core.v1.envVar
* [2452](https://github.com/grafana/loki/pull/2452) **slim-bean**: ksonnet: Reduce querier parallelism to a more sane default value and remove the default setting for storage_backend
* [2377](https://github.com/grafana/loki/pull/2377) **Duologic**: refactor: moved jaeger-agent-mixin
* [2373](https://github.com/grafana/loki/pull/2373) **slim-bean**: Ksonnet: Add a Pod Disruption Budget to Loki Ingesters
* [2185](https://github.com/grafana/loki/pull/2185) **cyriltovena**: Refactor mixin routes and add series API.
* [2162](https://github.com/grafana/loki/pull/2162) **slim-bean**: ksonnet: Fix up datasources and variables in Loki Operational
* [2091](https://github.com/grafana/loki/pull/2091) **beorn7**: Keep scrape config in line with the new Prometheus scrape config

#### Docker logging driver
* [2435](https://github.com/grafana/loki/pull/2435) **cyriltovena**: Add more precisions on the docker driver installed on the daemon.
* [2343](https://github.com/grafana/loki/pull/2343) **jdfalk**: loki-docker-driver: Change "ignoring empty line" to debug logging
* [2295](https://github.com/grafana/loki/pull/2295) **cyriltovena**: Remove mount in the docker driver.
* [2199](https://github.com/grafana/loki/pull/2199) **cyriltovena**: Docker driver relabeling
* [2116](https://github.com/grafana/loki/pull/2116) **cyriltovena**: Allows to change the log driver mode and buffer size.

#### Logstash output plugin
* [2415](https://github.com/grafana/loki/pull/2415) **cyriltovena**: Set service values via --set for logstash.
* [2410](https://github.com/grafana/loki/pull/2410) **adityacs**: logstash code refactor and doc improvements
* [1822](https://github.com/grafana/loki/pull/1822) **adityacs**: Loki Logstash Plugin

#### Loki canary
* [2413](https://github.com/grafana/loki/pull/2413) **slim-bean**: Loki-Canary: Backoff retries on query failures, add histograms for query performance.
* [2369](https://github.com/grafana/loki/pull/2369) **slim-bean**: Loki Canary: One more round of improvements to query for missing websocket entries up to max-wait
* [2350](https://github.com/grafana/loki/pull/2350) **slim-bean**: Canary tweaks
* [2344](https://github.com/grafana/loki/pull/2344) **slim-bean**: Loki-Canary: Add query spot checking and metric count checking
* [2259](https://github.com/grafana/loki/pull/2259) **ombre8**: Canary: make stream configurable

#### Fluentd
* [2407](https://github.com/grafana/loki/pull/2407) **cyriltovena**: bump fluentd version to release a new gem.
* [2399](https://github.com/grafana/loki/pull/2399) **tarokkk**: fluentd: Make fluentd version requirements permissive
* [2179](https://github.com/grafana/loki/pull/2179) **takanabe**: Improve fluentd plugin development experience
* [2171](https://github.com/grafana/loki/pull/2171) **takanabe**: Add server TLS certificate verification

#### Fluent Bit
* [2375](https://github.com/grafana/loki/pull/2375) **cyriltovena**: Fixes the fluentbit batchwait  backward compatiblity.
* [2367](https://github.com/grafana/loki/pull/2367) **dojci**: fluent-bit: Add more loki client configuration options
* [2365](https://github.com/grafana/loki/pull/2365) **dojci**: fluent-bit: Fix fluent-bit exit callback when buffering is enabled
* [2290](https://github.com/grafana/loki/pull/2290) **cyriltovena**: Fixes the lint issue merged to master.
* [2286](https://github.com/grafana/loki/pull/2286) **adityacs**: Fix fluent-bit newline and tab characters
* [2142](https://github.com/grafana/loki/pull/2142) **dojci**: Add FIFO queue persistent buffering for fluent bit output plugin
* [2089](https://github.com/grafana/loki/pull/2089) **FrederikNS**: Allow configuring more options for output configuration

#### Helm
* [2406](https://github.com/grafana/loki/pull/2406) **steven-sheehy**: Helm: Fix regression in chart name
* [2379](https://github.com/grafana/loki/pull/2379) **StevenReitsma**: production/helm: Add emptyDir volume type to promtail PSP
* [2366](https://github.com/grafana/loki/pull/2366) **StevenReitsma**: production/helm: Add projected and downwardAPI volume types to PodSecurityPolicy (#2355)
* [2258](https://github.com/grafana/loki/pull/2258) **Synehan**: helm: add annotations to service monitor
* [2241](https://github.com/grafana/loki/pull/2241) **chauffer**: Kubernetes manifests: Remove namespace from cluster-wide resources
* [2238](https://github.com/grafana/loki/pull/2238) **vhrosales**: helm: Add loadBalancerIP option to loki chart
* [2205](https://github.com/grafana/loki/pull/2205) **joschi36**: BUG: add missing namespace in ingress object
* [2197](https://github.com/grafana/loki/pull/2197) **cyriltovena**: Render loki datasources even if Grafana is disabled.
* [2141](https://github.com/grafana/loki/pull/2141) **cyriltovena**: Adds the ability to have a pull secrets for Promtail.
* [2099](https://github.com/grafana/loki/pull/2099) **allout58**: helm/loki-stack: Support Prometheus on a sub-path in Grafana config
* [2086](https://github.com/grafana/loki/pull/2086) **osela**: helm/loki-stack: render loki datasource only if grafana is enabled
* [2091](https://github.com/grafana/loki/pull/2091) **beorn7**: Keep scrape config in line with the new Prometheus scrape config

#### Build
* [2371](https://github.com/grafana/loki/pull/2371) **cyriltovena**: Fixes helm publish that needs now to add repo.
* [2341](https://github.com/grafana/loki/pull/2341) **slim-bean**: Build: Fix CI helm test
* [2309](https://github.com/grafana/loki/pull/2309) **cyriltovena**: Test again arm32 on internal ci.
* [2307](https://github.com/grafana/loki/pull/2307) **cyriltovena**: Removes arm32 for now as we're migrating the CI.
* [2287](https://github.com/grafana/loki/pull/2287) **wardbekker**: Change the Grafana image to latest
* [2212](https://github.com/grafana/loki/pull/2212) **roidelapluie**: Remove unhelpful/problematic term in circleci.yml


## 1.5.0 (2020-05-20)

It's been a busy month and a half since 1.4.0 was released, and a lot of new improvements have been added to Loki since!

Be prepared for some configuration changes that may cause some bumps when upgrading,
we apologize for this but are always striving to reach the right compromise of code simplicity and user/operating experience.

In this case we opted to keep a simplified configuration inline with Cortex rather than a more complicated and error prone internal config mapping or difficult to implement support for multiple config names for the same feature.

This does result in breaking config changes for some configurations, however, these will fail fast and with the [list of diffs](https://cortexmetrics.io/docs/changelog/#config-file-breaking-changes) from the Cortex project should be quick to fix.

### Important Notes

**Be prepared for breaking config changes.**  Loki 1.5.0 vendors cortex [v1.0.1-0.20200430170006-3462eb63f324](https://github.com/cortexproject/cortex/commit/3462eb63f324c649bbaa122933bc591b710f4e48),
there were substantial breaking config changes in Cortex 1.0 which standardized config options, and fixed typos.

**The Loki docker image user has changed to no longer be root**

Check the [upgrade guide](https://github.com/grafana/loki/blob/master/docs/sources/operations/upgrade.md#150) for more detailed information on these changes.

### Notable Features and Fixes

There are quite a few we want to mention listed in order they were merged (mostly)

* [1837](https://github.com/grafana/loki/pull/1837) **sandeepsukhani**: flush boltdb to object store

This is perhaps the most exciting feature of 1.5.0, the first steps in removing a dependency on a separate index store!  This feature is still very new and experimental, however, we want this to be the future for Loki.  Only requiring just an object store.

If you want to test this new feature, and help us find any bugs, check out the [docs](docs/operations/storage/boltdb-shipper.md) to learn more and get started.

* [2073](https://github.com/grafana/loki/pull/2073) **slim-bean**: Loki: Allow configuring query_store_max_look_back_period when running a filesystem store and boltdb-shipper

This is even more experimental than the previous feature mentioned however also pretty exciting for Loki users who use the filesystem storage. We can leverage changes made in [1837](https://github.com/grafana/loki/pull/1837) to now allow Loki to run in a clustered mode with individual filesystem stores!

Please check out the last section in the [filesystem docs](docs/operations/storage/filesystem.md) for more details on how this works and how to use it!

* [2095](https://github.com/grafana/loki/pull/2095) **cyriltovena**: Adds backtick for the quoted string token lexer.

This will come as a big win to anyone who is writing complicated reqular expressions in either their Label matchers or Filter Expressions.  Starting now you can use the backtick to encapsulate your regex **and not have to do any escaping of special characters!!**

Examples:

```
{name="cassandra"} |~ `error=\w+`
{name!~`mysql-\d+`}
```

* [2055](https://github.com/grafana/loki/pull/2055) **aknuds1**: Chore: Fix spelling of per second in code

This is technically a breaking change for anyone who wrote code to processes the new statistics output in the query result added in 1.4.0, we apologize to anyone in this situation but if we don't fix this kind of error now it will be there forever.
And at the same time we didn't feel it was appropriate to make any major api revision changes for such a new feature and simple change.  We are always trying to use our best judgement in cases like this.

* [2031](https://github.com/grafana/loki/pull/2031) **cyriltovena**: Improve protobuf serialization

Thanks @cyriltovena for another big performance improvement in Loki, this time around protbuf's!

* [2021](https://github.com/grafana/loki/pull/2021) **slim-bean**: Loki: refactor validation and improve error messages
* [2012](https://github.com/grafana/loki/pull/2012) **slim-bean**: Loki: Improve logging and add metrics to streams dropped by stream limit

These two changes standardize the metrics used to report when a tenant hits a limit, now all discarded samples should be reported under `loki_discarded_samples_total` and you no longer need to also reference `cortex_discarded_samples_total`.
Additionally error messages were improved to help clients take better action when hitting limits.

* [1970](https://github.com/grafana/loki/pull/1970) **cyriltovena**: Allow to aggregate binary operations.

Another nice improvement to the query language which allows queries like this to work now:

```
sum by (job) (count_over_time({namespace="tns"}[5m] |= "level=error") / count_over_time({namespace="tns"}[5m]))
```

* [1713](https://github.com/grafana/loki/pull/1713) **adityacs**: Log error message for invalid checksum

In the event something went wrong with a stored chunk, rather than fail the query we ignore the chunk and return the rest.

* [2066](https://github.com/grafana/loki/pull/2066) **slim-bean**: Promtail: metrics stage can also count line bytes

This is a nice extension to a previous feature which let you add a metric to count log lines per stream, you can now count log bytes per stream.

Check out [this example](docs/clients/promtail/configuration.md#counter) to configure this in your promtail pipelines.

* [1935](https://github.com/grafana/loki/pull/1935) **cyriltovena**: Support stdin target via flag instead of automatic detection.

Third times a charm!  With 1.4.0 we allowed sending logs directly to promtail via stdin, with 1.4.1 we released a patch for this feature which wasn't detecting stdin correctly on some operating systems.
Unfortunately after a few more bug reports it seems this change caused some more undesired side effects so we decided to not try to autodetect stdin at all, instead now you must pass the `--stdin` flag if you want Promtail to listen for logs on stdin.

* [2076](https://github.com/grafana/loki/pull/2076) **cyriltovena**: Allows to pass inlined pipeline stages to the docker driver.
* [1906](https://github.com/grafana/loki/pull/1906) **cyriltovena**: Add no-file and keep-file log option for docker driver.

The docker logging driver received a couple very nice updates, it's always been challenging to configure pipeline stages for the docker driver, with the first PR there are now a few easier ways to do this!
In the second PR we added config options to control keeping any log files on the host when using the docker logging driver, allowing you to run with no disk access if you would like, as well as allowing you to control keeping log files available after container restarts.

* [1864](https://github.com/grafana/loki/pull/1864) **cyriltovena**: Sign helm package with GPG.

We now GPG sign helm packages!

### All Changes

#### Loki

* [2097](https://github.com/grafana/loki/pull/2097) **owen-d**: simplifies/updates some of our configuration examples
* [2095](https://github.com/grafana/loki/pull/2095) **cyriltovena**: Adds backtick for the quoted string token lexer.
* [2093](https://github.com/grafana/loki/pull/2093) **cyriltovena**: Fixes unit in stats request log.
* [2088](https://github.com/grafana/loki/pull/2088) **slim-bean**: Loki: allow no encoding/compression on chunks
* [2078](https://github.com/grafana/loki/pull/2078) **owen-d**: removes yolostring
* [2073](https://github.com/grafana/loki/pull/2073) **slim-bean**: Loki: Allow configuring query_store_max_look_back_period when running a filesystem store and boltdb-shipper
* [2064](https://github.com/grafana/loki/pull/2064) **cyriltovena**: Reverse entry iterator pool
* [2059](https://github.com/grafana/loki/pull/2059) **cyriltovena**: Recover from panic in http and grpc handlers.
* [2058](https://github.com/grafana/loki/pull/2058) **cyriltovena**: Fix a bug in range vector skipping data.
* [2055](https://github.com/grafana/loki/pull/2055) **aknuds1**: Chore: Fix spelling of per second in code
* [2046](https://github.com/grafana/loki/pull/2046) **gouthamve**: Fix bug in logql parsing that leads to crash.
* [2050](https://github.com/grafana/loki/pull/2050) **aknuds1**: Chore: Correct typo "per seconds"
* [2034](https://github.com/grafana/loki/pull/2034) **sandeepsukhani**: some metrics for measuring performance and failures in boltdb shipper
* [2031](https://github.com/grafana/loki/pull/2031) **cyriltovena**: Improve protobuf serialization
* [2030](https://github.com/grafana/loki/pull/2030) **adityacs**: Update loki to cortex master
* [2023](https://github.com/grafana/loki/pull/2023) **cyriltovena**: Support post requests in the frontend queryrange handler.
* [2021](https://github.com/grafana/loki/pull/2021) **slim-bean**: Loki: refactor validation and improve error messages
* [2019](https://github.com/grafana/loki/pull/2019) **slim-bean**: make `loki_ingester_memory_streams` Gauge per tenant.
* [2012](https://github.com/grafana/loki/pull/2012) **slim-bean**: Loki: Improve logging and add metrics to streams dropped by stream limit
* [2010](https://github.com/grafana/loki/pull/2010) **cyriltovena**: Update lz4 library to latest to ensure deterministic output.
* [2001](https://github.com/grafana/loki/pull/2001) **sandeepsukhani**: table client for boltdb shipper to enforce retention
* [1995](https://github.com/grafana/loki/pull/1995) **sandeepsukhani**: make boltdb shipper singleton and some other minor refactoring
* [1987](https://github.com/grafana/loki/pull/1987) **slim-bean**: Loki: Add a missing method to facade which is called by the metrics storage client in cortex
* [1982](https://github.com/grafana/loki/pull/1982) **cyriltovena**: Update cortex to latest.
* [1977](https://github.com/grafana/loki/pull/1977) **cyriltovena**: Ensure trace propagation in our logs.
* [1976](https://github.com/grafana/loki/pull/1976) **slim-bean**: incorporate some better defaults into table-manager configs
* [1975](https://github.com/grafana/loki/pull/1975) **slim-bean**: Update cortex vendoring to latest master
* [1970](https://github.com/grafana/loki/pull/1970) **cyriltovena**: Allow to aggregate binary operations.
* [1965](https://github.com/grafana/loki/pull/1965) **slim-bean**: Loki: Adds an `interval` paramater to query_range queries allowing a sampling of events to be returned based on the provided interval
* [1964](https://github.com/grafana/loki/pull/1964) **owen-d**: chunk bounds metric now records 8h range in 1h increments
* [1963](https://github.com/grafana/loki/pull/1963) **cyriltovena**: Improve the local config to work locally and inside docker.
* [1961](https://github.com/grafana/loki/pull/1961) **jpmcb**: [Bug] Workaround for broken etcd gomod import
* [1958](https://github.com/grafana/loki/pull/1958) **owen-d**: chunk lifespan histogram
* [1956](https://github.com/grafana/loki/pull/1956) **sandeepsukhani**: update cortex to latest master
* [1953](https://github.com/grafana/loki/pull/1953) **jpmcb**: Go mod: explicit golang.org/x/net replace
* [1950](https://github.com/grafana/loki/pull/1950) **cyriltovena**: Fixes case handling in regex simplification.
* [1949](https://github.com/grafana/loki/pull/1949) **SerialVelocity**: [Loki]: Cleanup dockerfile
* [1946](https://github.com/grafana/loki/pull/1946) **slim-bean**: Loki Update the cut block size counter when creating a memchunk from byte slice
* [1939](https://github.com/grafana/loki/pull/1939) **owen-d**: adds config validation, similar to cortex
* [1916](https://github.com/grafana/loki/pull/1916) **cyriltovena**: Add cap_net_bind_service linux capabilities to Loki.
* [1914](https://github.com/grafana/loki/pull/1914) **owen-d**: only fetches one chunk per series in /series
* [1875](https://github.com/grafana/loki/pull/1875) **owen-d**: support `match[]` encoding
* [1869](https://github.com/grafana/loki/pull/1869) **pstibrany**: Update Cortex to latest master
* [1846](https://github.com/grafana/loki/pull/1846) **owen-d**: Sharding optimizations I: AST mapping
* [1838](https://github.com/grafana/loki/pull/1838) **cyriltovena**: Move default port for Loki to 3100 everywhere.
* [1837](https://github.com/grafana/loki/pull/1837) **sandeepsukhani**: flush boltdb to object store
* [1834](https://github.com/grafana/loki/pull/1834) **Mario-Hofstaetter**: Loki/Change local storage directory to /loki/ and fix permissions (#1833)
* [1819](https://github.com/grafana/loki/pull/1819) **cyriltovena**: Adds a counter for total flushed chunks per reason.
* [1816](https://github.com/grafana/loki/pull/1816) **sdojjy**: loki can not be started with loki-local-config.yaml
* [1810](https://github.com/grafana/loki/pull/1810) **cyriltovena**: Optimize empty filter queries.
* [1809](https://github.com/grafana/loki/pull/1809) **cyriltovena**: Test stats memchunk
* [1804](https://github.com/grafana/loki/pull/1804) **pstibrany**: Convert Loki modules to services
* [1799](https://github.com/grafana/loki/pull/1799) **pstibrany**: loki: update Cortex to master
* [1798](https://github.com/grafana/loki/pull/1798) **adityacs**: Support configurable maximum of the limits parameter
* [1713](https://github.com/grafana/loki/pull/1713) **adityacs**: Log error message for invalid checksum
* [1706](https://github.com/grafana/loki/pull/1706) **cyriltovena**: Non-root user docker image for Loki.

#### Logcli
* [2027](https://github.com/grafana/loki/pull/2027) **pstibrany**: logcli: Query needs to be stored into url.RawQuery, and not url.Path
* [2000](https://github.com/grafana/loki/pull/2000) **cyriltovena**: Improve URL building in the logcli to strip trailing /.
* [1922](https://github.com/grafana/loki/pull/1922) **bavarianbidi**: logcli: org-id/tls-skip-verify set via env var
* [1861](https://github.com/grafana/loki/pull/1861) **yeya24**: Support series API in logcli
* [1850](https://github.com/grafana/loki/pull/1850) **chrischdi**: BugFix: Fix logcli client to use OrgID in LiveTail
* [1814](https://github.com/grafana/loki/pull/1814) **cyriltovena**: Logcli remote storage.
* [1712](https://github.com/grafana/loki/pull/1712) **rfratto**: clarify logcli commands and output

#### Promtail
* [2069](https://github.com/grafana/loki/pull/2069) **slim-bean**: Promtail: log at debug level when nothing matches the specified path for a file target
* [2066](https://github.com/grafana/loki/pull/2066) **slim-bean**: Promtail: metrics stage can also count line bytes
* [2049](https://github.com/grafana/loki/pull/2049) **adityacs**: Fix promtail client default values
* [2075](https://github.com/grafana/loki/pull/2075) **cyriltovena**: Fixes a panic in dry-run when using external labels.
* [2026](https://github.com/grafana/loki/pull/2026) **adityacs**: Targets not required in promtail config
* [2004](https://github.com/grafana/loki/pull/2004) **cyriltovena**: Adds config to disable HTTP and GRPC server in Promtail.
* [1935](https://github.com/grafana/loki/pull/1935) **cyriltovena**: Support stdin target via flag instead of automatic detection.
* [1920](https://github.com/grafana/loki/pull/1920) **alexanderGalushka**: feat: tms readiness check bypass implementation
* [1894](https://github.com/grafana/loki/pull/1894) **cyriltovena**: Fixes possible panic in json pipeline stage.
* [1865](https://github.com/grafana/loki/pull/1865) **adityacs**: Fix flaky promtail test
* [1815](https://github.com/grafana/loki/pull/1815) **adityacs**: Log error message when source does not exist in extracted values
* [1627](https://github.com/grafana/loki/pull/1627) **rfratto**: Proposal: Promtail Push API

#### Docker Driver
* [2076](https://github.com/grafana/loki/pull/2076) **cyriltovena**: Allows to pass inlined pipeline stages to the docker driver.
* [2054](https://github.com/grafana/loki/pull/2054) **bkmit**: Docker driver: Allow to provision external pipeline files to plugin
* [1906](https://github.com/grafana/loki/pull/1906) **cyriltovena**: Add no-file and keep-file log option for docker driver.
* [1903](https://github.com/grafana/loki/pull/1903) **cyriltovena**: Log docker driver config map.

#### Fluentd
* [2074](https://github.com/grafana/loki/pull/2074) **osela**: fluentd plugin: support placeholders in tenant field
* [2006](https://github.com/grafana/loki/pull/2006) **Skeen**: fluent-plugin-loki: Restructuring and CI
* [1909](https://github.com/grafana/loki/pull/1909) **jgehrcke**: fluentd loki plugin README: add note about labels
* [1853](https://github.com/grafana/loki/pull/1853) **wardbekker**: bump gem version
* [1811](https://github.com/grafana/loki/pull/1811) **JamesJJ**: Error handling: Show data stream at "debug" level, not "warn"

#### Fluent Bit
* [2040](https://github.com/grafana/loki/pull/2040) **avii-ridge**: Add extraOutputs variable to support multiple outputs for fluent-bit
* [1915](https://github.com/grafana/loki/pull/1915) **DirtyCajunRice**: Fix fluent-bit metrics
* [1890](https://github.com/grafana/loki/pull/1890) **dottedmag**: fluentbit: JSON encoding: avoid base64 encoding of []byte inside other slices
* [1791](https://github.com/grafana/loki/pull/1791) **cyriltovena**: Improve fluentbit logfmt.

#### Ksonnet
* [1980](https://github.com/grafana/loki/pull/1980) **cyriltovena**: Log slow query from the frontend by default in ksonnet.

##### Mixins
* [2080](https://github.com/grafana/loki/pull/2080) **beorn7**: mixin: Accept suffixes to pod name in instance labels
* [2044](https://github.com/grafana/loki/pull/2044) **slim-bean**: Dashboards: fixes the cpu usage graphs
* [2043](https://github.com/grafana/loki/pull/2043) **joe-elliott**: Swapped to container restarts over terminated reasons
* [2041](https://github.com/grafana/loki/pull/2041) **slim-bean**: Dashboard: Loki Operational improvements
* [1934](https://github.com/grafana/loki/pull/1934) **tomwilkie**: Put loki-mixin and promtail-mixin dashboards in a folder.
* [1913](https://github.com/grafana/loki/pull/1913) **tomwilkie**: s/dashboards/grafanaDashboards.

#### Helm
* [2038](https://github.com/grafana/loki/pull/2038) **oke-py**: Docs: update Loki Helm Chart document to support Helm 3
* [2015](https://github.com/grafana/loki/pull/2015) **etashsingh**: Change image tag from 1.4.1 to 1.4.0 in Helm chart
* [1981](https://github.com/grafana/loki/pull/1981) **sshah90**: added extraCommandlineArgs in values file
* [1967](https://github.com/grafana/loki/pull/1967) **rdxmb**: helm chart: add missing line feed
* [1898](https://github.com/grafana/loki/pull/1898) **stefanandres**: [helm loki/promtail] make UpdateStrategy configurable
* [1871](https://github.com/grafana/loki/pull/1871) **stefanandres**: [helm loki/promtail] Add systemd-journald example with extraMount, extraVolumeMount
* [1864](https://github.com/grafana/loki/pull/1864) **cyriltovena**: Sign helm package with GPG.
* [1825](https://github.com/grafana/loki/pull/1825) **polar3130**: Helm/loki-stack: refresh default grafana.image.tag to 6.7.0
* [1817](https://github.com/grafana/loki/pull/1817) **bclermont**: Helm chart: Prevent prometheus to scrape both services

#### Loki Canary
* [1891](https://github.com/grafana/loki/pull/1891) **joe-elliott**: Addition of a `/suspend` endpoint to Loki Canary

#### Docs
* [2056](https://github.com/grafana/loki/pull/2056) **cyriltovena**: Update api.md
* [2014](https://github.com/grafana/loki/pull/2014) **jsoref**: Spelling
* [1999](https://github.com/grafana/loki/pull/1999) **oddlittlebird**: Docs: Added labels content
* [1974](https://github.com/grafana/loki/pull/1974) **rfratto**: fix stores for chunk and index in documentation for period_config
* [1966](https://github.com/grafana/loki/pull/1966) **oddlittlebird**: Docs: Update docker.md
* [1951](https://github.com/grafana/loki/pull/1951) **cstyan**: Move build from source instructions to root readme.
* [1945](https://github.com/grafana/loki/pull/1945) **FlorianLudwig**: docs: version pin the docker image in docker-compose
* [1925](https://github.com/grafana/loki/pull/1925) **wardbekker**: Clarified that the api push path needs to be specified.
* [1905](https://github.com/grafana/loki/pull/1905) **sshah90**: updating typo for end time parameter in api docs
* [1888](https://github.com/grafana/loki/pull/1888) **slim-bean**: docs: cleaning up the comments for the cache_config, default_validity option
* [1887](https://github.com/grafana/loki/pull/1887) **slim-bean**: docs: Adding a config change in release 1.4 upgrade doc, updating readme with new doc links
* [1881](https://github.com/grafana/loki/pull/1881) **cyriltovena**: Add precision about the range notation for LogQL.
* [1879](https://github.com/grafana/loki/pull/1879) **slim-bean**: docs: update promtail docs for backoff
* [1873](https://github.com/grafana/loki/pull/1873) **owen-d**: documents frontend worker
* [1870](https://github.com/grafana/loki/pull/1870) **ushuz**: Docs: Keep plugin install command example in one line
* [1856](https://github.com/grafana/loki/pull/1856) **slim-bean**: docs: tweak the doc section of the readme a little
* [1852](https://github.com/grafana/loki/pull/1852) **slim-bean**: docs: clean up schema recommendations
* [1843](https://github.com/grafana/loki/pull/1843) **vishesh92**: Docs: Update configuration docs for redis

#### Build
* [2042](https://github.com/grafana/loki/pull/2042) **rfratto**: Fix drone
* [2009](https://github.com/grafana/loki/pull/2009) **cyriltovena**: Adds :delegated flags to speed up build experience on MacOS.
* [1942](https://github.com/grafana/loki/pull/1942) **owen-d**: delete tag script filters by prefix instead of substring
* [1918](https://github.com/grafana/loki/pull/1918) **slim-bean**: build: This Dockerfile is a remnant from a long time ago, not needed.
* [1911](https://github.com/grafana/loki/pull/1911) **slim-bean**: build: push images for `k` branches
* [1849](https://github.com/grafana/loki/pull/1849) **cyriltovena**: Pin helm version in circle-ci helm testing workflow.


## 1.4.1 (2020-04-06)

We realized after the release last week that piping data into promtail was not working on Linux or Windows, this should fix this issue for both platforms:

* [1893](https://github.com/grafana/loki/pull/1893) **cyriltovena**: Removes file size check for pipe, not provided by linux.

Also thanks to @dottedmag for providing this fix for Fluent Bit!

* [1890](https://github.com/grafana/loki/pull/1890) **dottedmag**: fluentbit: JSON encoding: avoid base64 encoding of []byte inside other slices

## 1.4.0 (2020-04-01)

Over 130 PR's merged for this release, from 40 different contributors!!  We continue to be humbled and thankful for the growing community of contributors and users of Loki.  Thank you all so much.

### Important Notes

**Really, this is important**

Before we get into new features, version 1.4.0 brings with it the first (that we are aware of) upgrade dependency.

We have created a dedicated page for upgrading Loki in the [operations section of the docs](https://github.com/grafana/loki/blob/master/docs/sources/operations/upgrade.md#140)

The docker image tag naming was changed, the starting in 1.4.0 docker images no longer have the `v` prefix: `grafana/loki:1.4.0`

Also you should be aware we are now pruning old `master-xxxxx` docker images from docker hub, currently anything older than 90 days is removed.  **We will never remove released versions of Loki**

### Notable Features

* [1661](https://github.com/grafana/loki/pull/1661) **cyriltovena**: Frontend & Querier query statistics instrumentation.

The API now returns a plethora of stats into the work Loki performed to execute your query, eventually this will be displayed in some form in Grafana to help users better understand how "expensive" their queries are.  Our goal here initially was to better instrument the recent work done in v1.3.0 on query parallelization and to better understand the performance of each part of Loki.  In the future we are looking at additional ideas to provide feedback to users to tailor their queries for better performance.

* [1652](https://github.com/grafana/loki/pull/1652) **cyriltovena**: --dry-run Promtail.
* [1649](https://github.com/grafana/loki/pull/1649) **cyriltovena**: Pipe data to Promtail

This is a long overdue addition to Promtail which can help setup and debug pipelines, with these new features you can do this to feed a single log line into Promtail:

```bash
echo -n 'level=debug msg="test log (200)"' | cmd/promtail/promtail -config.file=cmd/promtail/promtail-local-config.yaml --dry-run -log.level=debug 2>&1 | sed 's/^.*stage/stage/g'
```

`-log.level=debug 2>&1 | sed 's/^.*stage/stage/g` are added to enable debug output, direct the output to stdout, and a sed filter to remove some noise from the log lines.

The `stdin` functionality also works without `--dry-run` allowing you to feed any logs into Promtail via `stdin` and send them to Loki

* [1677](https://github.com/grafana/loki/pull/1677) **owen-d**: Literal Expressions in LogQL
* [1662](https://github.com/grafana/loki/pull/1662) **owen-d**: Binary operators in LogQL

These two extensions to LogQL now let you execute queries like this:

    * `sum(rate({app="foo"}[5m])) * 2`
    * `sum(rate({app="foo"}[5m]))/1e6`

* [1678](https://github.com/grafana/loki/pull/1678) **slim-bean**: promtail: metrics pipeline count all log lines

Now you can get per-stream line counts as a metric from promtail, useful for seeing which applications log the most

```yaml
- metrics:
    line_count_total:
      config:
        action: inc
        match_all: true
      description: A running counter of all lines with their corresponding
        labels
      type: Counter
```

* [1558](https://github.com/grafana/loki/pull/1558) **owen-d**: ingester.max-chunk-age
* [1572](https://github.com/grafana/loki/pull/1572) **owen-d**: Feature/query ingesters within

These two configs let you set the max time a chunk can stay in memory in Loki, this is useful to keep memory usage down as well as limit potential loss of data if ingesters crash.  Combine this with the `query_ingesters_within` config and you can have your queriers skip asking the ingesters for data which you know won't still be in memory (older than max_chunk_age).

**NOTE** Do not set the `max_chunk_age` too small, the default of 1h is probably a good point for most people.  Loki does not perform well when you flush many small chunks (such as when your logs have too much cardinality), setting this lower than 1h risks flushing too many small chunks.

* [1581](https://github.com/grafana/loki/pull/1581) **slim-bean**: Add sleep to canary reconnect on error

This isn't a feature but it's an important fix, this is the second time our canaries have tried to DDOS our Loki clusters so you should update to prevent them from trying to attack you.  Aggressive little things these canaries...

* [1840](https://github.com/grafana/loki/pull/1840) **slim-bean**: promtail: Retry 429 rate limit errors from Loki, increase default retry limits
* [1845](https://github.com/grafana/loki/pull/1845) **wardbekker**: throw exceptions on HTTPTooManyRequests and HTTPServerError so Fluentd will retry

These two PR's change how 429 HTTP Response codes are handled (Rate Limiting), previously these responses were dropped, now they will be retried for these clients

    * Promtail
    * Docker logging driver
    * Fluent Bit
    * Fluentd

This pushes the failure to send logs to two places. First is the retry limits. The defaults in promtail (and thus also the Docker logging driver and Fluent Bit, which share the same underlying code) will retry 429s (and 500s) on an exponential backoff for up to about 8.5 mins on the default configurations. (This can be changed; see the [config docs](https://github.com/grafana/loki/blob/v1.4.0/docs/clients/promtail/configuration.md#client_config) for more info.)

The second place would be the log file itself. At some point, most log files roll based on size or time. Promtail makes an attempt to read a rolled log file but will only try once. If you are very sensitive to lost logs, give yourself really big log files with size-based rolling rules and increase those retry timeouts. This should protect you from Loki server outages or network issues.

### All Changes

There are many other important fixes and improvements to Loki, way too many to call out in individual detail, so take a look!

#### Loki
* [1810](https://github.com/grafana/loki/pull/1810) **cyriltovena**: Optimize empty filter queries.
* [1809](https://github.com/grafana/loki/pull/1809) **cyriltovena**: Test stats memchunk
* [1807](https://github.com/grafana/loki/pull/1807) **pracucci**: Enable global limits by default in production mixin
* [1802](https://github.com/grafana/loki/pull/1802) **cyriltovena**: Add a test for duplicates count in the heap iterator and fixes it.
* [1799](https://github.com/grafana/loki/pull/1799) **pstibrany**: loki: update Cortex to master
* [1797](https://github.com/grafana/loki/pull/1797) **cyriltovena**: Use ingester client GRPC call options from config.
* [1794](https://github.com/grafana/loki/pull/1794) **pstibrany**: loki: Convert module names to string
* [1793](https://github.com/grafana/loki/pull/1793) **johncming**: pkg/chunkenc: fix leak of pool.
* [1789](https://github.com/grafana/loki/pull/1789) **adityacs**: Fix loki exit on jaeger agent not being present
* [1787](https://github.com/grafana/loki/pull/1787) **cyriltovena**: Regexp simplification
* [1785](https://github.com/grafana/loki/pull/1785) **pstibrany**: Update Cortex to master
* [1758](https://github.com/grafana/loki/pull/1758) **cyriltovena**: Query range should not support date where start == end.
* [1750](https://github.com/grafana/loki/pull/1750) **talham7391**: Clearer error response from push endpoint when labels are malformed
* [1746](https://github.com/grafana/loki/pull/1746) **cyriltovena**: Update cortex vendoring to include frontend status code improvement.
* [1745](https://github.com/grafana/loki/pull/1745) **cyriltovena**: Refactor querier http error handling.
* [1736](https://github.com/grafana/loki/pull/1736) **adityacs**: Add /ready endpoint to table-manager
* [1733](https://github.com/grafana/loki/pull/1733) **cyriltovena**: This logs queries with latency tag when  recording stats.
* [1730](https://github.com/grafana/loki/pull/1730) **adityacs**: Fix nil pointer dereference in ingester client
* [1719](https://github.com/grafana/loki/pull/1719) **cyriltovena**: Expose QueryType function.
* [1718](https://github.com/grafana/loki/pull/1718) **cyriltovena**: Better logql metric status code.
* [1708](https://github.com/grafana/loki/pull/1708) **cyriltovena**: Increase discarded samples when line is too long.
* [1704](https://github.com/grafana/loki/pull/1704) **owen-d**: api support for scalars
* [1686](https://github.com/grafana/loki/pull/1686) **owen-d**: max line lengths (component + tenant overrides)
* [1684](https://github.com/grafana/loki/pull/1684) **cyriltovena**: Ensure status codes are set correctly in the frontend.
* [1677](https://github.com/grafana/loki/pull/1677) **owen-d**: Literal Expressions in LogQL
* [1662](https://github.com/grafana/loki/pull/1662) **owen-d**: Binary operators in LogQL
* [1661](https://github.com/grafana/loki/pull/1661) **cyriltovena**: Frontend & Querier query statistics instrumentation.
* [1651](https://github.com/grafana/loki/pull/1651) **owen-d**: removes duplicate logRangeExprExt grammar
* [1636](https://github.com/grafana/loki/pull/1636) **cyriltovena**: Fixes stats summary computation.
* [1630](https://github.com/grafana/loki/pull/1630) **owen-d**: adds stringer methods for all ast expr types
* [1626](https://github.com/grafana/loki/pull/1626) **owen-d**: compiler guarantees for logql exprs
* [1616](https://github.com/grafana/loki/pull/1616) **owen-d**: cache key cant be reused when an interval changes
* [1615](https://github.com/grafana/loki/pull/1615) **cyriltovena**: Add statistics to query_range and instant_query API.
* [1612](https://github.com/grafana/loki/pull/1612) **owen-d**: bumps cortex to 0.6.1 master
* [1605](https://github.com/grafana/loki/pull/1605) **owen-d**: Decouple logql engine/AST from execution context
* [1582](https://github.com/grafana/loki/pull/1582) **slim-bean**: Change new stats names
* [1579](https://github.com/grafana/loki/pull/1579) **rfratto**: Disable transfers in loki-local-config.yaml
* [1572](https://github.com/grafana/loki/pull/1572) **owen-d**: Feature/query ingesters within
* [1677](https://github.com/grafana/loki/pull/1677) **owen-d**: Introduces numeric literals in LogQL
* [1569](https://github.com/grafana/loki/pull/1569) **owen-d**: refactors splitby to not require buffered channels
* [1567](https://github.com/grafana/loki/pull/1567) **owen-d**: adds span metadata for split queries
* [1565](https://github.com/grafana/loki/pull/1565) **owen-d**: Feature/per tenant splitby
* [1562](https://github.com/grafana/loki/pull/1562) **sandeepsukhani**: limit for concurrent tail requests
* [1558](https://github.com/grafana/loki/pull/1558) **owen-d**: ingester.max-chunk-age
* [1484](https://github.com/grafana/loki/pull/1484) **pstibrany**: loki: use new runtimeconfig package from Cortex

#### Promtail
* [1840](https://github.com/grafana/loki/pull/1840) **slim-bean**: promtail: Retry 429 rate limit errors from Loki, increase default retry limits
* [1775](https://github.com/grafana/loki/pull/1775) **slim-bean**: promtail: remove the read lines counter when the log file stops being tailed
* [1770](https://github.com/grafana/loki/pull/1770) **adityacs**: Fix single job with multiple service discovery elements
* [1765](https://github.com/grafana/loki/pull/1765) **adityacs**: Fix error in templating when extracted key has nil value
* [1743](https://github.com/grafana/loki/pull/1743) **dtennander**: Promtail: Ignore dropped entries in subsequent metric-stages in pipelines.
* [1687](https://github.com/grafana/loki/pull/1687) **adityacs**: Fix panic in labels debug message
* [1683](https://github.com/grafana/loki/pull/1683) **slim-bean**: promtail: auto-prune stale metrics
* [1678](https://github.com/grafana/loki/pull/1678) **slim-bean**: promtail: metrics pipeline count all log lines
* [1666](https://github.com/grafana/loki/pull/1666) **adityacs**: Support entire extracted value map in template pipeline stage
* [1664](https://github.com/grafana/loki/pull/1664) **adityacs**: Support custom prefix name in metrics stage
* [1660](https://github.com/grafana/loki/pull/1660) **rfratto**: pkg/promtail/positions: handle empty positions file
* [1652](https://github.com/grafana/loki/pull/1652) **cyriltovena**: --dry-run Promtail.
* [1649](https://github.com/grafana/loki/pull/1649) **cyriltovena**: Pipe data to Promtail
* [1602](https://github.com/grafana/loki/pull/1602) **slim-bean**: Improve promtail configuration docs

#### Helm
* [1731](https://github.com/grafana/loki/pull/1731) **billimek**: [promtail helm chart] - Expand promtail syslog svc to support values
* [1688](https://github.com/grafana/loki/pull/1688) **fredgate**: Loki stack helm chart can deploy datasources without Grafana
* [1632](https://github.com/grafana/loki/pull/1632) **lukipro**: Added support for imagePullSecrets in Loki Helm chart
* [1620](https://github.com/grafana/loki/pull/1620) **rsteneteg**: [promtail helm chart] option to set fs.inotify.max_user_instances with init container
* [1617](https://github.com/grafana/loki/pull/1617) **billimek**: [promtail helm chart] Enable support for syslog service
* [1590](https://github.com/grafana/loki/pull/1590) **polar3130**: Helm/loki-stack: refresh default grafana.image.tag to 6.6.0
* [1587](https://github.com/grafana/loki/pull/1587) **polar3130**: Helm/loki-stack: add template for the service name to connect to loki
* [1585](https://github.com/grafana/loki/pull/1585) **monotek**: [loki helm chart] added ingress
* [1553](https://github.com/grafana/loki/pull/1553) **got-root**: helm: Allow setting 'loadBalancerSourceRanges' for the loki service
* [1529](https://github.com/grafana/loki/pull/1529) **tourea**: Promtail Helm Chart: Add support for passing environment variables

#### Jsonnet
* [1776](https://github.com/grafana/loki/pull/1776) **Eraac**: fix typo: Not a binary operator: =
* [1767](https://github.com/grafana/loki/pull/1767) **joe-elliott**: Dashboard Cleanup
* [1766](https://github.com/grafana/loki/pull/1766) **joe-elliott**: Move dashboards out into their own json files
* [1757](https://github.com/grafana/loki/pull/1757) **slim-bean**: promtail-mixin: Allow choosing promtail name
* [1756](https://github.com/grafana/loki/pull/1756) **sh0rez**: fix(ksonnet): named parameters for containerPort
* [1749](https://github.com/grafana/loki/pull/1749) **slim-bean**: Increasing the threshold for a file lag and reducing the severity to warning
* [1748](https://github.com/grafana/loki/pull/1748) **slim-bean**: jsonnet: Breakout promtail mixin.
* [1739](https://github.com/grafana/loki/pull/1739) **cyriltovena**: Fixes frontend args in libsonnet.
* [1735](https://github.com/grafana/loki/pull/1735) **cyriltovena**: Allow to configure global limits via the jsonnet deployment.
* [1705](https://github.com/grafana/loki/pull/1705) **cyriltovena**: Add overrides file for our jsonnet library.
* [1699](https://github.com/grafana/loki/pull/1699) **pracucci**: Increased production distributors memory request and limit
* [1689](https://github.com/grafana/loki/pull/1689) **shokada**: Add headers for WebSocket
* [1665](https://github.com/grafana/loki/pull/1665) **cyriltovena**: Query frontend service should be headless.
* [1613](https://github.com/grafana/loki/pull/1613) **cyriltovena**: Fixes config change in the result cache

#### Fluent Bit
* [1791](https://github.com/grafana/loki/pull/1791) **cyriltovena**: Improve fluentbit logfmt.
* [1717](https://github.com/grafana/loki/pull/1717) **adityacs**: Fluent-bit: Fix panic error when AutoKubernetesLabels is true

#### Fluentd
* [1811](https://github.com/grafana/loki/pull/1811) **JamesJJ**: Error handling: Show data stream at "debug" level, not "warn"
* [1728](https://github.com/grafana/loki/pull/1728) **irake99**: docs: fix outdated link to fluentd
* [1703](https://github.com/grafana/loki/pull/1703) **Skeen**:  fluent-plugin-grafana-loki: Update fluentd base image to current images (edge)
* [1656](https://github.com/grafana/loki/pull/1656) **takanabe**: Convert second(Integer class) to nanosecond precision
* [1646](https://github.com/grafana/loki/pull/1646) **takanabe**: Fix rubocop violation for fluentd/fluent-plugin-loki
* [1603](https://github.com/grafana/loki/pull/1603) **tarokkk**: fluentd-plugin: add URI validation

#### Docs
* [1781](https://github.com/grafana/loki/pull/1781) **candlerb**: Docs: Recommended schema is now v11
* [1771](https://github.com/grafana/loki/pull/1771) **rfratto**: change slack url to slack.grafana.com and use https
* [1738](https://github.com/grafana/loki/pull/1738) **jgehrcke**: docs: observability.md: clarify lines vs. entries
* [1707](https://github.com/grafana/loki/pull/1707) **dangoodman**: Fix regex in pipeline-example.yml
* [1697](https://github.com/grafana/loki/pull/1697) **oke-py**: fix promtail/templates/NOTES.txt to show correctly port-forward command
* [1675](https://github.com/grafana/loki/pull/1675) **owen-d**: maintainer links & usernames
* [1673](https://github.com/grafana/loki/pull/1673) **cyriltovena**: Add Owen to the maintainer team.
* [1671](https://github.com/grafana/loki/pull/1671) **shokada**: Update tanka.md so that promtail.yml is the correct format
* [1648](https://github.com/grafana/loki/pull/1648) **ShotaKitazawa**: loki-canary: fix indent of DaemonSet manifest written in .md file
* [1642](https://github.com/grafana/loki/pull/1642) **slim-bean**: Improve systemd field docs
* [1641](https://github.com/grafana/loki/pull/1641) **pastatopf**: Correct syntax of rate example
* [1634](https://github.com/grafana/loki/pull/1634) **takanabe**: Unite docs for fluentd plugin
* [1619](https://github.com/grafana/loki/pull/1619) **shaikatz**: PeriodConfig documentation fix dynamodb -> aws-dynamo
* [1611](https://github.com/grafana/loki/pull/1611) **owen-d**: loki frontend docs additions
* [1609](https://github.com/grafana/loki/pull/1609) **Lusitaniae**: Fix wget syntax in documentation
* [1608](https://github.com/grafana/loki/pull/1608) **PabloCastellano**: Documentation: Recommend using the latest schema version (v11)
* [1601](https://github.com/grafana/loki/pull/1601) **rfratto**: Clarify regex escaping rules
* [1598](https://github.com/grafana/loki/pull/1598) **cyriltovena**: Update tanka.md doc.
* [1586](https://github.com/grafana/loki/pull/1586) **MrSaints**: Fix typo in changelog for 1.3.0
* [1504](https://github.com/grafana/loki/pull/1504) **hsraju**: Updated configuration.md

#### Logcli
* [1808](https://github.com/grafana/loki/pull/1808) **slim-bean**: logcli: log the full stats and send to stderr instead of stdout
* [1682](https://github.com/grafana/loki/pull/1682) **adityacs**: BugFix: Fix logcli --quiet parameter parsing issue
* [1644](https://github.com/grafana/loki/pull/1644) **cyriltovena**: This improves the log output for statistics in the logcli.
* [1638](https://github.com/grafana/loki/pull/1638) **owen-d**: adds query stats and org id options in logcli
* [1573](https://github.com/grafana/loki/pull/1573) **cyriltovena**: Improve logql query statistics collection.

#### Loki Canary
* [1653](https://github.com/grafana/loki/pull/1653) **slim-bean**: Canary needs its logo
* [1581](https://github.com/grafana/loki/pull/1581) **slim-bean**: Add sleep to canary reconnect on error

#### Build
* [1780](https://github.com/grafana/loki/pull/1780) **slim-bean**: build: Update the CD deploy task name
* [1762](https://github.com/grafana/loki/pull/1762) **dgzlopes**: Bump testify to 1.5.1
* [1742](https://github.com/grafana/loki/pull/1742) **slim-bean**: build: fix deploy on tagged build
* [1741](https://github.com/grafana/loki/pull/1741) **slim-bean**: add darwin and freebsd binaries to release output
* [1740](https://github.com/grafana/loki/pull/1740) **rfratto**: Fix 32-bit Promtail ARM docker builds from Drone
* [1710](https://github.com/grafana/loki/pull/1710) **adityacs**: Add goimport local-prefixes configuration to .golangci.yml
* [1647](https://github.com/grafana/loki/pull/1647) **mattmendick**: Attempting to add `informational` only feedback for codecov
* [1640](https://github.com/grafana/loki/pull/1640) **rfratto**: ci: print error messages when an API request fails
* [1639](https://github.com/grafana/loki/pull/1639) **rfratto**: ci: prune docker tags prefixed with "master-" older than 90 days
* [1637](https://github.com/grafana/loki/pull/1637) **rfratto**: ci: pin plugins/manifest image tag
* [1633](https://github.com/grafana/loki/pull/1633) **rfratto**: ci: make manifest publishing run in serial
* [1629](https://github.com/grafana/loki/pull/1629) **slim-bean**: Ignore markdown files in codecoverage
* [1628](https://github.com/grafana/loki/pull/1628) **rfratto**: Exempt proposals from stale bot
* [1614](https://github.com/grafana/loki/pull/1614) **mattmendick**: Codecov: Update config to add informational flag
* [1600](https://github.com/grafana/loki/pull/1600) **mattmendick**: Codecov circleci test [WIP]

#### Tooling
* [1577](https://github.com/grafana/loki/pull/1577) **pstibrany**: Move chunks-inspect tool to Loki repo

## 1.3.0 (2020-01-16)

### What's New?? ###

With 1.3.0 we are excited to announce several improvements focusing on performance!

First and most significant is the Query Frontend:

* [1442](https://github.com/grafana/loki/pull/1442) **cyriltovena**: Loki Query Frontend

The query frontend allows for sharding queries by time and dispatching them in parallel to multiple queriers, giving true horizontal scaling ability for queries.  Take a look at the [jsonnet changes](https://github.com/grafana/loki/pull/1442/files?file-filters%5B%5D=.libsonnet) to see how we are deploying this in our production setup.  Keep an eye out for a blog post with more information on how the frontend works and more information on this exciting new feature.

In our quest to improve query performance, we discovered that gzip, while good for compression ratio, is not the best for speed.  So we introduced the ability to select from several different compression algorithms:

* [1411](https://github.com/grafana/loki/pull/1411) **cyriltovena**: Adds configurable compression algorithms for chunks

We are currently testing out LZ4 and snappy, LZ4 seemed like a good fit however we found that it didn't always compress the same data to the same output which was causing some troubles for another important improvement:

* [1438](https://github.com/grafana/loki/pull/1438) **pstibrany**: pkg/ingester: added sync period flags

Extending on the work done by @bboreham on Cortex, @pstibrany added a few new flags and code to synchronize chunks between ingesters, which reduces the number of chunks persisted to object stores and therefore also reduces the number of chunks loaded on queries and the amount of de-duplication work which needs to be done.

As mentioned above, LZ4 was in some cases compressing the same data with a different result which was interfering with this change, we are still investigating the cause of this issue (It may be in how we implemented something, or may be in the compression code itself).  For now we have switched to snappy which has seen a reduction in data written to the object store from almost 3x the source data (with a replication factor of 3) to about 1.5x, saving a lot of duplicated log storage!

Another valuable change related to chunks:

* [1406](https://github.com/grafana/loki/pull/1406) **slim-bean**: allow configuring a target chunk size in compressed bytes

With this change you can set a `chunk_target_size` and Loki will attempt to fill a chunk to approx that size before flushing (previously a chunk size was a hard coded 10 blocks where the default block size is 262144 bytes).  Larger chunks are beneficial for a few reasons, mainly on reducing API calls to your object store when performing queries, but also in reducing overhead in a few places, especially when processing very high volume log streams.

Another big improvement is the introduction of accurate rate limiting when running microservices:

* [1486](https://github.com/grafana/loki/pull/1486) **pracucci**: Add ingestion rate global limit support

Previously the rate limit was applied at each distributor, however with traffic split over many distributors the limit would need to be adjusted accordingly.  This meant that scaling up distributors required changing the limit.  Now this information is communicated between distributors such that the limit should be applied accurately regardless of the number of distributors.

And last but not least on the notable changes list is a new feature for Promtail:

* [1275](https://github.com/grafana/loki/pull/1275) **bastjan**: pkg/promtail: IETF Syslog (RFC5424) Support

With this change Promtail can receive syslogs via TCP!  Thanks to @bastjan for all the hard work on this submission!

### Important things to note:

* [1519](https://github.com/grafana/loki/pull/1519) Changes a core behavior in Loki regarding logs with duplicate content AND duplicate timestamps, previously Loki would store logs with duplicate timestamps and content, moving forward logs with duplicate content AND timestamps will be silently ignored.  Mainly this change is to prevent duplicates that appear when a batch is retried (the first entry in the list would be inserted again, now it will be ignored).  Logs with the same timestamp and different content will still be accepted.
* [1486](https://github.com/grafana/loki/pull/1486) Deprecated `-distributor.limiter-reload-period` flag / distributor's `limiter_reload_period` config option.

### All Changes

Once again we can't thank our community and contributors enough for the significant work that everyone is adding to Loki, the entire list of changes is long!!

#### Loki
* [1526](https://github.com/grafana/loki/pull/1526) **codesome**: Support <selector> <range> <filters> for aggregation
* [1522](https://github.com/grafana/loki/pull/1522) **cyriltovena**: Adds support for the old query string regexp in the frontend.
* [1519](https://github.com/grafana/loki/pull/1519) **rfratto**: pkg/chunkenc: ignore duplicate lines pushed to a stream
* [1511](https://github.com/grafana/loki/pull/1511) **sandlis**: querier: fix panic in tailer when max tail duration exceeds
* [1499](https://github.com/grafana/loki/pull/1499) **slim-bean**: Fix a panic in chunk prefetch
* [1495](https://github.com/grafana/loki/pull/1495) **slim-bean**: Prefetch chunks while processing
* [1496](https://github.com/grafana/loki/pull/1496) **cyriltovena**: Add duplicates info and remove timing informations.
* [1490](https://github.com/grafana/loki/pull/1490) **owen-d**: Fix/deadlock frontend queue
* [1489](https://github.com/grafana/loki/pull/1489) **owen-d**: unifies reverse iterators
* [1488](https://github.com/grafana/loki/pull/1488) **cyriltovena**: Fixes response json encoding and add regression tests.
* [1486](https://github.com/grafana/loki/pull/1486) **pracucci**: Add ingestion rate global limit support* [1493](https://github.com/grafana/loki/pull/1493) **pracucci**: Added max streams per user global limit
* [1480](https://github.com/grafana/loki/pull/1480) **cyriltovena**: Close iterator properly and check nil before releasing buffers.
* [1473](https://github.com/grafana/loki/pull/1473) **rfratto**: pkg/querier: don't query all ingesters
* [1470](https://github.com/grafana/loki/pull/1470) **cyriltovena**: Validates limit parameter.
* [1448](https://github.com/grafana/loki/pull/1448) **cyriltovena**: Improving storage benchmark
* [1445](https://github.com/grafana/loki/pull/1445) **cyriltovena**: Add decompression tracing instrumentation.
* [1442](https://github.com/grafana/loki/pull/1442) **cyriltovena**: Loki Query Frontend
* [1438](https://github.com/grafana/loki/pull/1438) **pstibrany**: pkg/ingester: added sync period flags
* [1433](https://github.com/grafana/loki/pull/1433) **zendern**: Using strict parsing for yaml configs
* [1425](https://github.com/grafana/loki/pull/1425) **pstibrany**: pkg/ingester: Added possibility to disable transfers.
* [1423](https://github.com/grafana/loki/pull/1423) **pstibrany**: pkg/chunkenc: Fix BenchmarkRead to focus on reading chunks, not converting bytes to string
* [1421](https://github.com/grafana/loki/pull/1421) **pstibrany**: pkg/chunkenc: change default LZ4 buffer size to 64k.
* [1420](https://github.com/grafana/loki/pull/1420) **cyriltovena**: Sets the chunk encoding correctly when creating chunk from bytes.
* [1419](https://github.com/grafana/loki/pull/1419) **owen-d**: Enables Series API in loki
* [1413](https://github.com/grafana/loki/pull/1413) **pstibrany**: RangeQuery benchmark optimizations
* [1411](https://github.com/grafana/loki/pull/1411) **cyriltovena**: Adds configurable compression algorithms for chunks
* [1409](https://github.com/grafana/loki/pull/1409) **slim-bean**: change the chunk size histogram to allow for bigger buckets
* [1408](https://github.com/grafana/loki/pull/1408) **slim-bean**: forgot to register the new metric for counting blocks per chunk
* [1406](https://github.com/grafana/loki/pull/1406) **slim-bean**: allow configuring a target chunk size in compressed bytes
* [1405](https://github.com/grafana/loki/pull/1405) **pstibrany**: Convert string to bytes once only when doing string filtering.
* [1396](https://github.com/grafana/loki/pull/1396) **pstibrany**: pkg/cfg: print help only when requested, and print it on stdout
* [1383](https://github.com/grafana/loki/pull/1383) **beornf**: Read websocket close in tail handler
* [1071](https://github.com/grafana/loki/pull/1071) **rfratto**: pkg/ingester: limit total number of errors a stream can return on push
* [1545](https://github.com/grafana/loki/pull/1545) **joe-elliott**: Critical n => m conversions
* [1541](https://github.com/grafana/loki/pull/1541) **owen-d**: legacy endpoint 400s metric queries

#### Promtail
* [1515](https://github.com/grafana/loki/pull/1515) **slim-bean**: Promtail: Improve position and size metrics
* [1485](https://github.com/grafana/loki/pull/1485) **p37ruh4**: Fileglob parsing fixes
* [1472](https://github.com/grafana/loki/pull/1472) **owen-d**: positions.ignore-corruptions
* [1453](https://github.com/grafana/loki/pull/1453) **chancez**: pkg/promtail: Initialize counters to 0 when creating client
* [1436](https://github.com/grafana/loki/pull/1436) **rfratto**: promtail: add support for passing through journal entries as JSON
* [1426](https://github.com/grafana/loki/pull/1426) **wphan**: Support microsecond timestamp format
* [1416](https://github.com/grafana/loki/pull/1416) **pstibrany**: pkg/promtail/client: missing URL in client returns error
* [1275](https://github.com/grafana/loki/pull/1275) **bastjan**: pkg/promtail: IETF Syslog (RFC5424) Support

#### Fluent Bit
* [1455](https://github.com/grafana/loki/pull/1455) **JensErat**: fluent-bit-plugin: re-enable failing JSON marshaller tests; pass error instead of logging and ignoring
* [1294](https://github.com/grafana/loki/pull/1294) **JensErat**: fluent-bit: multi-instance support
* [1514](https://github.com/grafana/loki/pull/1514) **shane-axiom**: fluent-plugin-grafana-loki: Add `fluentd_thread` label when `flush_thread_count` > 1

#### Fluentd
* [1500](https://github.com/grafana/loki/pull/1500) **cyriltovena**: Bump fluentd plugin to 1.2.6.
* [1475](https://github.com/grafana/loki/pull/1475) **Horkyze**: fluentd-plugin: call gsub for strings only

#### Docker Driver
* [1414](https://github.com/grafana/loki/pull/1414) **cyriltovena**: Adds tenant-id for docker driver.

#### Logcli
* [1492](https://github.com/grafana/loki/pull/1492) **sandlis**: logcli: replaced GRAFANA_* with LOKI_* in logcli env vars, set default server url for logcli to localhost

#### Helm
* [1534](https://github.com/grafana/loki/pull/1534) **olivierboudet**: helm : fix fluent-bit parser configuration syntax
* [1506](https://github.com/grafana/loki/pull/1506) **terjesannum**: helm: add podsecuritypolicy for fluent-bit
* [1431](https://github.com/grafana/loki/pull/1431) **eugene100**: Helm: fix issue with config.clients
* [1430](https://github.com/grafana/loki/pull/1430) **olivierboudet**: helm : allow to define custom parsers to use with fluentbit.io/parser annotation
* [1418](https://github.com/grafana/loki/pull/1418) **evalsocket**: Helm chart url added in helm.md
* [1336](https://github.com/grafana/loki/pull/1336) **terjesannum**: helm: support adding init containers to the loki pod
* [1530](https://github.com/grafana/loki/pull/1530) **WeiBanjo**: Allow extra command line args for external labels like hostname

#### Jsonnet
* [1518](https://github.com/grafana/loki/pull/1518) **benjaminhuo**: Fix error 'Field does not exist: jaeger_mixin' in tk show
* [1501](https://github.com/grafana/loki/pull/1501) **anarcher**: jsonnet: fix common/defaultPorts parameters
* [1497](https://github.com/grafana/loki/pull/1497) **cyriltovena**: Update Loki mixin to include frontend QPS and latency.
* [1478](https://github.com/grafana/loki/pull/1478) **cyriltovena**: Fixes the typo in the result cache config of the Loki ksonnet lib.
* [1543](https://github.com/grafana/loki/pull/1543) **sh0rez**: fix(ksonnet): use apps/v1

#### Docs
* [1531](https://github.com/grafana/loki/pull/1531) **fitzoh**: Documentation: Add note on using Loki with Amazon ECS
* [1521](https://github.com/grafana/loki/pull/1521) **rfratto**: docs: Document timestamp ordering rules
* [1516](https://github.com/grafana/loki/pull/1516) **rfratto**: Link to release docs in README.md, not master docs
* [1508](https://github.com/grafana/loki/pull/1508) **cyriltovena**: Fixes bad json in Loki API documentation.
* [1505](https://github.com/grafana/loki/pull/1505) **sandlis**: doc: fix sample yaml in docs for installing promtail to k8s
* [1481](https://github.com/grafana/loki/pull/1481) **terjesannum**: docs: fix broken promtail link
* [1474](https://github.com/grafana/loki/pull/1474) **Eraac**: <doc>: information about max_look_back_period
* [1471](https://github.com/grafana/loki/pull/1471) **cyriltovena**: Update README.md
* [1466](https://github.com/grafana/loki/pull/1466) **Eraac**: <documentation>: Update IAM requirement
* [1441](https://github.com/grafana/loki/pull/1441) **vtereso**: <Docs>: README spelling fix
* [1437](https://github.com/grafana/loki/pull/1437) **daixiang0**: fix all misspell
* [1432](https://github.com/grafana/loki/pull/1432) **joe-elliott**: Removed unsupported encodings from docs
* [1399](https://github.com/grafana/loki/pull/1399) **vishesh92**: Docs: Add configuration docs for redis
* [1394](https://github.com/grafana/loki/pull/1394) **chancez**: Documentation: Fix example AWS storage configuration
* [1227](https://github.com/grafana/loki/pull/1227) **daixiang0**: Add docker install doc
* [1560](https://github.com/grafana/loki/pull/1560) **robshep**: Promtail Docs: Update output.md
* [1546](https://github.com/grafana/loki/pull/1546) **mattmendick**: Removing third-party link
* [1539](https://github.com/grafana/loki/pull/1539) **j18e**: docs: fix syntax error in pipeline example

#### Build
* [1494](https://github.com/grafana/loki/pull/1494) **pracucci**: Fixed TOUCH_PROTOS in all DroneCI pipelines
* [1479](https://github.com/grafana/loki/pull/1479) **owen-d**: TOUCH_PROTOS build arg for dockerfile
* [1476](https://github.com/grafana/loki/pull/1476) **owen-d**: initiates docker daemon for circle windows builds
* [1469](https://github.com/grafana/loki/pull/1469) **rfratto**: Makefile: re-enable journal scraping on ARM

#### New Members!
* [1415](https://github.com/grafana/loki/pull/1415) **cyriltovena**: Add Joe as member of the team.

# 1.2.0 (2019-12-09)

One week has passed since the last Loki release, and it's time for a new one!

## Notable Changes

We have continued our work making our API Prometheus-compatible. The key
changes centered around API compatibility are:

* [1370](https://github.com/grafana/loki/pull/1370) **slim-bean**: Change `/loki/api/v1/label` to `loki/api/v1/labels`
* [1381](https://github.com/grafana/loki/pull/1381) **owen-d**: application/x-www-form-urlencoded support

Meanwhile, @pstibrany has done great work ensuring that Loki handles hash
collisions properly:

* [1247](https://github.com/grafana/loki/pull/1247) **pstibrany**: pkg/ingester: handle labels mapping to the same fast fingerprint.

## Other Changes

:heart: All PR's are important to us, thanks everyone for continuing to help support and improve Loki! :heart:

### Features

* [1372](https://github.com/grafana/loki/pull/1372) **cyriltovena**: Let Loki start when using the debug image.
* [1300](https://github.com/grafana/loki/pull/1300) **pstibrany**: pkg/ingester: check that ingester is in LEAVING state when transferring chunks and claiming tokens. Required when using memberlist client.

### Bug Fixes/Improvements

* [1376](https://github.com/grafana/loki/pull/1376) **jstaffans**: Fluentd: guard against nil values when sanitizing labels
* [1371](https://github.com/grafana/loki/pull/1371) **cyriltovena**: Logql benchmark and performance improvement.
* [1363](https://github.com/grafana/loki/pull/1363) **cyriltovena**: Fixes fluentd new push path API.
* [1353](https://github.com/grafana/loki/pull/1353) **pstibrany**: docs: Fix grpc_listen_host and http_listen_host.
* [1350](https://github.com/grafana/loki/pull/1350) **Eraac**: documentation: iam requirement for autoscaling

# 1.1.0 (2019-12-04)

It's been a busy 2 weeks since the 1.0.0 release and quite a few important PR's have been merged to Loki.

The most significant:

* [1322](https://github.com/grafana/loki/pull/1322) **rfratto**: Fix v1 label API to be Prometheus-compatible

Some might call this a **breaking change**, we are instead calling it a bug fix as our goal was to be prometheus compatible and we were not :smiley:

**But please be aware if you are using the `/loki/api/v1/label` or `/loki/api/v1/label/<name>/values` the JSON result will be different in 1.1.0**

Old result:
```json
{
  "values": [
    "label1",
    "label2",
    "labeln"
  ]
}
```
New result:

```json
{
  "status": "success",
  "data": [
    "label1",
    "label2",
    "labeln"
  ]
}
```

**ALSO IMPORTANT**

* [1160](https://github.com/grafana/loki/pull/1160) **daixiang0**: replace gzip with zip

Binaries will now be zipped instead of gzipped as many people voiced their opinion that zip is likely to be installed on more systems by default.

**If you had existing automation to download and install binaries this will have to be updated to use zip instead of gzip**

## Notable Fixes and Improvements

* Broken version info in startup log message:

    [1095](https://github.com/grafana/loki/pull/1095) **pstibrany**: Makefile changes to allow easy builds with or without vendoring. Also fixes version bug for both cases.

* The hashing algorithm used to calculate the hash for a stream was creating hash collisions in some instances.
**Please Note** this is just one part of the fix and is only in Promtail, the second part for Loki can be tracked [in PR1247](https://github.com/grafana/loki/pull/1247) which didn't quite make the cut for 1.1.0 and will be in 1.2.0:

    [1254](https://github.com/grafana/loki/pull/1254) **pstibrany**: pkg/promtail/client: Handle fingerprint hash collisions

* Thank you @putrasattvika for finding and fixing an important bug where logs were some logs were missed in a query shortly after a flush!

    [1299](https://github.com/grafana/loki/pull/1299) **putrasattvika**: storage: fix missing logs with batched chunk iterator

* Thank you @danieldabate for helping to again improve our API to be more Prometheus compatible:

    [1355](https://github.com/grafana/loki/pull/1355) **danieldabate**: HTTP API: Support duration and float formats for step parameter

* LogQL will support duration formats that are not typically handled by Go like [1d] or [1w]

    [1357](https://github.com/grafana/loki/pull/1357) **cyriltovena**: Supports same duration format in LogQL as Prometheus


## Everything Else

:heart: All PR's are important to us, thanks everyone for continuing to help support and improve Loki! :heart:

* [1349](https://github.com/grafana/loki/pull/1349) **Eraac**: documentation: using parsable value in example
* [1343](https://github.com/grafana/loki/pull/1343) **dgzlopes**: doc(configuration): Fix duration format.
* [1342](https://github.com/grafana/loki/pull/1342) **whothey**: Makefile: add debug symbols to loki and promtail debug builds
* [1341](https://github.com/grafana/loki/pull/1341) **adamjohnson01**: Update loki helm chart to support service account annotations
* [1340](https://github.com/grafana/loki/pull/1340) **adamjohnson01**: Pull in cortex changes to support IAM roles for EKS
* [1339](https://github.com/grafana/loki/pull/1339) **cyriltovena**: Update gem version.
* [1333](https://github.com/grafana/loki/pull/1333) **daixiang0**: fix broken link
* [1328](https://github.com/grafana/loki/pull/1328) **cyriltovena**: Fixes linter warning from the yacc file.
* [1326](https://github.com/grafana/loki/pull/1326) **dawidmalina**: Wrong api endpoint in fluent-plugin-grafana-loki
* [1320](https://github.com/grafana/loki/pull/1320) **roidelapluie**: Metrics: use Namespace everywhere when declaring metrics
* [1318](https://github.com/grafana/loki/pull/1318) **roidelapluie**: Use tenant as label name for discarded_samples metrics
* [1317](https://github.com/grafana/loki/pull/1317) **roidelapluie**: Expose discarded bytes metric
* [1316](https://github.com/grafana/loki/pull/1316) **slim-bean**: Removing old file needed for dep (no longer needed)
* [1312](https://github.com/grafana/loki/pull/1312) **ekeih**: Docs: Add missing ) in LogQL example
* [1311](https://github.com/grafana/loki/pull/1311) **pstibrany**: Include positions filename in the error when YAML unmarshal fails.
* [1310](https://github.com/grafana/loki/pull/1310) **JensErat**: fluent-bit: sorted JSON and properly convert []byte to string
* [1304](https://github.com/grafana/loki/pull/1304) **pstibrany**: promtail: write positions to new file first, move to target location afterwards
* [1303](https://github.com/grafana/loki/pull/1303) **zhangjianweibj**: https://github.com/grafana/loki/issues/1302
* [1298](https://github.com/grafana/loki/pull/1298) **rfratto**: pkg/promtail: remove journal target forced path
* [1279](https://github.com/grafana/loki/pull/1279) **rfratto**: Fix loki_discarded_samples_total metric
* [1278](https://github.com/grafana/loki/pull/1278) **rfratto**: docs: update limits_config to new structure from #948
* [1276](https://github.com/grafana/loki/pull/1276) **roidelapluie**: Update fluentbit README.md based on my experience
* [1274](https://github.com/grafana/loki/pull/1274) **sh0rez**: chore(ci): drone-cli
* [1273](https://github.com/grafana/loki/pull/1273) **JensErat**: fluent-bit: tenant ID configuration
* [1266](https://github.com/grafana/loki/pull/1266) **polar3130**: add description about tenant stage
* [1262](https://github.com/grafana/loki/pull/1262) **Eraac**: documentation: iam requirement for autoscaling
* [1261](https://github.com/grafana/loki/pull/1261) **rfratto**: Document systemd journal scraping
* [1249](https://github.com/grafana/loki/pull/1249) **cyriltovena**: Move to jsoniter instead of default json package
* [1223](https://github.com/grafana/loki/pull/1223) **jgehrcke**: authentication.md: replace "user" with "tenant"
* [1204](https://github.com/grafana/loki/pull/1204) **allanhung**: fluent-bit-plugin: Auto add Kubernetes labels to Loki labels



# 1.0.0 (2019-11-19)

:tada: Nearly a year since Loki was announced at KubeCon in Seattle 2018 we are very excited to announce the 1.0.0 release of Loki! :tada:

A lot has happened since the announcement, the project just recently passed 1000 commits by 138 contributors over 700+ PR's accumulating over 7700 GitHub stars!

Internally at Grafana Labs we have been using Loki to monitor all of our infrastructure and ingest around 1.5TB/10 billion log lines a day. Since the v0.2.0 release we have found Loki to be reliable and stable in our environments.

We are comfortable with the state of the project in our production environments and think it's time to promote Loki to a non-beta release to communicate to everyone that they should feel comfortable using Loki in their production environments too.

## API Stability

With the 1.0.0 release our intent is to try to follow Semver rules regarding stability with some aspects of Loki, focusing mainly on the operating experience of Loki as an application.  That is to say we are not planning any major changes to the HTTP API, and anything breaking would likely be accompanied by a major release with backwards compatibility support.

We are currently NOT planning on maintaining Go API stability with this release, if you are importing Loki as a library you should be prepared for any kind of change, including breaking, even in minor or bugfix releases.

Loki is still a young and active project and there might be some breaking config changes in non-major releases, rest assured this will be clearly communicated and backwards or overlapping compatibility will be provided if possible.

## Changes

There were not as many changes in this release as the last, mainly we wanted to make sure Loki was mostly stable before 1.0.0.  The most notable change is the inclusion of the V11 schema in PR's [1201](https://github.com/grafana/loki/pull/1201) and [1280](https://github.com/grafana/loki/pull/1280).  The V11 schema adds some more data to the index to improve label queries over large amounts of time and series.  Currently we have not updated the Helm or Ksonnet to use the new schema, this will come soon with more details on how it works.

The full list of changes:

* [1280](https://github.com/grafana/loki/pull/1280) **owen-d**: Fix duplicate labels (update cortex)
* [1260](https://github.com/grafana/loki/pull/1260) **rfratto**: pkg/loki: unmarshal module name from YAML
* [1257](https://github.com/grafana/loki/pull/1257) **rfratto**: helm: update default terminationGracePeriodSeconds to 4800
* [1251](https://github.com/grafana/loki/pull/1251) **obitech**: docs: Fix promtail releases download link
* [1248](https://github.com/grafana/loki/pull/1248) **rfratto**: docs: slightly modify language in community Loki packages section
* [1242](https://github.com/grafana/loki/pull/1242) **tarokkk**: fluentd: Suppress unread configuration warning
* [1239](https://github.com/grafana/loki/pull/1239) **pracucci**: Move ReservedLabelTenantID out from a dedicated file
* [1238](https://github.com/grafana/loki/pull/1238) **oke-py**: helm: loki-stack supports k8s 1.16
* [1237](https://github.com/grafana/loki/pull/1237) **joe-elliott**: Rollback google.golang.org/api to 0.8.0
* [1235](https://github.com/grafana/loki/pull/1235) **woodsaj**: ci: update triggers to use new deployment_tools location
* [1234](https://github.com/grafana/loki/pull/1234) **rfratto**: Standardize schema used in `match` stage
* [1233](https://github.com/grafana/loki/pull/1233) **wapmorgan**: Update docker-driver Dockerfile: add tzdb
* [1232](https://github.com/grafana/loki/pull/1232) **rfratto**: Fix drone deploy job
* [1231](https://github.com/grafana/loki/pull/1231) **joe-elliott**: Removed references to Loki free tier
* [1226](https://github.com/grafana/loki/pull/1226) **clickyotomy**: Update dependencies to use weaveworks/common upstream
* [1221](https://github.com/grafana/loki/pull/1221) **slim-bean**: use regex label matcher to not alert on any tail route latencies
* [1219](https://github.com/grafana/loki/pull/1219) **MightySCollins**: docs: Updated Kubernetes docs links in Helm charts
* [1218](https://github.com/grafana/loki/pull/1218) **slim-bean**: update dashboards to include the new /loki/api/v1/* endpoints
* [1217](https://github.com/grafana/loki/pull/1217) **slim-bean**: sum the bad words by name and level
* [1216](https://github.com/grafana/loki/pull/1216) **joe-elliott**: Remove rules that reference no longer existing metrics
* [1215](https://github.com/grafana/loki/pull/1215) **Eraac**: typo url
* [1214](https://github.com/grafana/loki/pull/1214) **takanabe**: Correct wrong document paths about querying
* [1213](https://github.com/grafana/loki/pull/1213) **slim-bean**: Fix docker latest and master tags
* [1212](https://github.com/grafana/loki/pull/1212) **joe-elliott**: Update loki operational
* [1206](https://github.com/grafana/loki/pull/1206) **sandlis**: ksonnet: fix replication always set to 3 in ksonnet
* [1203](https://github.com/grafana/loki/pull/1203) **joe-elliott**: Chunk iterator performance improvement
* [1202](https://github.com/grafana/loki/pull/1202) **beorn7**: Simplify regexp's
* [1201](https://github.com/grafana/loki/pull/1201) **cyriltovena**: Update cortex to bring v11 schema
* [1189](https://github.com/grafana/loki/pull/1189) **putrasattvika**: fluent-plugin: Add client certificate verification
* [1186](https://github.com/grafana/loki/pull/1186) **tarokkk**: fluentd: Refactor label_keys and and add extract_kubernetes_labels configuration

# 0.4.0 (2019-10-24)

A **huge** thanks to the **36 contributors** who submitted **148 PR's** since 0.3.0!

## Notable Changes

* With PR [654](https://github.com/grafana/loki/pull/654) @cyriltovena added a really exciting new capability to Loki, a Prometheus compatible API with support for running metric style queries against your logs! [Take a look at how to write metric queries for logs](https://github.com/grafana/loki/blob/master/docs/logql.md#counting-logs)
    > PLEASE NOTE: To use metric style queries in the current Grafana release 6.4.x you will need to add Loki as a Prometheus datasource in addition to having it as a Log datasource and you will have to select the correct source for querying logs vs metrics, coming soon Grafana will support both logs and metric queries directly to the Loki datasource!
* PR [1022](https://github.com/grafana/loki/pull/1022) (and a few others) @joe-elliott added a new set of HTTP endpoints in conjunction with the work @cyriltovena to create a Prometheus compatible API as well as improve how labels/timestamps are handled
    > IMPORTANT: The new `/api/v1/*` endpoints contain breaking changes on the query paths (push path is unchanged) Eventually the `/api/prom/*` endpoints will be removed
* PR [847](https://github.com/grafana/loki/pull/847) owes a big thanks to @cosmo0920 for contributing his Fluent Bit go plugin, now loki has Fluent Bit plugin support!!

* PR [982](https://github.com/grafana/loki/pull/982) was a couple weeks of painstaking work by @rfratto for a much needed improvement to Loki's docs! [Check them out!](https://github.com/grafana/loki/tree/master/docs)

* PR [980](https://github.com/grafana/loki/pull/980) by @sh0rez improved how flags and config file's are loaded to honor a more traditional order of precedence:
    1. Defaults
    2. Config file
    3. User-supplied flag values (command line arguments)
    > PLEASE NOTE: This is potentially a breaking change if you were passing command line arguments that also existed in a config file in which case the order they are given priority now has changed!

* PR [1062](https://github.com/grafana/loki/pull/1062) and [1089](https://github.com/grafana/loki/pull/1089) have moved Loki from Dep to Go Modules and to Go 1.13


## Loki

### Features/Improvements/Changes

* **Loki** [1171](https://github.com/grafana/loki/pull/1171) **cyriltovena**: Moves request parsing into the loghttp package
* **Loki** [1145](https://github.com/grafana/loki/pull/1145) **joe-elliott**: Update `/loki/api/v1/push` to use the v1 json format
* **Loki** [1128](https://github.com/grafana/loki/pull/1128) **sandlis**: bigtable-backup: list backups just before starting deletion of wanted backups
* **Loki** [1100](https://github.com/grafana/loki/pull/1100) **sandlis**: logging: removed some noise in logs from live-tailing
* **Loki/build** [1089](https://github.com/grafana/loki/pull/1089) **joe-elliott**: Go 1.13
* **Loki** [1088](https://github.com/grafana/loki/pull/1088) **pstibrany**: Updated cortex to latest master.
* **Loki** [1085](https://github.com/grafana/loki/pull/1085) **pracucci**: Do not retry chunks transferring on shutdown in the local dev env
* **Loki** [1084](https://github.com/grafana/loki/pull/1084) **pracucci**: Skip ingester tailer filtering if no filter is set
* **Loki/build**[1062](https://github.com/grafana/loki/pull/1062) **joe-elliott**: dep => go mod
* **Loki** [1049](https://github.com/grafana/loki/pull/1049) **joe-elliott**: Update loki push path
* **Loki** [1044](https://github.com/grafana/loki/pull/1044) **joe-elliott**: Fixed broken logql request filtering
* **Loki/tools** [1043](https://github.com/grafana/loki/pull/1043) **sandlis**: bigtable-backup: use latest bigtable backup docker image with fix for list backups
* **Loki** [1030](https://github.com/grafana/loki/pull/1030) **polar3130**: fix typo in error messages
* **Loki/tools** [1028](https://github.com/grafana/loki/pull/1028) **sandlis**: bigtable-backup: verify backups to work on latest list of backups
* **Loki** [1022](https://github.com/grafana/loki/pull/1022) **joe-elliott**: Loki HTTP/JSON Model Layer
* **Loki** [1016](https://github.com/grafana/loki/pull/1016) **slim-bean**: Revert "Updated stream json objects to be more parse friendly (#1010)"
* **Loki** [1010](https://github.com/grafana/loki/pull/1010) **joe-elliott**: Updated stream json objects to be more parse friendly
* **Loki** [1009](https://github.com/grafana/loki/pull/1009) **cyriltovena**: Make Loki HTTP API more compatible with Prometheus
* **Loki** [1008](https://github.com/grafana/loki/pull/1008) **wardbekker**: Improved Ingester out-of-order error for faster troubleshooting
* **Loki** [1001](https://github.com/grafana/loki/pull/1001) **slim-bean**: Update new API paths
* **Loki** [998](https://github.com/grafana/loki/pull/998) **sandlis**: Change unit of duration params to hours to align it with duration config at other places in Loki
* **Loki** [980](https://github.com/grafana/loki/pull/980) **sh0rez**: feat: configuration source precedence
* **Loki** [948](https://github.com/grafana/loki/pull/948) **sandlis**: limits: limits implementation for loki
* **Loki** [947](https://github.com/grafana/loki/pull/947) **sandlis**: added a variable for storing periodic table duration as an int to be …
* **Loki** [938](https://github.com/grafana/loki/pull/938) **sandlis**: vendoring: update cortex to latest master
* **Loki/tools** [930](https://github.com/grafana/loki/pull/930) **sandlis**: fix incrementing of bigtable_backup_job_backups_created metric
* **Loki/tools** [920](https://github.com/grafana/loki/pull/920) **sandlis**: bigtable-backup tool fix
* **Loki/tools** [895](https://github.com/grafana/loki/pull/895) **sandlis**: bigtable-backup-tool: Improvements
* **Loki** [755](https://github.com/grafana/loki/pull/755) **sandlis**: Use grpc client config from cortex for Ingester to get more control
* **Loki** [654](https://github.com/grafana/loki/pull/654) **cyriltovena**: LogQL: Vector and Range Vector Aggregation.

### Bug Fixes
* **Loki** [1114](https://github.com/grafana/loki/pull/1114) **rfratto**: pkg/ingester: prevent shutdowns from processing during joining handoff
* **Loki** [1097](https://github.com/grafana/loki/pull/1097) **joe-elliott**: Reverted cloud.google.com/go to 0.44.1
* **Loki** [986](https://github.com/grafana/loki/pull/986) **pracucci**: Fix panic in tailer due to race condition between send() and close()
* **Loki** [975](https://github.com/grafana/loki/pull/975) **sh0rez**: fix(distributor): parseError BadRequest
* **Loki** [944](https://github.com/grafana/loki/pull/944) **rfratto**: pkg/querier: fix concurrent access to querier tail clients

## Promtail

### Features/Improvements/Changes

* **Promtail/pipeline** [1179](https://github.com/grafana/loki/pull/1179) **pracucci**: promtail: fix handling of JMESPath expression returning nil while parsing JSON
* **Promtail/pipeline** [1123](https://github.com/grafana/loki/pull/1123) **pracucci**: promtail: added action_on_failure support to timestamp stage
* **Promtail/pipeline** [1122](https://github.com/grafana/loki/pull/1122) **pracucci**: promtail: initialize extracted map with initial labels
* **Promtail/pipeline** [1112](https://github.com/grafana/loki/pull/1112) **cyriltovena**: Add logql filter to match stages and drop capability
* **Promtail/journal** [1109](https://github.com/grafana/loki/pull/1109) **rfratto**: Clarify journal warning
* **Promtail** [1083](https://github.com/grafana/loki/pull/1083) **pracucci**: Increased promtail's backoff settings in prod and improved doc
* **Promtail** [1026](https://github.com/grafana/loki/pull/1026) **erwinvaneyk**: promtail: fix externalURL and path prefix issues
* **Promtail** [976](https://github.com/grafana/loki/pull/976) **slim-bean**: Wrap debug log statements in conditionals to save allocations
* **Promtail** [973](https://github.com/grafana/loki/pull/973) **ctrox**: tests: Set default value for BatchWait as ticker does not accept 0
* **Promtail** [969](https://github.com/grafana/loki/pull/969) **ctrox**: promtail: Use ticker instead of timer for batch wait
* **Promtail** [952](https://github.com/grafana/loki/pull/952) **pracucci**: promtail: add metrics on sent and dropped log entries
* **Promtail** [934](https://github.com/grafana/loki/pull/934) **pracucci**: promtail: do not send the last batch - to ingester - if empty
* **Promtail** [921](https://github.com/grafana/loki/pull/921) **rfratto**: promtail: add "max_age" field to configure cutoff for journal reading
* **Promtail** [883](https://github.com/grafana/loki/pull/883) **adityacs**: Add pipeline unit testing to promtail

### Bugfixes

* **Promtail** [1194](https://github.com/grafana/loki/pull/1194) **slim-bean**: Improve how we record file size metric to avoid a race in our file lagging alert
* **Promtail/journal** [1072](https://github.com/grafana/loki/pull/1072) **rfratto**: build: enable journal in promtail linux release build

## Docs

* **Docs** [1176](https://github.com/grafana/loki/pull/1176) **rfratto**: docs: add example and documentation about using JMESPath literals
* **Docs** [1139](https://github.com/grafana/loki/pull/1139) **joe-elliott**: Moved client docs and add serilog example
* **Docs** [1132](https://github.com/grafana/loki/pull/1132) **kailwallin**: FixedTypo.Update README.md
* **Docs** [1130](https://github.com/grafana/loki/pull/1130) **pracucci**: docs: fix Promtail / Loki capitalization
* **Docs** [1129](https://github.com/grafana/loki/pull/1129) **pracucci**: docs: clarified the relation between retention period and table period
* **Docs** [1124](https://github.com/grafana/loki/pull/1124) **geowa4**: Client recommendations documentation tweaks
* **Docs** [1106](https://github.com/grafana/loki/pull/1106) **cyriltovena**: Add fluent-bit missing link in the main documentation page.
* **Docs** [1099](https://github.com/grafana/loki/pull/1099) **pracucci**: docs: improve table manager documentation
* **Docs** [1094](https://github.com/grafana/loki/pull/1094) **rfratto**: docs: update stages README with the docker and cri stages
* **Docs** [1091](https://github.com/grafana/loki/pull/1091) **daixiang0**: docs(stage): add docker and cri
* **Docs** [1077](https://github.com/grafana/loki/pull/1077) **daixiang0**: doc(fluent-bit): add missing namespace
* **Docs** [1073](https://github.com/grafana/loki/pull/1073) **flouthoc**: Re Fix Docs: PR https://github.com/grafana/loki/pull/1053 got erased due to force push.
* **Docs** [1069](https://github.com/grafana/loki/pull/1069) **daixiang0**: doc: unify GOPATH
* **Docs** [1068](https://github.com/grafana/loki/pull/1068) **daixiang0**: doc: skip jb init when using Tanka
* **Docs** [1067](https://github.com/grafana/loki/pull/1067) **rfratto**: Fix broken links to docs in README.md
* **Docs** [1064](https://github.com/grafana/loki/pull/1064) **jonaskello**: Fix spelling of HTTP header
* **Docs** [1063](https://github.com/grafana/loki/pull/1063) **rfratto**: docs: fix deprecated warning in api.md
* **Docs** [1060](https://github.com/grafana/loki/pull/1060) **rfratto**: Add Drone CI badge to README.md
* **Docs** [1053](https://github.com/grafana/loki/pull/1053) **flouthoc**: Fix Docs: Change Imagepull policy to IfNotpresent / Add loki-canary b…
* **Docs** [1048](https://github.com/grafana/loki/pull/1048) **wassan128**: Loki: Fix README link
* **Docs** [1042](https://github.com/grafana/loki/pull/1042) **daixiang0**: doc(ksonnet): include ksonnet-lib
* **Docs** [1039](https://github.com/grafana/loki/pull/1039) **sh0rez**: doc(production): replace ksonnet with Tanka
* **Docs** [1036](https://github.com/grafana/loki/pull/1036) **sh0rez**: feat: -version flag
* **Docs** [1025](https://github.com/grafana/loki/pull/1025) **oddlittlebird**: Update CONTRIBUTING.md
* **Docs** [1024](https://github.com/grafana/loki/pull/1024) **oddlittlebird**: Update README.md
* **Docs** [1014](https://github.com/grafana/loki/pull/1014) **polar3130**: Fix a link to correct doc and fix a typo
* **Docs** [1006](https://github.com/grafana/loki/pull/1006) **slim-bean**: fixing lots of broken links and a few typos
* **Docs** [1005](https://github.com/grafana/loki/pull/1005) **SmilingNavern**: Fix links to correct doc
* **Docs** [1004](https://github.com/grafana/loki/pull/1004) **rfratto**: docs: fix example with pulling systemd logs
* **Docs** [1003](https://github.com/grafana/loki/pull/1003) **oddlittlebird**: Loki: Update README.md
* **Docs** [984](https://github.com/grafana/loki/pull/984) **tomgs**: Changing "Usage" link in main readme after docs change
* **Docs** [983](https://github.com/grafana/loki/pull/983) **daixiang0**: update positions.yaml location reference
* **Docs** [982](https://github.com/grafana/loki/pull/982) **rfratto**: Documentation Rewrite
* **Docs** [961](https://github.com/grafana/loki/pull/961) **worr**: doc: Add permissions that IAM roles for Loki need
* **Docs** [933](https://github.com/grafana/loki/pull/933) **pracucci**: doc: move promtail doc into dedicated subfolder
* **Docs** [924](https://github.com/grafana/loki/pull/924) **pracucci**: doc: promtail known failure modes
* **Docs** [910](https://github.com/grafana/loki/pull/910) **slim-bean**: docs(build): Update docs around releasing and fix bug in version updating script
* **Docs** [850](https://github.com/grafana/loki/pull/850) **sh0rez**: docs: general documentation rework

## Build

* **Build** [1157](https://github.com/grafana/loki/pull/1157) **daixiang0**: Update golint
* **Build** [1133](https://github.com/grafana/loki/pull/1133) **daixiang0**: bump up golangci to 1.20
* **Build** [1121](https://github.com/grafana/loki/pull/1121) **pracucci**: Publish loki-canary binaries on release
* **Build** [1054](https://github.com/grafana/loki/pull/1054) **pstibrany**: Fix dep check warnings by running dep ensure
* **Build/release** [1018](https://github.com/grafana/loki/pull/1018) **slim-bean**: updating the image version for loki-canary and adding the version increment to the release_prepare script
* **Build/CI** [997](https://github.com/grafana/loki/pull/997) **slim-bean**: full circle
* **Build/CI** [996](https://github.com/grafana/loki/pull/996) **rfratto**: ci/drone: fix deploy command by escaping double quotes in JSON body
* **Build/CI** [995](https://github.com/grafana/loki/pull/995) **slim-bean**: use the loki-build-image for calling circle
* **Build/CI** [994](https://github.com/grafana/loki/pull/994) **slim-bean**: Also need bash for the deploy step from drone
* **Build/CI** [993](https://github.com/grafana/loki/pull/993) **slim-bean**: Add make to the alpine image used for calling the circle deploy task from drone.
* **Build/CI** [992](https://github.com/grafana/loki/pull/992) **sh0rez**: chore(packaging): fix GOPATH being overwritten
* **Build/CI** [991](https://github.com/grafana/loki/pull/991) **sh0rez**: chore(packaging): deploy from drone
* **Build/CI** [990](https://github.com/grafana/loki/pull/990) **sh0rez**: chore(ci/cd): breaking the circle
* **Build** [989](https://github.com/grafana/loki/pull/989) **sh0rez**: chore(packaging): simplify tagging
* **Build** [981](https://github.com/grafana/loki/pull/981) **sh0rez**: chore(packaging): loki windows/amd64
* **Build** [958](https://github.com/grafana/loki/pull/958) **daixiang0**: sync release pkgs name with release note
* **Build/CI** [914](https://github.com/grafana/loki/pull/914) **rfratto**: ci: update apt-get before installing deps for rootless step
* **Build** [911](https://github.com/grafana/loki/pull/911) **daixiang0**: optimize image tag script

## Deployment

* **Ksonnet** [1023](https://github.com/grafana/loki/pull/1023) **slim-bean**: make promtail daemonset name configurable
* **Ksonnet** [1021](https://github.com/grafana/loki/pull/1021) **rfratto**: ksonnet: update memcached and memcached-exporter images
* **Ksonnet** [1020](https://github.com/grafana/loki/pull/1020) **rfratto**: ksonnet: use consistent hashing in memcached client configs
* **Ksonnet** [1017](https://github.com/grafana/loki/pull/1017) **slim-bean**: make promtail configmap name configurable
* **Ksonnet** [946](https://github.com/grafana/loki/pull/946) **rfratto**: ksonnet: remove prefix from kvstore.consul settings in loki config
* **Ksonnet** [926](https://github.com/grafana/loki/pull/926) **slim-bean**: feat(promtail): Make cluster role configurable
<!-- -->
* **Helm** [1174](https://github.com/grafana/loki/pull/1174) **rally25rs**: loki-stack: Add release name to prometheus service name.
* **Helm** [1152](https://github.com/grafana/loki/pull/1152) **nicr9**: docs(helm): fix broken link to grafana datasource
* **Helm** [1134](https://github.com/grafana/loki/pull/1134) **minhdanh**: Helm chart: Allow additional scrape_configs to be added
* **Helm** [1111](https://github.com/grafana/loki/pull/1111) **ekarlso**: helm: Add support for passing arbitrary secrets
* **Helm** [1110](https://github.com/grafana/loki/pull/1110) **marcosnils**: Bump grafana image in loki helm chart
* **Helm** [1104](https://github.com/grafana/loki/pull/1104) **marcosnils**: <Examples>: Deploy prometheus from helm chart
* **Helm** [1058](https://github.com/grafana/loki/pull/1058) **polar3130**: Helm: Remove default value of storageClassName in loki/loki helm chart
* **Helm** [1056](https://github.com/grafana/loki/pull/1056) **polar3130**: Helm: Fix the reference error of loki/loki helm chart
* **Helm** [967](https://github.com/grafana/loki/pull/967) **makocchi-git**: helm chart: Add missing operator to promtail
* **Helm** [937](https://github.com/grafana/loki/pull/937) **minhdanh**: helm chart: Add support for additional labels and scrapeTimeout for serviceMonitors
* **Helm** [909](https://github.com/grafana/loki/pull/909) **angelbarrera92**: Feature: Add extra containers to loki helm chart
* **Helm** [855](https://github.com/grafana/loki/pull/855) **ikeeip**: set helm chart appVersion while release
* **Helm** [675](https://github.com/grafana/loki/pull/675) **cyriltovena**: Helm default ingester config

## Loki Canary

* **Loki-canary** [1137](https://github.com/grafana/loki/pull/1137) **slim-bean**: Add some additional logging to the canary on queries
* **Loki-canary** [1131](https://github.com/grafana/loki/pull/1131) **rfratto**: pkg/canary: use default HTTP client when reading from Loki

## Logcli

* **Logcli** [1168](https://github.com/grafana/loki/pull/1168) **sh0rez**: feat(cli): order flags by categories
* **Logcli** [1115](https://github.com/grafana/loki/pull/1115) **pracucci**: logcli: introduced QueryStringBuilder utility to clean up query string encoding
* **Logcli** [1103](https://github.com/grafana/loki/pull/1103) **pracucci**: logcli: added --step support to query command
* **Logcli** [987](https://github.com/grafana/loki/pull/987) **joe-elliott**: Logcli: Add Support for New Query Path

## Tooling

* **Dashboards** [1188](https://github.com/grafana/loki/pull/1188) **joe-elliott**: Adding Operational dashboards
* **Dashboards** [1143](https://github.com/grafana/loki/pull/1143) **joe-elliott**: Improved compression ratio histogram
* **Dashboards** [1126](https://github.com/grafana/loki/pull/1126) **joe-elliott**: Fix Loki Chunks Dashboard
* **Tools** [1108](https://github.com/grafana/loki/pull/1108) **joe-elliott**: Updated push path to current prod

## Plugins

* **DockerDriver** [972](https://github.com/grafana/loki/pull/972) **cyriltovena**: Add stream label to docker driver
* **DockerDriver** [971](https://github.com/grafana/loki/pull/971) **cyriltovena**: Allow to pass max-size and max-file to the docker driver
* **DockerDriver** [970](https://github.com/grafana/loki/pull/970) **mindfl**: docker-driver compose labels support
<!-- -->
* **Fluentd** [928](https://github.com/grafana/loki/pull/928) **candlerb**: fluent-plugin-grafana-loki: Escape double-quotes in labels, and suppress labels with value nil
<!-- -->
* **Fluent Bit** [1155](https://github.com/grafana/loki/pull/1155) **cyriltovena**: rollback fluent-bit push path until we release 0.4
* **Fluent Bit** [1096](https://github.com/grafana/loki/pull/1096) **JensErat**: fluent-bit: edge case tests
* **Fluent Bit** [847](https://github.com/grafana/loki/pull/847) **cosmo0920**: fluent-bit shared object go plugin

## Misc

Loki is now using a Bot to help keep issues and PR's pruned based on age/relevancy.  Please don't hesitate to comment on an issue or PR that you think was closed by the stale-bot which you think should remain open!!

* **Github** [965](https://github.com/grafana/loki/pull/965) **rfratto**: Change label used to keep issues from being marked as stale to keepalive
* **Github** [964](https://github.com/grafana/loki/pull/964) **rfratto**: Add probot-stale configuration to close stale issues.











# 0.3.0 (2019-08-16)

### Features/Enhancements


* **Loki** [877](https://github.com/grafana/loki/pull/877) **pracucci**: loki: Improve Tailer loop
* **Loki** [870](https://github.com/grafana/loki/pull/870) **sandlis**: bigtable-backup: update docker image for bigtable-backup tool
* **Loki** [862](https://github.com/grafana/loki/pull/862) **sandlis**: live-tailing: preload all the historic entries before query context is cancelled
* **Loki** [858](https://github.com/grafana/loki/pull/858) **pracucci**: loki: removed unused TestGZIPCompression
* **Loki** [854](https://github.com/grafana/loki/pull/854) **adityacs**: Readiness probe for querier
* **Loki** [851](https://github.com/grafana/loki/pull/851) **cyriltovena**: Add readiness probe to distributor deployment.
* **Loki** [894](https://github.com/grafana/loki/pull/894) **rfratto**: ksonnet: update ingester config to transfer chunks on rollout
<!-- -->
* **Build** [901](https://github.com/grafana/loki/pull/901) **sh0rez**: chore(packaging): set tag length to 7
* **Build** [900](https://github.com/grafana/loki/pull/900) **sh0rez**: chore(ci/cd): fix grafanasaur credentials and CircleCI image build
* **Build** [891](https://github.com/grafana/loki/pull/891) **sh0rez**: chore(ci/cd): build containers using drone.io
* **Build** [888](https://github.com/grafana/loki/pull/888) **rfratto**: Makefile: disable building promtail with systemd support on non-amd64 platforms
* **Build** [887](https://github.com/grafana/loki/pull/887) **slim-bean**: chore(packaging): Dockerfile make avoid containers
* **Build** [886](https://github.com/grafana/loki/pull/886) **sh0rez**: chore(packaging): wrong executable format
* **Build** [855](https://github.com/grafana/loki/pull/855) **ikeeip**: set helm chart appVersion while release
<!-- -->
* **Promtail** [856](https://github.com/grafana/loki/pull/856) **martinbaillie**: promtail: Add ServiceMonitor and headless Service
* **Promtail** [809](https://github.com/grafana/loki/pull/809) **rfratto**: Makefile: build promtail with CGO_ENABLED if GOHOSTOS=GOOS=linux
* **Promtail** [730](https://github.com/grafana/loki/pull/730) **rfratto**: promtail: Add systemd journal support

> 809, 730 NOTE: Systemd journal support is currently limited to amd64 images, arm support should come in the future when the transition to building the arm image and binaries is done natively via an arm container
<!-- -->
* **Docs** [896](https://github.com/grafana/loki/pull/896) **dalance**: docs: fix link format
* **Docs** [876](https://github.com/grafana/loki/pull/876) **BouchaaraAdil**: update Docs: update Retention section on Operations doc file
* **Docs** [864](https://github.com/grafana/loki/pull/864) **temal-**: docs: Replace old values in operations.md
* **Docs** [853](https://github.com/grafana/loki/pull/853) **cyriltovena**: Add governance documentation
<!-- -->
* **Deployment** [874](https://github.com/grafana/loki/pull/874) **slim-bean**: make our ksonnet a little more modular by parameterizing the chunk and index stores
* **Deployment** [857](https://github.com/grafana/loki/pull/857) **slim-bean**: Reorder relabeling rules to prevent pod label from overwriting config define labels

> 857 POSSIBLY BREAKING: If you relied on a custom pod label to overwrite one of the labels configured by the other sections of the scrape config: `job`, `namespace`, `instance`, `container_name` and/or `__path__`, this will no longer happen, the custom pod labels are now loaded first and will be overwritten by any of these listed labels.


### Fixes

* **Loki** [897](https://github.com/grafana/loki/pull/897) **pracucci**: Fix panic in tailer when an ingester is removed from the ring while tailing
* **Loki** [880](https://github.com/grafana/loki/pull/880) **cyriltovena**: fix a bug where nil line buffer would be put back
* **Loki** [859](https://github.com/grafana/loki/pull/859) **pracucci**: loki: Fixed out of order entries allowed in a chunk on edge case
<!-- -->
* **Promtail** [893](https://github.com/grafana/loki/pull/893) **rfratto**: pkg/promtail/positions: remove executable bit from positions file
<!-- -->
* **Deployment** [867](https://github.com/grafana/loki/pull/867) **slim-bean**: Update read dashboard to include only query and label query routes
* **Deployment** [865](https://github.com/grafana/loki/pull/865) **sandlis**: fix broken jsonnet for querier
<!-- -->
* **Canary** [889](https://github.com/grafana/loki/pull/889) **slim-bean**: fix(canary): Fix Flaky Tests
<!-- -->
* **Pipeline** [869](https://github.com/grafana/loki/pull/869) **jojohappy**: Pipeline: Fixed labels process test with same objects
<!-- -->
* **Logcli** [863](https://github.com/grafana/loki/pull/863) **adityacs**: Fix Nolabels parse metrics


# 0.2.0 (2019-08-02)

There were over 100 PR's merged since 0.1.0 was released, here's a highlight:

### Features / Enhancements

* **Loki**:  [521](https://github.com/grafana/loki/pull/521) Query label values and names are now fetched from the store.
* **Loki**:  [541](https://github.com/grafana/loki/pull/541) Improvements in live tailing of logs.
* **Loki**: [713](https://github.com/grafana/loki/pull/713) Storage memory improvement.
* **Loki**: [764](https://github.com/grafana/loki/pull/764) Tailing can fetch previous logs for context.
* **Loki**: [782](https://github.com/grafana/loki/pull/782) Performance improvement: Query storage by iterating through chunks in batches.
* **Loki**: [788](https://github.com/grafana/loki/pull/788) Querier timeouts.
* **Loki**: [794](https://github.com/grafana/loki/pull/794) Support ingester chunk transfer on shutdown.
* **Loki**: [729](https://github.com/grafana/loki/pull/729) Bigtable backup tool support.
<!-- -->
* **Pipeline**: [738](https://github.com/grafana/loki/pull/738) Added a template stage for manipulating label values.
* **Pipeline**: [732](https://github.com/grafana/loki/pull/732) Support for Unix timestamps.
* **Pipeline**: [760](https://github.com/grafana/loki/pull/760) Support timestamps without year.
<!-- -->
* **Helm**:  [641](https://github.com/grafana/loki/pull/641) Helm integration testing.
* **Helm**: [824](https://github.com/grafana/loki/pull/824) Add service monitor.
* **Helm**: [830](https://github.com/grafana/loki/pull/830) Customize namespace.
<!-- -->
* **Docker-Plugin**: [663](https://github.com/grafana/loki/pull/663) Created a Docker logging driver plugin.
<!-- -->
* **Fluent-Plugin**: [669](https://github.com/grafana/loki/pull/669) Ability to specify keys to remove.
* **Fluent-Plugin**: [709](https://github.com/grafana/loki/pull/709) Multi-worker support.
* **Fluent-Plugin**: [792](https://github.com/grafana/loki/pull/792) Add prometheus for metrics and update gems.
<!-- -->
* **Build**: [668](https://github.com/grafana/loki/pull/668),[762](https://github.com/grafana/loki/pull/762) Build multiple architecture containers.
<!-- -->
* **Loki-Canary**: [772](https://github.com/grafana/loki/pull/772) Moved into Loki project.

### Bugfixes

There were many fixes, here are a few of the most important:

* **Promtail**: [650](https://github.com/grafana/loki/pull/650) Build on windows.
* **Fluent-Plugin**: [667](https://github.com/grafana/loki/pull/667) Rename fluent plugin.
* **Docker-Plugin**: [813](https://github.com/grafana/loki/pull/813) Fix panic for newer docker version (18.09.7+).


# 0.1.0 (2019-06-03)

First (beta) Release!<|MERGE_RESOLUTION|>--- conflicted
+++ resolved
@@ -7,11 +7,8 @@
 * [8953](https://github.com/grafana/loki/pull/8953) **dannykopping**: Querier: block queries by hash.
 * [8851](https://github.com/grafana/loki/pull/8851) **jeschkies**: Introduce limit to require a set of labels for selecting streams.
 * [9016](https://github.com/grafana/loki/pull/9016) **kavirajk**: Change response type of `format_query` handler to `application/json`
-<<<<<<< HEAD
 * [8972](https://github.com/grafana/loki/pull/8972) **salvacorts** Index stat requests are now cached in the results cache.
-=======
 * [9096](https://github.com/grafana/loki/pull/9096) **salvacorts**: Compute proportional TSDB index stats for chunks that doesn't fit fully in the queried time range.
->>>>>>> 7bec727c
 
 ##### Fixes
 
