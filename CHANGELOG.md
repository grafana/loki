--- conflicted
+++ resolved
@@ -86,13 +86,10 @@
 * [6675](https://github.com/grafana/loki/pull/6675) **btaani**: Add logfmt expression parser for selective extraction of labels from logfmt formatted logs
 * [8474](https://github.com/grafana/loki/pull/8474) **farodin91**: Add support for short-lived S3 session tokens
 * [8774](https://github.com/grafana/loki/pull/8774) **slim-bean**: Add new logql template functions `bytes`, `duration`, `unixEpochMillis`, `unixEpochNanos`, `toDateInZone`, `b64Enc`, and `b64Dec`
-<<<<<<< HEAD
 * [8670](https://github.com/grafana/loki/pull/8670) **salvacorts** Introduce two new limits to refuse log and metric queries that would read too much data.
 * [8918](https://github.com/grafana/loki/pull/8918) **salvacorts** Introduce limit to require at least a number label matchers on metric and log queries.
 * [8909](https://github.com/grafana/loki/pull/8909) **salvacorts** Requests to `/loki/api/v1/index/stats` are split in 24h intervals.
 * [8972](https://github.com/grafana/loki/pull/8972) **salvacorts** Index stat requests are now cached in the results cache.
-=======
->>>>>>> 363a8522
 
 ##### Fixes
 
