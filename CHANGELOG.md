## Main/Unreleased

### All Changes

#### Loki

##### Enhancements

* [8067](https://github.com/grafana/loki/pull/9497) **CCOLLOT**: Lambda-Promtail: Add support for AWS CloudTrail log ingestion.
* [9515](https://github.com/grafana/loki/pull/9515) **MichelHollands**: Fix String() on vector aggregation LogQL expressions that contain `without ()`.
* [8067](https://github.com/grafana/loki/pull/8067) **DylanGuedes**: Distributor: Add auto-forget unhealthy members support.
* [9175](https://github.com/grafana/loki/pull/9175) **MichelHollands**: Ingester: update the `prepare_shutdown` endpoint so it supports GET and DELETE and stores the state on disk.
* [8953](https://github.com/grafana/loki/pull/8953) **dannykopping**: Querier: block queries by hash.
* [8851](https://github.com/grafana/loki/pull/8851) **jeschkies**: Introduce limit to require a set of labels for selecting streams.
* [9016](https://github.com/grafana/loki/pull/9016) **kavirajk**: Change response type of `format_query` handler to `application/json`
* [8972](https://github.com/grafana/loki/pull/8972) **salvacorts** Index stat requests are now cached in the results cache.
* [9177](https://github.com/grafana/loki/pull/9177) **salvacorts** Index stat cache can be enabled or disabled with the new `cache_index_stats_results` flag. Disabled by default.
* [9096](https://github.com/grafana/loki/pull/9096) **salvacorts**: Compute proportional TSDB index stats for chunks that doesn't fit fully in the queried time range.
* [8939](https://github.com/grafana/loki/pull/8939) **Suruthi-G-K**: Loki: Add support for trusted profile authentication in COS client.
* [8852](https://github.com/grafana/loki/pull/8852) **wtchangdm**: Loki: Add `route_randomly` to Redis options.
* [8848](https://github.com/grafana/loki/pull/8848) **dannykopping**: Ruler: add configurable rule evaluation jitter.
* [8826](https://github.com/grafana/loki/pull/8826) **amankrsingh2000**: Loki: Add support for IBM cloud object storage as storage client.
* [8752](https://github.com/grafana/loki/pull/8752) **chaudum**: Add query fairness control across actors within a tenant to scheduler, which can be enabled by passing the `X-Loki-Actor-Path` header to the HTTP request of the query.
* [8786](https://github.com/grafana/loki/pull/8786) **DylanGuedes**: Ingester: add new /ingester/prepare_shutdown endpoint.
* [8744](https://github.com/grafana/loki/pull/8744) **dannykopping**: Ruler: remote rule evaluation.
* [8670](https://github.com/grafana/loki/pull/8670) **salvacorts** Introduce two new limits to refuse log and metric queries that would read too much data.
* [8918](https://github.com/grafana/loki/pull/8918) **salvacorts** Introduce limit to require at least a number label matchers on metric and log queries.
* [8909](https://github.com/grafana/loki/pull/8909) **salvacorts** Requests to `/loki/api/v1/index/stats` are split in 24h intervals.
* [8732](https://github.com/grafana/loki/pull/8732) **abaguas**: azure: respect retry config before cancelling the context
* [9206](https://github.com/grafana/loki/pull/9206) **dannykopping**: Ruler: log rule evaluation detail.
* [9184](https://github.com/grafana/loki/pull/9184) **periklis**: Bump dskit to introduce IPv6 support for memberlist
* [9357](https://github.com/grafana/loki/pull/9357) **Indransh**: Add HTTP API to change the log level at runtime
* [9431](https://github.com/grafana/loki/pull/9431) **dannykopping**: Add more buckets to `loki_memcache_request_duration_seconds` metric; latencies can increase if using memcached with NVMe
* [8684](https://github.com/grafana/loki/pull/8684) **oleksii-boiko-ua**: Helm: Add hpa templates for read, write and backend components.
<<<<<<< HEAD
* [9535](https://github.com/grafana/loki/pull/9535) **salvacorts** Index stats cache can be configured independently of the results cache. If it's not configured, but it's enabled, it will use the results cache configuration.
=======
* [9604](https://github.com/grafana/loki/pull/9604) **dannykopping**: Querier: configurable writeback queue bytes size
>>>>>>> 3c52034d

##### Fixes

* [8979](https://github.com/grafana/loki/pull/8979) **slim-bean**: Fix the case where a logs query with start time == end time was returning logs when none should be returned.
* [9099](https://github.com/grafana/loki/pull/9099) **salvacorts**: Fix the estimated size of chunks when writing a new TSDB file during compaction.
* [9130](https://github.com/grafana/loki/pull/9130) **salvacorts**: Pass LogQL engine options down to the _split by range_, _sharding_, and _query size limiter_ middlewares.
* [9252](https://github.com/grafana/loki/pull/9252) **jeschkies**: Use un-escaped regex literal for string matching.
* [9176](https://github.com/grafana/loki/pull/9176) **DylanGuedes**: Fix incorrect association of per-stream rate limit when sharding is enabled.
* [9463](https://github.com/grafana/loki/pull/9463) **Totalus**: Fix OpenStack Swift client object listing to fetch all the objects properly.
* [9471](https://github.com/grafana/loki/pull/9471) **sandeepsukhani**: query-scheduler: fix query distribution in SSD mode.
* [9495](https://github.com/grafana/loki/pull/9495) **thampiotr**: Promtail: Fix potential goroutine leak in file tailer.
* [9629](https://github.com/grafana/loki/pull/9629) **periklis**: Fix duplicate label values from ingester streams.

##### Changes

* [9212](https://github.com/grafana/loki/pull/9212) **trevorwhitney**: Rename UsageReport to Analytics. The only external impact of this change is a change in the `-list-targets` output.

#### Promtail

##### Enhancements

* [8474](https://github.com/grafana/loki/pull/8787) **andriikushch**: Promtail: Add a new target for the Azure Event Hubs
* [8874](https://github.com/grafana/loki/pull/8874) **rfratto**: Promtail: Support expoential backoff when polling unchanged files for logs.

##### Fixes

* [8988](https://github.com/grafana/loki/pull/8988) **darxriggs**: Promtail: Prevent logging errors on normal shutdown.
* [9155](https://github.com/grafana/loki/pull/9155) **farodin91**: Promtail: Break on iterate journal failure.

#### LogCLI

##### Fixes

* [9597](https://github.com/grafana/loki/pull/9597) **vlad-diachenko**: Set TSDB shipper mode to ReadOnly and disabled indexGatewayClient during local query run and changed index downloading timeout from `5s` to `1m`.
* [8566](https://github.com/grafana/loki/pull/8566) **ndrpnt**: Allow queries to start with negative filters (`!=` and `!~`) when omitting stream selector with `--stdin` flag

#### Mixins

#### Enhancements

#### Fixes

* [8995](https://github.com/grafana/loki/pull/8995) **dannykopping**: Mixins: Fix Jsonnet `RUNTIME ERROR` that occurs when you try to use the mixins with `use_boltdb_shipper: false`.

#### FluentD

##### Enhancements
* [LOG-4012](https://issues.redhat.com/browse/LOG-4012) **jcantril**: fluent-plugin-grapha-loki: Add config to support tls: ciphers, min_versio

#### Jsonnet

* [8855](https://github.com/grafana/loki/pull/8855) **JoaoBraveCoding**: Add gRPC port to loki compactor mixin
* [8880](https://github.com/grafana/loki/pull/8880) **JoaoBraveCoding**: Normalize headless service name for query-frontend/scheduler

## 2.8.2 (2023-05-03)

#### Loki

##### Security

* [9370](https://github.com/grafana/loki/pull/9370) **dannykopping**: upgrade to go1.20.4

#### Promtail

##### Enhancements

* [8994](https://github.com/grafana/loki/pull/8994) **DylanGuedes**: Promtail: Add new `decompression` configuration to customize the decompressor behavior.

## 2.8.1 (2023-04-24)

#### Loki

##### Fixes

* [9156](https://github.com/grafana/loki/pull/9156) **ashwanthgoli**: Expiration: do not drop index if period is a zero value.
* [8971](https://github.com/grafana/loki/pull/8971) **dannykopping**: Stats: fix `Cache.Chunk.BytesSent` statistic and loki_chunk_fetcher_fetched_size_bytes metric with correct chunk size.
* [9185](https://github.com/grafana/loki/pull/9185) **dannykopping**: Prevent redis client from incorrectly choosing cluster mode with local address.

##### Changes

* [9106](https://github.com/grafana/loki/pull/9106) **trevorwhitney**: Update go to 1.20.3.

##### Build

* [9264](https://github.com/grafana/loki/pull/9264) **trevorwhitney**: Update build and other docker image to alpine 3.16.5.

#### Promtail

##### Fixes

* [9095](https://github.com/grafana/loki/pull/9095) **JordanRushing** Fix journald support in amd64 binary build.

## 2.8.0 (2023-04-04)

#### Loki

##### Enhancements

* [8824](https://github.com/grafana/loki/pull/8824) **periklis**: Expose optional label matcher for label values handler
* [8727](https://github.com/grafana/loki/pull/8727) **cstyan** **jeschkies**: Propagate per-request limit header to querier.
* [8682](https://github.com/grafana/loki/pull/8682) **dannykopping**: Add fetched chunk size distribution metric `loki_chunk_fetcher_fetched_size_bytes`.
* [8532](https://github.com/grafana/loki/pull/8532) **justcompile**: Adds Storage Class option to S3 objects
* [7951](https://github.com/grafana/loki/pull/7951) **MichelHollands**: Add a count template function to line_format and label_format.
* [7380](https://github.com/grafana/loki/pull/7380) **liguozhong**: metrics query: range vector support streaming agg when no overlap.
* [7731](https://github.com/grafana/loki/pull/7731) **bitkill**: Add healthchecks to the docker-compose example.
* [7759](https://github.com/grafana/loki/pull/7759) **kavirajk**: Improve error message for loading config with ENV variables.
* [7785](https://github.com/grafana/loki/pull/7785) **dannykopping**: Add query blocker for queries and rules.
* [7817](https://github.com/grafana/loki/pull/7817) **kavirajk**: fix(memcached): panic on send on closed channel.
* [7916](https://github.com/grafana/loki/pull/7916) **ssncferreira**: Add `doc-generator` tool to generate configuration flags documentation.
* [7964](https://github.com/grafana/loki/pull/7964) **slim-bean**: Add a `since` query parameter to allow querying based on relative time.
* [7989](https://github.com/grafana/loki/pull/7989) **liguozhong**: logql support `sort` and `sort_desc`.
* [7997](https://github.com/grafana/loki/pull/7997) **kavirajk**: fix(promtail): Fix cri tags extra new lines when joining partial lines
* [7975](https://github.com/grafana/loki/pull/7975) **adityacs**: Support drop labels in logql
* [7946](https://github.com/grafana/loki/pull/7946) **ashwanthgoli** config: Add support for named stores
* [8027](https://github.com/grafana/loki/pull/8027) **kavirajk**: chore(promtail): Make `batchwait` and `batchsize` config explicit with yaml tags
* [7978](https://github.com/grafana/loki/pull/7978) **chaudum**: Shut down query frontend gracefully to allow inflight requests to complete.
* [8047](https://github.com/grafana/loki/pull/8047) **bboreham**: Dashboards: add k8s resource requests to CPU and memory panels.
* [8061](https://github.com/grafana/loki/pull/8061) **kavirajk**: Remove circle from Loki OSS
* [8092](https://github.com/grafana/loki/pull/8092) **dannykopping**: add rule-based sharding to ruler.
* [8131](https://github.com/grafana/loki/pull/8131) **jeschkies**: Compile Promtail ARM and ARM64 with journald support.
* [8212](https://github.com/grafana/loki/pull/8212) **kavirajk**: ingester: Add `ingester_memory_streams_labels_bytes metric` for more visibility of size of metadata of in-memory streams.
* [8271](https://github.com/grafana/loki/pull/8271) **kavirajk**: logql: Support urlencode and urldecode template functions
* [8259](https://github.com/grafana/loki/pull/8259) **mar4uk**: Extract push.proto from the logproto package to the separate module.
* [7906](https://github.com/grafana/loki/pull/7906) **kavirajk**: Add API endpoint that formats LogQL expressions and support new `fmt` subcommand in `logcli` to format LogQL query.
* [7754](https://github.com/grafana/loki/pull/7754) **ashwanthgoli** index-shipper: add support for multiple stores.
* [6675](https://github.com/grafana/loki/pull/6675) **btaani**: Add logfmt expression parser for selective extraction of labels from logfmt formatted logs
* [8474](https://github.com/grafana/loki/pull/8474) **farodin91**: Add support for short-lived S3 session tokens
* [8662](https://github.com/grafana/loki/pull/8662) **liguozhong**: LogQL: Introduce `distinct`
* [8774](https://github.com/grafana/loki/pull/8774) **slim-bean**: Add new logql template functions `bytes`, `duration`, `unixEpochMillis`, `unixEpochNanos`, `toDateInZone`, `b64Enc`, and `b64Dec`

##### Fixes

* [7784](https://github.com/grafana/loki/pull/7784) **isodude**: Fix default values of connect addresses for compactor and querier workers to work with IPv6.
* [7880](https://github.com/grafana/loki/pull/7880) **sandeepsukhani**: consider range and offset in queries while looking for schema config for query sharding.
* [7937](https://github.com/grafana/loki/pull/7937) **ssncferreira**: Deprecate CLI flag `-ruler.wal-cleaer.period` and replace it with `-ruler.wal-cleaner.period`.
* [7966](https://github.com/grafana/loki/pull/7966) **sandeepsukhani**: Fix query-frontend request load balancing when using k8s service.
* [8251](https://github.com/grafana/loki/pull/8251) **sandeepsukhani** index-store: fix indexing of chunks overlapping multiple schemas.
* [8151](https://github.com/grafana/loki/pull/8151) **sandeepsukhani** fix log deletion with line filters.
* [8448](https://github.com/grafana/loki/pull/8448) **chaudum**: Fix bug in LogQL parser that caused certain queries that contain a vector expression to fail.
* [8775](https://github.com/grafana/loki/pull/8755) **sandeepsukhani**: index-gateway: fix failure in initializing index gateway when boltdb-shipper is not being used.
* [8448](https://github.com/grafana/loki/pull/8665) **sandeepsukhani**: deletion: fix issue in processing delete requests with tsdb index
* [8753](https://github.com/grafana/loki/pull/8753) **slim-bean** A zero value for retention_period will now disable retention.
* [8959](https://github.com/grafana/loki/pull/8959) **periklis**: Align common instance_addr with memberlist advertise_addr

##### Changes

* [8315](https://github.com/grafana/loki/pull/8315) **thepalbi** Relicense and export `pkg/ingester` WAL code to be used in Promtail's WAL.
* [8761](https://github.com/grafana/loki/pull/8761) **slim-bean** Remove "subqueries" from the metrics.go log line and instead provide `splits` and `shards`
* [8887](https://github.com/grafana/loki/issues/8887) **3deep5me** Helm: Removed support for PodDisruptionBudget in policy/v1alpha1 and upgraded it to policy/v1.

##### Build

#### Promtail

##### Enhancements

* [8231](https://github.com/grafana/loki/pull/8231) **CCOLLOT**: Lambda-promtail: add support for AWS SQS message ingestion.
* [7619](https://github.com/grafana/loki/pull/7619) **cadrake**: Add ability to pass query params to heroku drain targets for relabelling.
* [7973](https://github.com/grafana/loki/pull/7973) **chodges15**: Add configuration to drop rate limited batches in Loki client and new metric label for drop reason.
* [8153](https://github.com/grafana/loki/pull/8153) **kavirajk**: promtail: Add `max-line-size` limit to drop on client side
* [8096](https://github.com/grafana/loki/pull/8096) **kavirajk**: doc(promtail): Doc about how log rotate works with promtail
* [8233](https://github.com/grafana/loki/pull/8233) **nicoche**: promtail: Add `max-line-size-truncate` limit to truncate too long lines on client side
* [7462](https://github.com/grafana/loki/pull/7462) **MarNicGit**: Allow excluding event message from Windows Event Log entries.
* [7597](https://github.com/grafana/loki/pull/7597) **redbaron**: allow ratelimiting by label
* [3493](https://github.com/grafana/loki/pull/3493) **adityacs** Support geoip stage.
* [8382](https://github.com/grafana/loki/pull/8382) **kelnage**: Promtail: Add event log message stage

##### Fixes

* [8231](https://github.com/grafana/loki/pull/8231) **CCOLLOT**: Lambda-promtail: fix flushing behavior of batches, leading to a significant increase in performance.

##### Changes

#### LogCLI

##### Enhancement

* [8413](https://github.com/grafana/loki/pull/8413) **chaudum**: Try to load tenant-specific `schemaconfig-{orgID}.yaml` when using `--remote-schema` argument and fallback to global `schemaconfig.yaml`.
* [8537](https://github.com/grafana/loki/pull/8537) **jeschkies**: Allow fetching all entries with `--limit=0`.

#### Fluent Bit

#### Loki Canary

##### Enhancements

* [8024](https://github.com/grafana/loki/pull/8024) **jijotj**: Support passing loki address as environment variable

#### Jsonnet

* [7923](https://github.com/grafana/loki/pull/7923) **manohar-koukuntla**: Add zone aware ingesters in jsonnet deployment

##### Fixes

* [8247](https://github.com/grafana/loki/pull/8247) **Whyeasy** fix usage of cluster label within Mixin.

#### Build

* [7938](https://github.com/grafana/loki/pull/7938) **ssncferreira**: Add DroneCI pipeline step to validate configuration flags documentation generation.

### Notes

### Dependencies

## 2.7.5 (2023-03-28)

#### Loki

##### Fixes

* [7924](https://github.com/grafana/loki/pull/7924) **jeschkies**: Flush buffered logger on exit

## 2.7.4 (2023-02-24)

#### Loki

##### Fixes

* [8531](https://github.com/grafana/loki/pull/8531) **garrettlish**: logql: fix panics when cloning a special query
* [8120](https://github.com/grafana/loki/pull/8120) **ashwanthgoli**: fix panic on hitting /scheduler/ring when ring is disabled.
* [7988](https://github.com/grafana/loki/pull/7988) **ashwanthgoli**: store: write overlapping chunks to multiple stores.
* [7925](https://github.com/grafana/loki/pull/7925) **sandeepsukhani**: Fix bugs in logs results caching causing query-frontend to return logs outside of query window.

##### Build

* [8575](https://github.com/grafana/loki/pull/8575) **MichelHollands**: Update build image to go 1.20.1 and alpine 3.16.4.
* [8583](https://github.com/grafana/loki/pull/8583) **MichelHollands**: Use 0.28.1 build image and update go and alpine versions.

#### Promtail

##### Enhancements

##### Fixes

* [8497](https://github.com/grafana/loki/pull/8497) **kavirajk**: Fix `cri` tags treating different streams as the same
* [7771](https://github.com/grafana/loki/pull/7771) **GeorgeTsilias**: Handle nil error on target Details() call.
* [7461](https://github.com/grafana/loki/pull/7461) **MarNicGit**: Promtail: Fix collecting userdata field from Windows Event Log

## 2.7.3 (2023-02-01)

#### Loki

##### Fixes

* [8340](https://github.com/grafana/loki/pull/8340) **MasslessParticle** Fix bug in compactor that caused panics when `startTime` and `endTime` of a delete request are equal.

#### Build

* [8232](https://github.com/grafana/loki/pull/8232) **TaehyunHwang** Fix build issue that caused `--version` to show wrong version for Loki and Promtail binaries.

## 2.7.2 (2023-01-25)

#### Loki

##### Fixes

* [7926](https://github.com/grafana/loki/pull/7926) **MichelHollands**: Fix bug in validation of `pattern` and `regexp` parsers where missing or empty parameters caused panics.
* [7720](https://github.com/grafana/loki/pull/7720) **sandeepsukhani**: Fix bugs in processing delete requests with line filters.
* [7708](https://github.com/grafana/loki/pull/7708) **DylanGuedes**: Fix bug in multi-tenant querying.

### Notes

This release was created from a branch starting at commit `706c22e9e40b0156031f214b63dc6ed4e210abc1` but it may also contain backported changes from main.

Check the history of the branch `release-2.7.x`.

### Dependencies

* Go version: 1.19.5

## 2.7.1 (2022-12-09)

#### Loki

##### Enhancements

* [6360](https://github.com/grafana/loki/pull/6360) **liguozhong**: Hide error message when context timeout occurs in `s3.getObject`
* [7602](https://github.com/grafana/loki/pull/7602) **vmax**: Add decolorize filter to easily parse colored logs.
* [7804](https://github.com/grafana/loki/pull/7804) **sandeepsukhani**: Use grpc for communicating with compactor for query time filtering of data requested for deletion.
* [7684](https://github.com/grafana/loki/pull/7684) **kavirajk**: Add missing `embedded-cache` config under `cache_config` reference documentation.

##### Fixes

* [7453](https://github.com/grafana/loki/pull/7453) **periklis**: Add single compactor http client for delete and gennumber clients

##### Changes

* [7877](https://github.com/grafana/loki/pull/7877)A **trevorwhitney**: Due to a known bug with experimental new delete mode feature, the default delete mode has been changed to `filter-only`.

#### Promtail

##### Enhancements

* [7602](https://github.com/grafana/loki/pull/7602) **vmax**: Add decolorize stage to Promtail to easily parse colored logs.

##### Fixes

##### Changes

* [7587](https://github.com/grafana/loki/pull/7587) **mar4uk**: Add go build tag `promtail_journal_enabled` to include/exclude Promtail journald code from binary.

## 2.7.0

#### Loki

##### Enhancements
* [7436](https://github.com/grafana/loki/pull/7436) **periklis**: Expose ring and memberlist handlers through internal server listener
* [7227](https://github.com/grafana/loki/pull/7227) **Red-GV**: Add ability to configure tls minimum version and cipher suites
* [7179](https://github.com/grafana/loki/pull/7179) **vlad-diachenko**: Add ability to use Azure Service Principals credentials to authenticate to Azure Blob Storage.
* [7063](https://github.com/grafana/loki/pull/7063) **kavirajk**: Add additional `push` mode to Loki canary that can directly push logs to given Loki URL.
* [7069](https://github.com/grafana/loki/pull/7069) **periklis**: Add support for custom internal server listener for readiness probes.
* [7023](https://github.com/grafana/loki/pull/7023) **liguozhong**: logql engine support exec `vector(0)` grammar.
* [6983](https://github.com/grafana/loki/pull/6983) **slim-bean**: `__timestamp__` and `__line__` are now available in the logql `label_format` query stage.
* [6821](https://github.com/grafana/loki/pull/6821) **kavirajk**: Introduce new cache type `embedded-cache` which is an in-process cache system that runs loki without the need for an external cache (like memcached, redis, etc). It can be run in two modes `distributed: false` (default, and same as old `fifocache`) and `distributed: true` which runs cache in distributed fashion sharding keys across peers if Loki is run in microservices or SSD mode.
* [6691](https://github.com/grafana/loki/pull/6691) **dannykopping**: Update production-ready Loki cluster in docker-compose
* [6317](https://github.com/grafana/loki/pull/6317) **dannykoping**: General: add cache usage statistics
* [6444](https://github.com/grafana/loki/pull/6444) **aminesnow** Add TLS config to query frontend.
* [6179](https://github.com/grafana/loki/pull/6179) **chaudum**: Add new HTTP endpoint to delete ingester ring token file and shutdown process gracefully
* [5997](https://github.com/grafana/loki/pull/5997) **simonswine**: Querier: parallize label queries to both stores.
* [5406](https://github.com/grafana/loki/pull/5406) **ctovena**: Revise the configuration parameters that configure the usage report to grafana.com.
* [7264](https://github.com/grafana/loki/pull/7264) **bboreham**: Chunks: decode varints directly from byte buffer, for speed.
* [7263](https://github.com/grafana/loki/pull/7263) **bboreham**: Dependencies: klauspost/compress package to v1.15.11; improves performance.
* [7270](https://github.com/grafana/loki/pull/7270) **wilfriedroset**: Add support for `username` to redis cache configuration.
* [6952](https://github.com/grafana/loki/pull/6952) **DylanGuedes**: Experimental: Introduce a new feature named stream sharding.

##### Fixes
* [7426](https://github.com/grafana/loki/pull/7426) **periklis**: Add missing compactor delete client tls client config
* [7238](https://github.com/grafana/loki/pull/7328) **periklis**: Fix internal server bootstrap for query frontend
* [7288](https://github.com/grafana/loki/pull/7288) **ssncferreira**: Fix query mapping in AST mapper `rangemapper` to support the new `VectorExpr` expression.
* [7040](https://github.com/grafana/loki/pull/7040) **bakunowski**: Remove duplicated `loki_boltdb_shipper` prefix from `tables_upload_operation_total` metric.
* [6937](https://github.com/grafana/loki/pull/6937) **ssncferreira**: Fix topk and bottomk expressions with parameter <= 0.
* [6780](https://github.com/grafana/loki/pull/6780) **periklis**:  Attach the panic recovery handler on all HTTP handlers
* [6358](https://github.com/grafana/loki/pull/6358) **taharah**: Fixes sigv4 authentication for the Ruler's remote write configuration by allowing both a global and per tenant configuration.
* [6375](https://github.com/grafana/loki/pull/6375) **dannykopping**: Fix bug that prevented users from using the `json` parser after a `line_format` pipeline stage.
* [6505](https://github.com/grafana/loki/pull/6375) **dmitri-lerko** Fixes `failed to receive pubsub messages` error with promtail GCPLog client.
* [6372](https://github.com/grafana/loki/pull/6372) **splitice**: Add support for numbers in JSON fields.

##### Changes
* [6726](https://github.com/grafana/loki/pull/6726) **kavirajk**: upgrades go from 1.17.9 -> 1.18.4
* [6415](https://github.com/grafana/loki/pull/6415) **salvacorts**: Evenly spread queriers across kubernetes nodes.
* [6349](https://github.com/grafana/loki/pull/6349) **simonswine**: Update the default HTTP listen port from 80 to 3100. Make sure to configure the port explicitly if you are using port 80.
* [6835](https://github.com/grafana/loki/pull/6835) **DylanGuedes**: Add new per-tenant query timeout configuration and remove engine query timeout.
* [7212](https://github.com/grafana/loki/pull/7212) **Juneezee**: Replaces deprecated `io/ioutil` with `io` and `os`.
* [7292](https://github.com/grafana/loki/pull/7292) **jmherbst**: Add string conversion to value based drops to more intuitively match numeric fields. String conversion failure will result in no lines being dropped.
* [7361](https://github.com/grafana/loki/pull/7361) **szczepad**: Renames metric `loki_log_messages_total` to `loki_internal_log_messages_total`
* [7416](https://github.com/grafana/loki/pull/7416) **mstrzele**: Use the stable `HorizontalPodAutoscaler` v2, if possible, when installing using Helm
* [7510](https://github.com/grafana/loki/pull/7510) **slim-bean**: Limited queries (queries without filter expressions) will now be split and sharded.
* [5400](https://github.com/grafana/loki/pull/5400) **BenoitKnecht**: promtail/server: Disable profiling by default

#### Promtail
* [7470](https://github.com/grafana/loki/pull/7470) **Jack-King**: Add configuration for adding custom HTTP headers to push requests

##### Enhancements
* [7593](https://github.com/grafana/loki/pull/7593) **chodges15**: Promtail: Add tenant label to client drop metrics and logs
* [7101](https://github.com/grafana/loki/pull/7101) **liguozhong**: Promtail: Add support for max stream limit.
* [7247](https://github.com/grafana/loki/pull/7247) **liguozhong**: Add config reload endpoint / signal to promtail.
* [6708](https://github.com/grafana/loki/pull/6708) **DylanGuedes**: Add compressed files support to Promtail.
* [5977](https://github.com/grafana/loki/pull/5977) **juissi-t** lambda-promtail: Add support for Kinesis data stream events
* [6828](https://github.com/grafana/loki/pull/6828) **alexandre1984rj** Add the BotScore and BotScoreSrc fields once the Cloudflare API returns those two fields on the list of all available log fields.
* [6656](https://github.com/grafana/loki/pull/6656) **carlospeon**: Allow promtail to add matches to the journal reader
* [7401](https://github.com/grafana/loki/pull/7401) **thepalbi**: Add timeout to GCP Logs push target
* [7414](https://github.com/grafana/loki/pull/7414) **thepalbi**: Add basic tracing support

##### Fixes
* [7394](https://github.com/grafana/loki/pull/7394) **liguozhong**: Fix issue with the Cloudflare target that caused it to stop working after it received an error in the logpull request as explained in issue https://github.com/grafana/loki/issues/6150
* [6766](https://github.com/grafana/loki/pull/6766) **kavirajk**: fix(logql): Make `LabelSampleExtractor` ignore processing the line if it doesn't contain that specific label. Fixes unwrap behavior explained in the issue https://github.com/grafana/loki/issues/6713
* [7016](https://github.com/grafana/loki/pull/7016) **chodges15**: Fix issue with dropping logs when a file based SD target's labels are updated

##### Changes
* **quodlibetor**: Change Docker target discovery log level from `Error` to `Info`


#### Logcli
* [7325](https://github.com/grafana/loki/pull/7325) **dbirks**: Document setting up command completion
* [8518](https://github.com/grafana/loki/pull/8518) **SN9NV**: Add parallel flags

#### Fluent Bit

#### Loki Canary
* [7398](https://github.com/grafana/loki/pull/7398) **verejoel**: Allow insecure TLS connections

#### Jsonnet
* [6189](https://github.com/grafana/loki/pull/6189) **irizzant**: Add creation of a `ServiceMonitor` object for Prometheus scraping through configuration parameter `create_service_monitor`. Simplify mixin usage by adding (https://github.com/prometheus-operator/kube-prometheus) library.
* [6662](https://github.com/grafana/loki/pull/6662) **Whyeasy**: Fixes memberlist error when using a stateful ruler.


### Notes

This release was created from a branch starting at commit `706c22e9e40b0156031f214b63dc6ed4e210abc1` but it may also contain backported changes from main.

Check the history of the branch `release-2.7.x`.

### Dependencies

* Go Version:     FIXME

# 2.6.1 (2022/07/18)

### All Changes

* [6658](https://github.com/grafana/loki/pull/6658) Updated the versions of [dskit](https://github.com/grafana/dskit) and [memberlist](https://github.com/grafana/memberlist) to allow configuring cluster labels for memberlist. Cluster labels prevent mixing the members between two consistent hash rings of separate applications that are run in the same Kubernetes cluster.
* [6681](https://github.com/grafana/loki/pull/6681) Fixed an HTTP connection leak between the querier and the compactor when the log entry deletion feature is enabled.
* [6583](https://github.com/grafana/loki/pull/6583) Fixed noisy error messages when the log entry deletion feature is disabled for a tenant.

# 2.6.0 (2022/07/08)

### All Changes
Here is the list with the changes that were produced since the previous release.

#### Loki

##### Enhancements
* [5662](https://github.com/grafana/loki/pull/5662) **ssncferreira** **chaudum** Improve performance of instant queries by splitting range into multiple subqueries that are executed in parallel.
* [5848](https://github.com/grafana/loki/pull/5848) **arcosx**: Add Baidu AI Cloud as a storage backend choice.
* [6410](https://github.com/grafana/loki/pull/6410) **MichelHollands**: Add support for per tenant delete API access enabling.
* [5879](https://github.com/grafana/loki/pull/5879) **MichelHollands**: Remove lines matching delete request expression when using "filter-and-delete" deletion mode.
* [5984](https://github.com/grafana/loki/pull/5984) **dannykopping** and **salvacorts**: Improve query performance by preventing unnecessary querying of ingesters when the query data is old enough to be in object storage.
* [5971](https://github.com/grafana/loki/pull/5971) **kavirajk**: Extend the `metrics.go` recording of statistics about metadata queries to include labels and series queries.
* [6136](https://github.com/grafana/loki/pull/6136) **periklis**: Add support for alertmanager header authorization.
* [6163](https://github.com/grafana/loki/pull/6163) **jburnham**: LogQL: Add a `default` sprig template function in LogQL label/line formatter.

##### Fixes
* [6152](https://github.com/grafana/loki/pull/6152) **slim-bean**: Fixes unbounded ingester memory growth when live tailing under specific circumstances.
* [5685](https://github.com/grafana/loki/pull/5685) **chaudum**: Fix bug in push request parser that allowed users to send arbitrary non-string data as "log line".
* [5799](https://github.com/grafana/loki/pull/5799) **cyriltovena** Fix deduping issues when multiple entries with the same timestamp exist. !hide or not hide (bugfix Loki)
* [5888](https://github.com/grafana/loki/pull/5888) **Papawy** Fix common configuration block net interface name when overwritten by ring common configuration.

##### Changes
* [6361](https://github.com/grafana/loki/pull/6361) **chaudum**: Sum values in unwrapped rate aggregation instead of treating them as counter.
* [6412](https://github.com/grafana/loki/pull/6412) **chaudum**: Add new unwrapped range aggregation `rate_counter()` to LogQL
* [6042](https://github.com/grafana/loki/pull/6042) **slim-bean**: Add a new configuration to allow fudging of ingested timestamps to guarantee sort order of duplicate timestamps at query time.
* [6120](https://github.com/grafana/loki/pull/6120) **KMiller-Grafana**: Rename configuration parameter fudge_duplicate_timestamp to be increment_duplicate_timestamp.
* [5777](https://github.com/grafana/loki/pull/5777) **tatchiuleung**: storage: make Azure blobID chunk delimiter configurable
* [5650](https://github.com/grafana/loki/pull/5650) **cyriltovena**: Remove more chunkstore and schema version below v9
* [5643](https://github.com/grafana/loki/pull/5643) **simonswine**: Introduce a ChunkRef type as part of logproto
* [6435](https://github.com/grafana/loki/pull/6435) **MichelHollands**: Remove the `whole-stream-deletion` mode.
* [5899](https://github.com/grafana/loki/pull/5899) **simonswine**: Update go image to 1.17.9.

#### Promtail

##### Enhancements
* [6105](https://github.com/grafana/loki/pull/6105) **rutgerke** Export metrics for the Promtail journal target.
* [5943](https://github.com/grafana/loki/pull/5943) **tpaschalis**: Add configuration support for excluding configuration files when instantiating Promtail.
* [5790](https://github.com/grafana/loki/pull/5790) **chaudum**: Add UDP support for Promtail's syslog target.
* [6102](https://github.com/grafana/loki/pull/6102) **timchenko-a**: Add multi-tenancy support to lambda-promtail.
* [6099](https://github.com/grafana/loki/pull/6099) **cstyan**: Drop lines with malformed JSON in Promtail JSON pipeline stage.
* [5715](https://github.com/grafana/loki/pull/5715) **chaudum**: Allow promtail to push RFC5424 formatted syslog messages
* [6395](https://github.com/grafana/loki/pull/6395) **DylanGuedes**: Add encoding support

##### Fixes
* [6034](https://github.com/grafana/loki/pull/6034) **DylanGuedes**: Promtail: Fix symlink tailing behavior.
##### Changes
* [6371](https://github.com/grafana/loki/pull/6371) **witalisoft**: BREAKING: Support more complex match based on multiple extracted data fields in drop stage
* [5686](https://github.com/grafana/loki/pull/5686) **ssncferreira**: Move promtail StreamLagLabels config to upper level config.Config
* [5839](https://github.com/grafana/loki/pull/5839) **marctc**: Add ActiveTargets method to promtail
* [5661](https://github.com/grafana/loki/pull/5661) **masslessparticle**: Invalidate caches on deletes
#### Fluent Bit
* [5711](https://github.com/grafana/loki/pull/5711) **MichelHollands**: Update fluent-bit output name

#### Loki Canary
* [6310](https://github.com/grafana/loki/pull/6310) **chodges15**: Add support for client-side TLS certs in loki-canary for Loki connection
### Notes

This release was created from a branch starting at commit `1794a766134f07b54386b1a431b58e1d44e6d7f7` but it may also contain backported changes from main.

Check the history of the branch `release-2.6.x`.

### Dependencies

* Go Version:     1.17.9

# 2.5.0 (2022/04/07)

Release notes for 2.5.0 can be found on the [release notes page](https://grafana.com/docs/loki/latest/release-notes/v2-5/)

### All Changes

Here is a list of all significant changes, in the past we have included all changes
but with over 500 PR's merged since the last release we decided to curate the list
to include only the most relevant.

#### Loki

##### Enhancements
* [5542](https://github.com/grafana/loki/pull/5542) **bboreham**: regexp filter: use modified package with optimisations
* [5318](https://github.com/grafana/loki/pull/5318) **jeschkies**: Speed up `EntrySortIterator` by 20%.
* [5317](https://github.com/grafana/loki/pull/5317) **owen-d**: Logql/parallel binop
* [5315](https://github.com/grafana/loki/pull/5315) **bboreham**: filters: use faster regexp package
* [5311](https://github.com/grafana/loki/pull/5311) **vlad-diachenko**: Removed redundant memory allocations in parsers
* [5291](https://github.com/grafana/loki/pull/5291) **owen-d**: less opaque chunk keys on fs with v12
* [5275](https://github.com/grafana/loki/pull/5275) **SasSwart**: Parse duration expressions in accordance with promql
* [5249](https://github.com/grafana/loki/pull/5249) **3JIou-home**: Push: add deflate compression in post requests
* [5160](https://github.com/grafana/loki/pull/5160) **sandeepsukhani**: add objects list caching for boltdb-shipper index store to reduce object storage list api calls
* [5148](https://github.com/grafana/loki/pull/5148) **chaudum**: Auto-expire old items from FIFO cache
* [5093](https://github.com/grafana/loki/pull/5093) **liguozhong**: [enhancement] querier : Add "query_memory_only" to make loki have option to rely only on memory availability.
* [5078](https://github.com/grafana/loki/pull/5078) **ssncferreira**: Loki: Implement custom /config handler (#4785)
* [5054](https://github.com/grafana/loki/pull/5054) **JordanRushing**: new v12 schema optimized to better handle S3 prefix rate limits
* [5013](https://github.com/grafana/loki/pull/5013) **liguozhong**: [new feature] logql: extrapolate unwrapped rate function
* [4947](https://github.com/grafana/loki/pull/4947) **siavashs**: Support Redis Cluster Configuration Endpoint
* [4938](https://github.com/grafana/loki/pull/4938) **DylanGuedes**: Add distributor ring page
* [4879](https://github.com/grafana/loki/pull/4879) **cyriltovena**: LogQL: add __line__ function to | line_format template
* [4858](https://github.com/grafana/loki/pull/4858) **sandy2008**: feat(): add ManagedIdentity in Azure Blob Storage
## Main
* [5789](https://github.com/grafana/loki/pull/5789) **bboreham**: Production config: add dot to some DNS address to reduce lookups.
* [5780](https://github.com/grafana/loki/pull/5780) **simonswine**: Update alpine image to 3.15.4.
* [5715](https://github.com/grafana/loki/pull/5715) **chaudum** Add option to push RFC5424 syslog messages from Promtail in syslog scrape target.
* [5696](https://github.com/grafana/loki/pull/5696) **paullryan** don't block scraping of new logs from cloudflare within promtail if an error is received from cloudflare about too early logs.
* [5685](https://github.com/grafana/loki/pull/5625) **chaudum** Fix bug in push request parser that allowed users to send arbitrary non-string data as "log line".
* [5707](https://github.com/grafana/loki/pull/5707) **franzwong** Promtail: Rename config name limit_config to limits_config.
* [5626](https://github.com/grafana/loki/pull/5626) **jeschkies** Apply query limits to multi-tenant queries by choosing the most restrictive limit from the set of tenant limits.
* [5622](https://github.com/grafana/loki/pull/5622) **chaudum**: Fix bug in query splitter that caused `interval` query parameter to be ignored and therefore returning more logs than expected.
* [5521](https://github.com/grafana/loki/pull/5521) **cstyan**: Move stream lag configuration to top level clients config struct and refactor stream lag metric, this resolves a bug with duplicate metric collection when a single Promtail binary is running multiple Promtail clients.
* [5568](https://github.com/grafana/loki/pull/5568) **afayngelerindbx**: Fix canary panics due to concurrent execution of `confirmMissing`
* [5552](https://github.com/grafana/loki/pull/5552) **jiachengxu**: Loki mixin: add `DiskSpaceUtilizationPanel`
* [5541](https://github.com/grafana/loki/pull/5541) **bboreham**: Queries: reject very deeply nested regexps which could crash Loki.
* [5536](https://github.com/grafana/loki/pull/5536) **jiachengxu**: Loki mixin: make labelsSelector in loki chunks dashboards configurable
* [5535](https://github.com/grafana/loki/pull/5535) **jiachengxu**: Loki mixins: use labels selector for loki chunks dashboard
* [5507](https://github.com/grafana/loki/pull/5507) **MichelHollands**: Remove extra param in call for inflightRequests metric.
* [5481](https://github.com/grafana/loki/pull/5481) **MichelHollands**: Add a DeletionMode config variable to specify the delete mode and validate match parameters.
* [5356](https://github.com/grafana/loki/pull/5356) **jbschami**: Enhance lambda-promtail to support adding extra labels from an environment variable value
* [5409](https://github.com/grafana/loki/pull/5409) **ldb**: Enable best effort parsing for Syslog messages
* [5392](https://github.com/grafana/loki/pull/5392) **MichelHollands**: Etcd credentials are parsed as secrets instead of plain text now.
* [5361](https://github.com/grafana/loki/pull/5361) **ctovena**: Add usage report to grafana.com.
* [5354](https://github.com/grafana/loki/pull/5354) **tlinhart**: Add support for ARM64 to lambda-promtail drone build job.
* [5289](https://github.com/grafana/loki/pull/5289) **ctovena**: Fix deduplication bug in queries when mutating labels.
* [5302](https://github.com/grafana/loki/pull/5302) **MasslessParticle** Update azure blobstore client to use new sdk.
* [5243](https://github.com/grafana/loki/pull/5290) **ssncferreira**: Update Promtail to support duration string formats.
* [5266](https://github.com/grafana/loki/pull/5266) **jeschkies**: Write Promtail position file atomically on Unix.
* [5280](https://github.com/grafana/loki/pull/5280) **jeschkies**: Fix Docker target connection loss.
* [5243](https://github.com/grafana/loki/pull/5243) **owen-d**: moves `querier.split-queries-by-interval` to limits code only.
* [5139](https://github.com/grafana/loki/pull/5139) **DylanGuedes**: Drop support for legacy configuration rules format.
* [5262](https://github.com/grafana/loki/pull/5262) **MichelHollands**: Remove the labelFilter field
* [4911](https://github.com/grafana/loki/pull/4911) **jeschkies**: Support Docker service discovery in Promtail.
* [5107](https://github.com/grafana/loki/pull/5107) **chaudum** Fix bug in fluentd plugin that caused log lines containing non UTF-8 characters to be dropped.
* [5148](https://github.com/grafana/loki/pull/5148) **chaudum** Add periodic task to prune old expired items from the FIFO cache to free up memory.
* [5187](https://github.com/grafana/loki/pull/5187) **aknuds1** Rename metric `cortex_experimental_features_in_use_total` to `loki_experimental_features_in_use_total` and metric `log_messages_total` to `loki_log_messages_total`.
* [5170](https://github.com/grafana/loki/pull/5170) **chaudum** Fix deadlock in Promtail caused when targets got removed from a target group by the discovery manager.
* [5163](https://github.com/grafana/loki/pull/5163) **chaudum** Fix regression in fluentd plugin introduced with #5107 that caused `NoMethodError` when parsing non-string values of log lines.
* [5144](https://github.com/grafana/loki/pull/5144) **dannykopping** Ruler: fix remote write basic auth credentials.
* [5091](https://github.com/grafana/loki/pull/5091) **owen-d**: Changes `ingester.concurrent-flushes` default to 32
* [5031](https://github.com/grafana/loki/pull/5031) **liguozhong**: Promtail: Add global read rate limiting.
* [4879](https://github.com/grafana/loki/pull/4879) **cyriltovena**: LogQL: add __line__ function to | line_format template.
* [5081](https://github.com/grafana/loki/pull/5081) **SasSwart**: Add the option to configure memory ballast for Loki
* [5085](https://github.com/grafana/loki/pull/5085) **aknuds1**: Upgrade Cortex to [e0807c4eb487](https://github.com/cortexproject/cortex/compare/4e9fc3a2b5ab..e0807c4eb487) and Prometheus to [692a54649ed7](https://github.com/prometheus/prometheus/compare/2a3d62ac8456..692a54649ed7)
* [5067](https://github.com/grafana/loki/pull/5057) **cstyan**: Add a metric to Azure Blob Storage client to track total egress bytes
* [5065](https://github.com/grafana/loki/pull/5065) **AndreZiviani**: lambda-promtail: Add ability to ingest logs from S3
* [4950](https://github.com/grafana/loki/pull/4950) **DylanGuedes**: Implement common instance addr/net interface
* [4949](https://github.com/grafana/loki/pull/4949) **ssncferreira**: Add query `queueTime` metric to statistics and metrics.go
* [4938](https://github.com/grafana/loki/pull/4938) **DylanGuedes**: Implement ring status page for the distributor
* [5023](https://github.com/grafana/loki/pull/5023) **ssncferreira**: Move `querier.split-queries-by-interval` to a per-tenant configuration
* [4993](https://github.com/grafana/loki/pull/4926) **thejosephstevens**: Fix parent of wal and wal_cleaner in loki ruler config docs
* [4933](https://github.com/grafana/loki/pull/4933) **jeschkies**: Support matchers in series label values query.
* [4926](https://github.com/grafana/loki/pull/4926) **thejosephstevens**: Fix comment in Loki module loading for accuracy
* [4920](https://github.com/grafana/loki/pull/4920) **chaudum**: Add `-list-targets` command line flag to list all available run targets
* [4860](https://github.com/grafana/loki/pull/4860) **cyriltovena**: Add rate limiting and metrics to hedging
* [4865](https://github.com/grafana/loki/pull/4865) **taisho6339**: Fix duplicate registry.MustRegister call in Promtail Kafka
* [4845](https://github.com/grafana/loki/pull/4845) **chaudum** Return error responses consistently as JSON
* [4826](https://github.com/grafana/loki/pull/4826) **cyriltovena**: Adds the ability to hedge storage requests.
* [4785](https://github.com/grafana/loki/pull/4785) **DylanGuedes**: Loki: Print current config by calling /config
* [4775](https://github.com/grafana/loki/pull/4775) **jeschkies**: Make `*` and `+` non-greedy to double regex filter speed.
* [4769](https://github.com/grafana/loki/pull/4769) **cyriltovena**: Improve LogQL format stages requireLabel
* [4731](https://github.com/grafana/loki/pull/4731) **cyriltovena**: Improve heap iterators.
* [4394](https://github.com/grafana/loki/pull/4394) **cyriltovena**: Improve case insensitive search to avoid allocations.


##### Fixes

* [5768](https://github.com/grafana/loki/pull/5768) **slim-bean**: Loki: Increase flush_op_timeout default from 10s to 10m
* [5761](https://github.com/grafana/loki/pull/5761) **slim-bean**: Promtil: Fix a panic when using the loki push api target.
* [5622](https://github.com/grafana/loki/pull/5622) **chaudum**: Preserve interval parameter when splitting queries by time
* [5541](https://github.com/grafana/loki/pull/5541) **bboreham**: Queries: update package to reject very deeply nested regexps which could crash Loki
* [5527](https://github.com/grafana/loki/pull/5527) **liguozhong**: [bugfix] fix nil pointer
* [5474](https://github.com/grafana/loki/pull/5474) **cyriltovena**: Disable sharding of count/avg when labels are mutated
* [5472](https://github.com/grafana/loki/pull/5472) **MasslessParticle**: Fix potential deadlock in the table manager
* [5444](https://github.com/grafana/loki/pull/5444) **cyriltovena**: Do not insert missing point when sharding
* [5425](https://github.com/grafana/loki/pull/5425) **cyriltovena**: Do not use WaitGroup context for StepEvaluator
* [5423](https://github.com/grafana/loki/pull/5423) **cyriltovena**: Correctly sets hash value for headblock iterator
* [5418](https://github.com/grafana/loki/pull/5418) **RangerCD**: Fix two remote_timeout configs in ingester_client block
* [5413](https://github.com/grafana/loki/pull/5413) **MasslessParticle**: Fix a deadlock in the Azure Blob client
* [5399](https://github.com/grafana/loki/pull/5399) **MasslessParticle**: Fix Azure issue where 404 not recognized
* [5362](https://github.com/grafana/loki/pull/5362) **gotjosh**: Ruler: Rule group not found API message
* [5342](https://github.com/grafana/loki/pull/5342) **sandeepsukhani**: Fix apply retention issue
* [5334](https://github.com/grafana/loki/pull/5334) **kavirajk**: Makes `tailer.droppedStreams` slice bounded.
* [5324](https://github.com/grafana/loki/pull/5324) **owen-d**: Release entryBufferPool once
* [5303](https://github.com/grafana/loki/pull/5303) **owen-d**: Better logic for when to shard wrt disabled lookback
* [5298](https://github.com/grafana/loki/pull/5298) **sandeepsukhani**: fix a panic in index-gateway caused by double closing of a channel
* [5297](https://github.com/grafana/loki/pull/5297) **vlad-diachenko**: Changed logic of handling RPC error with code Cancelled
* [5289](https://github.com/grafana/loki/pull/5289) **cyriltovena**: Fixes log deduplication when mutating Labels using LogQL
* [5261](https://github.com/grafana/loki/pull/5261) **sandeepsukhani**: use default retention period to check user index may have expired chunks when user does not have custom retention
* [5234](https://github.com/grafana/loki/pull/5234) **RangerCD**: Ignore missing stream while querying from ingester
* [5168](https://github.com/grafana/loki/pull/5168) **kavirajk**: Add `nil` check for Ruler BasicAuth config.
* [5144](https://github.com/grafana/loki/pull/5144) **dannykopping**: Ruler: Fix remote write basic auth credentials
* [5113](https://github.com/grafana/loki/pull/5113) **kavirajk**: Fix cancel issue between Query Frontend and Query Schdeduler
* [5080](https://github.com/grafana/loki/pull/5080) **kavirajk**: Handle `context` cancellation in some of the `querier` downstream requests
* [5075](https://github.com/grafana/loki/pull/5075) **cyriltovena**: Fixes a possible cancellation issue in the frontend
* [5063](https://github.com/grafana/loki/pull/5063) **cyriltovena**: Fix deadlock in disconnecting querier
* [5060](https://github.com/grafana/loki/pull/5060) **cyriltovena**: Fix race conditions in frontend_scheduler_worker.
* [5006](https://github.com/grafana/loki/pull/5006) **sandeepsukhani**: fix splitting of queries when step is larger than split interval
* [4904](https://github.com/grafana/loki/pull/4904) **bboreham**: ingester: use consistent set of instances to avoid panic
* [4902](https://github.com/grafana/loki/pull/4902) **cyriltovena**: Fixes 500 when query is outside of max_query_lookback
* [4828](https://github.com/grafana/loki/pull/4828) **chaudum**: Set correct `Content-Type` header in query response
* [4761](https://github.com/grafana/loki/pull/4761) **slim-bean**: Loki: Set querier worker max concurrent regardless of run configuration.
* [4741](https://github.com/grafana/loki/pull/4741) **sandeepsukhani**: index cleanup fixes while applying retention

##### Changes
* [5544](https://github.com/grafana/loki/pull/5544) **ssncferreira**: Update vectorAggEvaluator to fail for expressions without grouping
* [5543](https://github.com/grafana/loki/pull/5543) **cyriltovena**: update loki go version to 1.17.8
* [5450](https://github.com/grafana/loki/pull/5450) **BenoitKnecht**: pkg/ruler/base: Add external_labels option
* [5522](https://github.com/grafana/loki/pull/5522) **liguozhong**: chunk backend: Integrate Alibaba Cloud oss
* [5484](https://github.com/grafana/loki/pull/5484) **sandeepsukhani**: Add support for per user index query readiness with limits overrides
* [5719](https://github.com/grafana/loki/pull/5719) **kovaxur**: Loki can use both basic-auth and tenant-id
* [5358](https://github.com/grafana/loki/pull/5358) **DylanGuedes**: Add `RingMode` support to `IndexGateway`
* [5435](https://github.com/grafana/loki/pull/5435) **slim-bean**: set match_max_concurrent true by default
* [5361](https://github.com/grafana/loki/pull/5361) **cyriltovena**: Add usage report into Loki.
* [5243](https://github.com/grafana/loki/pull/5243) **owen-d**: Refactor/remove global splitby
* [5229](https://github.com/grafana/loki/pull/5229) **chaudum**: Return early if push payload does not contain data
* [5217](https://github.com/grafana/loki/pull/5217) **sandeepsukhani**: step align start and end time of the original query while splitting it
* [5204](https://github.com/grafana/loki/pull/5204) **trevorwhitney**: Default max_outstanding_per_tenant to 2048
* [5181](https://github.com/grafana/loki/pull/5181) **sandeepsukhani**: align metric queries by step and other queries by split interval
* [5178](https://github.com/grafana/loki/pull/5178) **liguozhong**: Handle `context` cancellation in some of the `querier` store.index-cache-read.
* [5172](https://github.com/grafana/loki/pull/5172) **cyriltovena**: Avoid splitting large range vector aggregation.
* [5125](https://github.com/grafana/loki/pull/5125) **sasagarw**: Remove split-queries-by-interval validation
* [5091](https://github.com/grafana/loki/pull/5091) **owen-d**: better defaults for flush queue parallelism
* [5083](https://github.com/grafana/loki/pull/5083) **liguozhong**: [enhancement] querier cache: WriteBackCache should be off query path
* [5081](https://github.com/grafana/loki/pull/5081) **SasSwart**: Add the option to configure memory ballast for Loki
* [5077](https://github.com/grafana/loki/pull/5077) **trevorwhitney**: improve default config values
* [5067](https://github.com/grafana/loki/pull/5067) **cstyan**: Add an egress bytes total metric to the azure client.
* [5026](https://github.com/grafana/loki/pull/5026) **sandeepsukhani**: compactor changes for building per user index files in boltdb shipper
* [5023](https://github.com/grafana/loki/pull/5023) **ssncferreira**: Move querier.split-queries-by-interval to a per-tenant configuration
* [5022](https://github.com/grafana/loki/pull/5022) **owen-d**: adds instrumentation to azure object client
* [4942](https://github.com/grafana/loki/pull/4942) **cyriltovena**: Allow to disable http2 for GCS.
* [4891](https://github.com/grafana/loki/pull/4891) **liguozhong**: [optimization] cache prometheus : fix "loki_cache_request_duration_seconds_bucket" ‘status_code’ label always equals "200"
* [4737](https://github.com/grafana/loki/pull/4737) **owen-d**: ensures components with required SRV lookups use the correct port
* [4736](https://github.com/grafana/loki/pull/4736) **sandeepsukhani**: allow applying retention at different interval than compaction with a config
* [4656](https://github.com/grafana/loki/pull/4656) **ssncferreira**: Fix dskit/ring metric with 'cortex_' prefix


#### Promtail

##### Enhancements
* [5359](https://github.com/grafana/loki/pull/5359) **JBSchami**: Lambda-promtail: Enhance lambda-promtail to support adding extra labels from an environment variable value
* [5290](https://github.com/grafana/loki/pull/5290) **ssncferreira**: Update promtail to support duration string formats
* [5051](https://github.com/grafana/loki/pull/5051) **liguozhong**: [new] promtail pipeline:  Promtail Rate Limit stage #5048
* [5031](https://github.com/grafana/loki/pull/5031) **liguozhong**: [new] promtail: add readline rate limit
* [4911](https://github.com/grafana/loki/pull/4911) **jeschkies**: Provide Docker target and discovery in Promtail.
* [4813](https://github.com/grafana/loki/pull/4813) **cyriltovena**: Promtail pull cloudflare logs
* [4744](https://github.com/grafana/loki/pull/4744) **cyriltovena**: Add GELF support for Promtail.
* [4663](https://github.com/grafana/loki/pull/4663) **taisho6339**: Add SASL&mTLS authentication support for Kafka in Promtail

##### Fixes
* [5497](https://github.com/grafana/loki/pull/5497) **MasslessParticle**: Fix orphaned metrics in the file tailer
* [5409](https://github.com/grafana/loki/pull/5409) **ldb**: promtail/targets/syslog: Enable best effort parsing for Syslog messages
* [5246](https://github.com/grafana/loki/pull/5246) **rsteneteg**: Promtail: skip glob search if filetarget path is an existing file and not a directory
* [5238](https://github.com/grafana/loki/pull/5238) **littlepangdi**: Promtail: fix TargetManager.run() not exit after stop is called
* [4874](https://github.com/grafana/loki/pull/4874) **Alan01252**: Promtail: Fix replace missing adjacent capture groups
* [4832](https://github.com/grafana/loki/pull/4832) **taisho6339**: Use http prefix path correctly in promtail
* [4716](https://github.com/grafana/loki/pull/4716) **cyriltovena**: Fixes Promtail User-Agent.
* [5698](https://github.com/grafana/loki/pull/5698) **paullryan**: Promtail: Fix retry/stop when erroring for out of cloudflare retention range (e.g. over 168 hours old)

##### Changes
* [5377](https://github.com/grafana/loki/pull/5377) **slim-bean**: Promtail: Remove promtail_log_entries_bytes_bucket histogram
* [5266](https://github.com/grafana/loki/pull/5266) **jeschkies**: Write Promtail position file atomically.
* [4794](https://github.com/grafana/loki/pull/4794) **taisho6339**: Aggregate inotify watcher to file target manager
* [4745](https://github.com/grafana/loki/pull/4745) **taisho6339**: Expose Kafka message key in labels

#### Logcli
* [5477](https://github.com/grafana/loki/pull/5477) **atomic77**: logcli: Remove port from TLS server name when provided in --addr
* [4667](https://github.com/grafana/loki/pull/4667) **jeschkies**: Package logcli as rpm and deb.
* [4606](https://github.com/grafana/loki/pull/4606) **kavirajk**: Execute Loki queries on raw log data piped to stdin

#### Lambda-Promtail
* [5065](https://github.com/grafana/loki/pull/5065) **AndreZiviani**: lambda-promtail: Add ability to ingest logs from S3
* [7632](https://github.com/grafana/loki/pull/7632) **changhyuni**: lambda-promtail: Add kinesis data stream to use in terraform

#### Fluent Bit
* [5223](https://github.com/grafana/loki/pull/5223) **cyriltovena**: fluent-bit: Attempt to unmarshal nested json.

#### FluentD
* [6240](https://github.com/grafana/loki/pull/6240) **taharah**: Add the feature flag `include_thread_label` to allow the `fluentd_thread` label included when using multiple threads for flushing to be configurable
* [5107](https://github.com/grafana/loki/pull/5107) **chaudum**: fluentd: Fix bug that caused lines to be dropped when containing non utf-8 characters
* [5163](https://github.com/grafana/loki/pull/5163) **chaudum**: Fix encoding error in fluentd client

### Notes

This release was created from a branch starting at commit 614912181e6f3988b2b22791053278cfb64e169c but it may also contain backported changes from main.

Check the history of the branch `release-2.5.x`.

### Dependencies

* Go Version:     1.17.8

# 2.4.1 (2021/11/07)

Release notes for 2.4.1 can be found on the [release notes page](https://grafana.com/docs/loki/latest/release-notes/v2-4/)

### All Changes

* [4687](https://github.com/grafana/loki/pull/4687) **owen-d**: overrides checks for nil tenant limits on AllByUserID
* [4683](https://github.com/grafana/loki/pull/4683) **owen-d**: Adds replication_factor doc to common config
* [4681](https://github.com/grafana/loki/pull/4681) **slim-bean**: Loki: check new Read target when initializing boltdb-shipper store

# 2.4.0 (2021/11/05)

Release notes for 2.4.0 can be found on the [release notes page](https://grafana.com/docs/loki/latest/release-notes/v2-4/)

### All Changes

Here is a list of all changes included in 2.4.0.

#### Loki

* [4649](https://github.com/grafana/loki/pull/4649) **cstyan**: Instrument s3 client DeleteObject requests.
* [4643](https://github.com/grafana/loki/pull/4643) **trevorwhitney**: compactor depends on memberlist for memberlist ring option
* [4642](https://github.com/grafana/loki/pull/4642) **slim-bean**: Loki: fix handling of tail requests when using target `all` or `read`
* [4641](https://github.com/grafana/loki/pull/4641) **ssncferreira**: Migration to dskit/ring
* [4638](https://github.com/grafana/loki/pull/4638) **DylanGuedes**: Loki: Revert distributor defaulting to `inmemory`
* [4635](https://github.com/grafana/loki/pull/4635) **owen-d**: dont try to use the scheduler ring when a downstream url is configured
* [4630](https://github.com/grafana/loki/pull/4630) **chaudum**: Allow HTTP POST requests on ring pages
* [4627](https://github.com/grafana/loki/pull/4627) **slim-bean**: Loki: Explicitly define allowed HTTP methods on HTTP endpoints
* [4625](https://github.com/grafana/loki/pull/4625) **sandeepsukhani**: Logs deletion fixes
* [4617](https://github.com/grafana/loki/pull/4617) **trevorwhitney**: Add common ring configuration
* [4615](https://github.com/grafana/loki/pull/4615) **owen-d**: uses ring.Write instead of ring.WriteNoExtend for compactor ring checks
* [4614](https://github.com/grafana/loki/pull/4614) **slim-bean**: Loki: query scheduler should send shutdown to frontends when ReplicationSet changes
* [4608](https://github.com/grafana/loki/pull/4608) **trevorwhitney**: default ingester final sleep to 0 unless otherwise specified
* [4607](https://github.com/grafana/loki/pull/4607) **owen-d**: improves scheduler & compactor ringwatcher checks
* [4603](https://github.com/grafana/loki/pull/4603) **garrettlish**: add date time sprig template functions in logql label/line formatter
* [4598](https://github.com/grafana/loki/pull/4598) **kavirajk**: Fix `ip` matcher lexer to differentiate filter from identifier
* [4596](https://github.com/grafana/loki/pull/4596) **owen-d**: Ignore validity window during wal replay
* [4595](https://github.com/grafana/loki/pull/4595) **owen-d**: Cleans up redundant setting of stream.unorderedWrites=true during replay
* [4594](https://github.com/grafana/loki/pull/4594) **owen-d**: Enable unordered_writes by default
* [4593](https://github.com/grafana/loki/pull/4593) **taisho6339**: Respect gRPC context error when handling errors
* [4592](https://github.com/grafana/loki/pull/4592) **owen-d**: introduces "entry too far behind" instrumentation for unordered writes
* [4589](https://github.com/grafana/loki/pull/4589) **owen-d**: replaces fallthrough statement in InitFrontend
* [4586](https://github.com/grafana/loki/pull/4586) **dannykopping**: Configuring query-frontend interface names with loopback device
* [4585](https://github.com/grafana/loki/pull/4585) **sandeepsukhani**: set wal dir to /loki/wal in docker config
* [4577](https://github.com/grafana/loki/pull/4577) **taisho6339**: Respect shard number in series api
* [4574](https://github.com/grafana/loki/pull/4574) **slim-bean**: Loki: Add a ring to the compactor used to control concurrency when not running standalone
* [4573](https://github.com/grafana/loki/pull/4573) **sandeepsukhani**: validate default limits config with other configs at startup
* [4570](https://github.com/grafana/loki/pull/4570) **DylanGuedes**: Loki: Append loopback to ingester net interface default list
* [4569](https://github.com/grafana/loki/pull/4569) **DylanGuedes**: Config: Change default RejectOldSamplesMaxAge from 14d to 7d
* [4563](https://github.com/grafana/loki/pull/4563) **cyriltovena**: Fixes the Series function to handle properly sharding.
* [4554](https://github.com/grafana/loki/pull/4554) **cyriltovena**: Fixes a panic in the labels API when no parameters are supplied.
* [4550](https://github.com/grafana/loki/pull/4550) **cyriltovena**: Fixes an edge case in the batch chunk iterator.
* [4546](https://github.com/grafana/loki/pull/4546) **slim-bean**: Loki: Apply the ingester ring config to all other rings (distributor, ruler, query-scheduler)
* [4545](https://github.com/grafana/loki/pull/4545) **trevorwhitney**: Fix race condition in Query Scheduler ring with frontend/worker
* [4543](https://github.com/grafana/loki/pull/4543) **trevorwhitney**: Change a few default config values and improve application of common storage config
* [4542](https://github.com/grafana/loki/pull/4542) **owen-d**: only exports tenant limits which differ from defaults and export defa…
* [4531](https://github.com/grafana/loki/pull/4531) **JordanRushing**: Add quick nil check in TenantLimits for runtime_config
* [4529](https://github.com/grafana/loki/pull/4529) **owen-d**: correctly sets subservicesWatcher on scheduler
* [4525](https://github.com/grafana/loki/pull/4525) **owen-d**: Safely checks read ring for potentially nil scheduler
* [4524](https://github.com/grafana/loki/pull/4524) **dannykopping**: Clarify error message when no valid target scrape config is defined for `promtail` job
* [4520](https://github.com/grafana/loki/pull/4520) **JordanRushing**: Introduce `overrides-exporter` module to Loki
* [4519](https://github.com/grafana/loki/pull/4519) **DylanGuedes**: Loki: Enable FIFO cache by default
* [4518](https://github.com/grafana/loki/pull/4518) **slim-bean**: Loki: Fix bug where items are returned to a sync.Pool incorrectly
* [4510](https://github.com/grafana/loki/pull/4510) **lingpeng0314**: add group_{left,right} to LogQL
* [4508](https://github.com/grafana/loki/pull/4508) **trevorwhitney**: Apply better defaults when boltdb shipper is being used
* [4498](https://github.com/grafana/loki/pull/4498) **trevorwhitney**: Feature: add virtual read and write targets
* [4487](https://github.com/grafana/loki/pull/4487) **cstyan**: Update go.mod to go 1.17
* [4484](https://github.com/grafana/loki/pull/4484) **dannykopping**: Replacing go-kit/kit/log with go-kit/log
* [4482](https://github.com/grafana/loki/pull/4482) **owen-d**: always expose loki_build_info
* [4479](https://github.com/grafana/loki/pull/4479) **owen-d**: restores for state at seconds(now-forDuration)
* [4478](https://github.com/grafana/loki/pull/4478) **replay**: Update cortex to newer version
* [4473](https://github.com/grafana/loki/pull/4473) **trevorwhitney**: Configuration: add a common config section for object storage
* [4457](https://github.com/grafana/loki/pull/4457) **kavirajk**: Fix return values of Matrix and Vector during query range in QueryShardingMiddleware
* [4453](https://github.com/grafana/loki/pull/4453) **liguozhong**: [querier] s3: add getObject retry
* [4446](https://github.com/grafana/loki/pull/4446) **garrettlish**: make LogQL syntax scope from private to public
* [4443](https://github.com/grafana/loki/pull/4443) **DylanGuedes**: Loki: Change how push API checks for contentType
* [4440](https://github.com/grafana/loki/pull/4440) **DylanGuedes**: Loki: Override distributor's default ring KV store
* [4437](https://github.com/grafana/loki/pull/4437) **dannykopping**: Ruler: Do not clear remote-write HTTP client config
* [4436](https://github.com/grafana/loki/pull/4436) **JordanRushing**: Add metric prefix changes for chunk store and runtime config to upgrading.md
* [4435](https://github.com/grafana/loki/pull/4435) **trevorwhitney**: Change default values for two GRPC setting we have to set so the queriers can connect to a frontend or scheduler
* [4433](https://github.com/grafana/loki/pull/4433) **trevorwhitney**: Add more tests around config parsing changes from common config PR
* [4432](https://github.com/grafana/loki/pull/4432) **owen-d**: tests checkpoints immediately and gives more of a time buffer
* [4431](https://github.com/grafana/loki/pull/4431) **dannykopping**: Ruler: Overwrite instead of merge remote-write headers
* [4429](https://github.com/grafana/loki/pull/4429) **dannykopping**: Ruler: Refactoring remote-write config overrides
* [4424](https://github.com/grafana/loki/pull/4424) **slim-bean**: Loki: Add a ring to the query scheduler to allow discovery via the ring as an alternative to DNS
* [4421](https://github.com/grafana/loki/pull/4421) **owen-d**: Safe per tenant overrides loading
* [4415](https://github.com/grafana/loki/pull/4415) **DylanGuedes**: Loki: Change default limits to common values
* [4413](https://github.com/grafana/loki/pull/4413) **trevorwhitney**: add compactor working dir to auto-configured file paths
* [4411](https://github.com/grafana/loki/pull/4411) **slim-bean**: Loki: Bug: frontend waiting on results which would never come
* [4400](https://github.com/grafana/loki/pull/4400) **trevorwhitney**: auto-apply memberlist ring config when join_members provided
* [4391](https://github.com/grafana/loki/pull/4391) **garrettlish**: add on and ignoring clauses in binOpExpr
* [4388](https://github.com/grafana/loki/pull/4388) **trevorwhitney**: default chunk target size to ~1MB~ 1.5MB
* [4367](https://github.com/grafana/loki/pull/4367) **owen-d**: removes deprecated duplicate per stream rate limit fields
* [4364](https://github.com/grafana/loki/pull/4364) **dannykopping**: Ruler: improve control over marshaling relabel.Config
* [4354](https://github.com/grafana/loki/pull/4354) **dannykopping**: Ruler: adding `pkg/metrics` from agent
* [4349](https://github.com/grafana/loki/pull/4349) **JordanRushing**: Add recovery middleware to Ingester; re-add recovery middleware to Querier when not running in standalone mode
* [4348](https://github.com/grafana/loki/pull/4348) **trevorwhitney**: allow ingester and distributor to run on same instance
* [4347](https://github.com/grafana/loki/pull/4347) **slim-bean**: Loki: Common Config
* [4344](https://github.com/grafana/loki/pull/4344) **dannykopping**: Ruler: per-tenant WAL
* [4327](https://github.com/grafana/loki/pull/4327) **aknuds1**: Chore: Use dskit/limiter
* [4322](https://github.com/grafana/loki/pull/4322) **owen-d**: Hotfix #4308 into k62
* [4321](https://github.com/grafana/loki/pull/4321) **owen-d**: Hotfix #4308 into k61
* [4313](https://github.com/grafana/loki/pull/4313) **aknuds1**: Chore: Use middleware package from dskit
* [4312](https://github.com/grafana/loki/pull/4312) **aknuds1**: Chore: Use dskit/grpcclient
* [4308](https://github.com/grafana/loki/pull/4308) **cyriltovena**: Fixes the pattern parser validation.
* [4304](https://github.com/grafana/loki/pull/4304) **aknuds1**: Chore: Reformat Go files
* [4302](https://github.com/grafana/loki/pull/4302) **cyriltovena**: Fixes a bug in the block cache code.
* [4301](https://github.com/grafana/loki/pull/4301) **trevorwhitney**: Feature: allow querier and query frontend targets to run on same process
* [4295](https://github.com/grafana/loki/pull/4295) **aknuds1**: Chore: Upgrade dskit
* [4289](https://github.com/grafana/loki/pull/4289) **kavirajk**: Add custom UnmarshalJSON for bytesize type
* [4282](https://github.com/grafana/loki/pull/4282) **chaudum**: Chore: Update Cortex and use kv package from grafana/dskit
* [4276](https://github.com/grafana/loki/pull/4276) **chaudum**: Export MemberlistKV field on Loki struct
* [4272](https://github.com/grafana/loki/pull/4272) **taisho6339**: Add count to 'loki_ingester_memory_chunks' when recovery from wal
* [4265](https://github.com/grafana/loki/pull/4265) **owen-d**: remove empty streams after wal replay
* [4255](https://github.com/grafana/loki/pull/4255) **owen-d**: replaces old cortex_chunk_store prefix with loki_chunk_store
* [4253](https://github.com/grafana/loki/pull/4253) **JordanRushing**: Change prefix for `runtimeconfig` metrics from `cortex_` to `loki_`
* [4251](https://github.com/grafana/loki/pull/4251) **dannykopping**: Runtime config: do not validate nil limits
* [4246](https://github.com/grafana/loki/pull/4246) **JordanRushing**:     Add missing `Inc()` to correctly increment the `dropStage.dropCount` metric on valid dropped log line; update related docs
* [4240](https://github.com/grafana/loki/pull/4240) **bboreham**: Simplify Distributor.push
* [4238](https://github.com/grafana/loki/pull/4238) **liguozhong**: [fix] distributor: fix goroutine leak
* [4236](https://github.com/grafana/loki/pull/4236) **owen-d**: better per stream rate limits configuration options
* [4228](https://github.com/grafana/loki/pull/4228) **owen-d**: bumps per stream default rate limits
* [4227](https://github.com/grafana/loki/pull/4227) **aknuds1**: Chore: Use runtimeconfig from dskit
* [4225](https://github.com/grafana/loki/pull/4225) **aknuds1**: Flagext: Use flagext package from dskit
* [4213](https://github.com/grafana/loki/pull/4213) **owen-d**: Refactor per stream rate limit
* [4212](https://github.com/grafana/loki/pull/4212) **owen-d**: WAL replay discard metrics
* [4211](https://github.com/grafana/loki/pull/4211) **BenoitKnecht**: pkg/storage/chunk/aws: Add s3.http.ca-file option
* [4207](https://github.com/grafana/loki/pull/4207) **cstyan**: Improve error message for stream rate limit.
* [4196](https://github.com/grafana/loki/pull/4196) **56quarters**: Chore: Use services and modules from grafana/dskit
* [4193](https://github.com/grafana/loki/pull/4193) **owen-d**: adds loki_ingester_wal_replay_active metric and records this more acc…
* [4192](https://github.com/grafana/loki/pull/4192) **owen-d**: Cleanup/unordered writes ingester config
* [4191](https://github.com/grafana/loki/pull/4191) **cstyan**: [ingester/stream]: Add a byte stream rate limit.
* [4188](https://github.com/grafana/loki/pull/4188) **aknuds1**: Chore: Upgrade to latest Cortex
* [4185](https://github.com/grafana/loki/pull/4185) **sandeepsukhani**: Canary: allow setting tenant id for querying logs from loki
* [4181](https://github.com/grafana/loki/pull/4181) **owen-d**: initiate grpc health check always
* [4176](https://github.com/grafana/loki/pull/4176) **sokoide**: Authc/z: Enable grpc_client_config to allow mTLS
* [4172](https://github.com/grafana/loki/pull/4172) **sandeepsukhani**: Retention speedup
* [4160](https://github.com/grafana/loki/pull/4160) **owen-d**: safely close nonOverlapping iterators
* [4155](https://github.com/grafana/loki/pull/4155) **owen-d**: Auth followup - Remove unused
* [4153](https://github.com/grafana/loki/pull/4153) **owen-d**: uses more fleshed out cortex auth utility & adds new auth-ignored routes
* [4149](https://github.com/grafana/loki/pull/4149) **owen-d**: add unordered writes to local config
* [4141](https://github.com/grafana/loki/pull/4141) **dannykopping**: Ruler: write meaningful logs when remote-write is disabled or is misconfigured
* [4135](https://github.com/grafana/loki/pull/4135) **slim-bean**: Build: Fix build version info
* [4132](https://github.com/grafana/loki/pull/4132) **owen-d**: Promote/ruler api
* [4130](https://github.com/grafana/loki/pull/4130) **owen-d**: Tenant/unordered
* [4128](https://github.com/grafana/loki/pull/4128) **sandeepsukhani**: add a storage client for boltdb-shipper which would do all the object key management for storage operations
* [4126](https://github.com/grafana/loki/pull/4126) **cstyan**: Allow for loki-canary to generate a percentage of out of order log lines
* [4114](https://github.com/grafana/loki/pull/4114) **owen-d**: Stream iterators account for unordered data
* [4111](https://github.com/grafana/loki/pull/4111) **owen-d**: ingester.index-shards config
* [4107](https://github.com/grafana/loki/pull/4107) **sandeepsukhani**: fix finding tables which would have out of retention data
* [4104](https://github.com/grafana/loki/pull/4104) **owen-d**: Discard/ooo
* [4071](https://github.com/grafana/loki/pull/4071) **jeschkies**: Support frontend V2 with query scheduler.

#### Promtail
* [4599](https://github.com/grafana/loki/pull/4599) **rsteneteg**: [Promtail] resolve issue with promtail not scraping target if only path changed in a simpler way that dont need mutex to sync threads
* [4588](https://github.com/grafana/loki/pull/4588) **owen-d**: regenerates assets from current vfsgen dependency
* [4568](https://github.com/grafana/loki/pull/4568) **cyriltovena**: Promtail Kafka target
* [4567](https://github.com/grafana/loki/pull/4567) **cyriltovena**: Refactor client configs in Promtail.
* [4556](https://github.com/grafana/loki/pull/4556) **james-callahan**: promtail: no need for GCP promtail_instance label now that loki supports out-of-order writes
* [4516](https://github.com/grafana/loki/pull/4516) **lizzzcai**: promtail: update promtail base image to debian:bullseye-slim
* [4507](https://github.com/grafana/loki/pull/4507) **dannykopping**: Promtail: allow for customisable stream lag labels
* [4495](https://github.com/grafana/loki/pull/4495) **sankalp-r**: Promtail: add static labels in stage
* [4461](https://github.com/grafana/loki/pull/4461) **rsteneteg**: Promtail: fix filetarget to not be stuck if no files was detected on startup
* [4346](https://github.com/grafana/loki/pull/4346) **sandeepsukhani**: add logfmt promtail stage to be able to extract data from logfmt formatted log
* [4336](https://github.com/grafana/loki/pull/4336) **ldb**: clients/promtail: Add ndjson and plaintext formats to loki_push
* [4235](https://github.com/grafana/loki/pull/4235) **kavirajk**: Add metrics for gcplog scrape.
* [3907](https://github.com/grafana/loki/pull/3907) **johanfleury**: promtail: add support for TLS/mTLS in syslog receiver

#### Logcli
* [4303](https://github.com/grafana/loki/pull/4303) **cyriltovena**: Allow to run local boltdb queries with logcli.
* [4242](https://github.com/grafana/loki/pull/4242) **chaudum**: cli: Register configuration option `store.max-look-back-period` as CLI argument
* [4203](https://github.com/grafana/loki/pull/4203) **invidian**: cmd/logcli: add --follow flag as an alias for --tail

#### Build
* [4639](https://github.com/grafana/loki/pull/4639) **slim-bean**: Build: simplify how protos are built
* [4609](https://github.com/grafana/loki/pull/4609) **slim-bean**: Build: Update CODEOWNERS to put Karen back in charge of the docs
* [4541](https://github.com/grafana/loki/pull/4541) **cstyan**: Fix drone ECR publish.
* [4481](https://github.com/grafana/loki/pull/4481) **cstyan**: Update golang and loki-build-image image versions.
* [4480](https://github.com/grafana/loki/pull/4480) **cstyan**: Add drone build job for lambda-promtail images.
* [4462](https://github.com/grafana/loki/pull/4462) **cstyan**: Update loki-build-image to drone 1.4.0
* [4373](https://github.com/grafana/loki/pull/4373) **jeschkies**: Instruct how to sign `drone.yml`.
* [4358](https://github.com/grafana/loki/pull/4358) **JordanRushing**: Add DroneCI pipeline stage to validate loki example configs; create example configuration files
* [4353](https://github.com/grafana/loki/pull/4353) **dannykopping**: CI: Fixing linter deprecations
* [4286](https://github.com/grafana/loki/pull/4286) **slim-bean**: Build: Tweak stalebot message
* [4252](https://github.com/grafana/loki/pull/4252) **slim-bean**: Build: update stalebot message to be more descriptive and friendlier
* [4226](https://github.com/grafana/loki/pull/4226) **aknuds1**: Makefile: Add format target
* [4220](https://github.com/grafana/loki/pull/4220) **slim-bean**: Build: Add github action backport workflow
* [4189](https://github.com/grafana/loki/pull/4189) **mathew-fleisch**: Makefile: Add darwin/arm64 build to release binaries

#### Project
* [4535](https://github.com/grafana/loki/pull/4535) **carlpett**: Fix branch reference in PR template
* [4604](https://github.com/grafana/loki/pull/4604) **kavirajk**: Update PR template to include `changelog` update in the checklist
* [4494](https://github.com/grafana/loki/pull/4494) **cstyan**: Add a a parameter to keep/drop the stream label from cloudwatch.
* [4315](https://github.com/grafana/loki/pull/4315) **cstyan**: Rewrite lambda-promtail to use subscription filters.

#### Dashboards
* [4634](https://github.com/grafana/loki/pull/4634) **cyriltovena**: Fixes the operational dashboard using an old metric.
* [4618](https://github.com/grafana/loki/pull/4618) **cstyan**: loki-mixin: fix label selectors + logs dashboard
* [4575](https://github.com/grafana/loki/pull/4575) **dannykopping**: Adding recording rules dashboard
* [4441](https://github.com/grafana/loki/pull/4441) **owen-d**: Revert "loki-mixin: use centralized configuration for dashboard matchers / selectors"
* [4438](https://github.com/grafana/loki/pull/4438) **dannykopping**: Dashboards: adding "logs" into regex
* [4423](https://github.com/grafana/loki/pull/4423) **cstyan**: Add tag/link fix to operational dashboard and promtail mixin dashboard.
* [4401](https://github.com/grafana/loki/pull/4401) **cstyan**: Minor dashboard fixes


#### Docker-driver
* [4396](https://github.com/grafana/loki/pull/4396) **owen-d**: Removes docker driver empty log line message
* [4190](https://github.com/grafana/loki/pull/4190) **jeschkies**: Document known Docker driver issues.

#### FluentD
* [4261](https://github.com/grafana/loki/pull/4261) **MrWong99**: FluentD output plugin: Remove an unused variable when processing chunks

#### Docs
* [4646](https://github.com/grafana/loki/pull/4646) **KMiller-Grafana**: Docs: revise modes of operation section
* [4631](https://github.com/grafana/loki/pull/4631) **kavirajk**: Add changelog and upgrade guide for #4556
* [4616](https://github.com/grafana/loki/pull/4616) **owen-d**: index-gw sts doc fix. closes #4583
* [4612](https://github.com/grafana/loki/pull/4612) **surdaft**: Docs: Fix typo in docs
* [4611](https://github.com/grafana/loki/pull/4611) **KMiller-Grafana**: Docs: revise incendiary language added in PR 4507
* [4601](https://github.com/grafana/loki/pull/4601) **mustafacansevinc**: docs: fix promtail docs links in loki installation page
* [4597](https://github.com/grafana/loki/pull/4597) **owen-d**: a few doc fixes in preparation for 2.4
* [4590](https://github.com/grafana/loki/pull/4590) **owen-d**: improves grouping docs examples
* [4579](https://github.com/grafana/loki/pull/4579) **DylanGuedes**: Docs: Modify modes of operation image
* [4576](https://github.com/grafana/loki/pull/4576) **DylanGuedes**: Rename hybrid mode to simple scalable mode
* [4566](https://github.com/grafana/loki/pull/4566) **dannykopping**: Documenting recording rules per-tenant WAL
* [4565](https://github.com/grafana/loki/pull/4565) **DylanGuedes**: Docs: Add virtual targets docs
* [4559](https://github.com/grafana/loki/pull/4559) **chri2547**: docs: Update curl POST  example in docs
* [4548](https://github.com/grafana/loki/pull/4548) **cstyan**: Improve lambda-promtail docs based on Owens review.
* [4540](https://github.com/grafana/loki/pull/4540) **JordanRushing**: Update CHANGELOG.md and /docs with info on new `overrides-exporter` module for Loki
* [4539](https://github.com/grafana/loki/pull/4539) **cstyan**: Modify lambda-promtail docs based on rewrite.
* [4527](https://github.com/grafana/loki/pull/4527) **yangkb09**: Docs: add missing quote to log_queries.md
* [4521](https://github.com/grafana/loki/pull/4521) **owen-d**: brings storage architecture up to date
* [4499](https://github.com/grafana/loki/pull/4499) **vdm**: Docs: Remove ListObjects S3 permission
* [4493](https://github.com/grafana/loki/pull/4493) **DylanGuedes**: Docs: Move rule storages configs to their own sections
* [4486](https://github.com/grafana/loki/pull/4486) **KMiller-Grafana**: Docs: correct the page parameter in the Grafana Cloud advertisement
* [4485](https://github.com/grafana/loki/pull/4485) **DylanGuedes**: Document the common config section
* [4422](https://github.com/grafana/loki/pull/4422) **KMiller-Grafana**: Docs: revise wording of Grafana Cloud advertisement
* [4417](https://github.com/grafana/loki/pull/4417) **KMiller-Grafana**: Docs: remove empty section "Generic placeholders"
* [4416](https://github.com/grafana/loki/pull/4416) **KMiller-Grafana**: Docs: correctly represent product name
* [4403](https://github.com/grafana/loki/pull/4403) **KMiller-Grafana**: Docs: introduce a fundamentals section
* [4399](https://github.com/grafana/loki/pull/4399) **KMiller-Grafana**: Docs: prominently advertise free Grafana Cloud availability
* [4374](https://github.com/grafana/loki/pull/4374) **KMiller-Grafana**: Docs: clarify distinction between single binary and microservices.
* [4363](https://github.com/grafana/loki/pull/4363) **KMiller-Grafana**: Docs: Remove wording like "As of version 1.6, you can..."
* [4361](https://github.com/grafana/loki/pull/4361) **JasonGiedymin**: fix(docs): spelling mistake
* [4357](https://github.com/grafana/loki/pull/4357) **carehart**: Correct typo
* [4345](https://github.com/grafana/loki/pull/4345) **pr0PM**: Deduplicating the compactor docs
* [4342](https://github.com/grafana/loki/pull/4342) **KMiller-Grafana**: Docs: Organize and edit the LogQL section
* [4324](https://github.com/grafana/loki/pull/4324) **lingenavd**: Docs: Update _index.md to add value boltdb-shipper for the key store
* [4320](https://github.com/grafana/loki/pull/4320) **KMiller-Grafana**: Docs: improve spelling, grammar, and formatting.
* [4310](https://github.com/grafana/loki/pull/4310) **dannykopping**: Correcting documentation example for `/api/prom/query`
* [4309](https://github.com/grafana/loki/pull/4309) **GneyHabub**: Docs: Fix a link
* [4294](https://github.com/grafana/loki/pull/4294) **mr-karan**: docs:  (logs-deletion.md) URL Encode curl command
* [4293](https://github.com/grafana/loki/pull/4293) **Birdi7**: docs: fix link to Promtail documentation
* [4283](https://github.com/grafana/loki/pull/4283) **SeriousM**: Correct the indention for azure storage configuration
* [4277](https://github.com/grafana/loki/pull/4277) **ivanahuckova**: Update example for /series endpoint in _index.md
* [4247](https://github.com/grafana/loki/pull/4247) **KMiller-Grafana**: Docs: inject newlines for configuration section readability
* [4245](https://github.com/grafana/loki/pull/4245) **KMiller-Grafana**: Docs: revise max_query_lookback knob definition
* [4244](https://github.com/grafana/loki/pull/4244) **JordanRushing**: Update limits_config docs to include querier.max_query_lookback flag
* [4237](https://github.com/grafana/loki/pull/4237) **KMiller-Grafana**: Docs: first draft, Loki accepts out-of-order writes
* [4231](https://github.com/grafana/loki/pull/4231) **Aletor93**: doc: fix typo on loki-external-labels for docker client labels
* [4222](https://github.com/grafana/loki/pull/4222) **KMiller-Grafana**: Docs: minor improvements to Loki Canary docs
* [4208](https://github.com/grafana/loki/pull/4208) **cstyan**: Update tanka installation docs to refer to tanka section about `jb`
* [4206](https://github.com/grafana/loki/pull/4206) **jeschkies**: Link Kubernetes service discovery configuration.
* [4199](https://github.com/grafana/loki/pull/4199) **owen-d**: fixes typo
* [4184](https://github.com/grafana/loki/pull/4184) **mcdeck**: Update docker.md
* [4175](https://github.com/grafana/loki/pull/4175) **KMiller-Grafana**: Docs: correct path to Promtail configuration file
* [4163](https://github.com/grafana/loki/pull/4163) **smuth4**: Docs: Update docker install to work out of the box
* [4152](https://github.com/grafana/loki/pull/4152) **charles-woshicai**: Docs: example about using azure storage account as storage
* [4147](https://github.com/grafana/loki/pull/4147) **KMiller-Grafana**: Docs: fluentd client phrasing and formatting
* [4145](https://github.com/grafana/loki/pull/4145) **KMiller-Grafana**: Docs: improve LogQL section
* [4134](https://github.com/grafana/loki/pull/4134) **KMiller-Grafana**: Docs: revise section header (out of order writes)
* [4131](https://github.com/grafana/loki/pull/4131) **owen-d**: updates unordered writes config docs
* [4125](https://github.com/grafana/loki/pull/4125) **owen-d**: Initial out of order docs
* [4122](https://github.com/grafana/loki/pull/4122) **yasharne**: update boltdb-shipper index period
* [4120](https://github.com/grafana/loki/pull/4120) **vitaliyf**: Docs: Fix broken "Upgrading" link
* [4113](https://github.com/grafana/loki/pull/4113) **KMiller-Grafana**: Docs: Fix typos and grammar. Inject newlines for readability.
* [4112](https://github.com/grafana/loki/pull/4112) **slim-bean**: Docs: updated changelog and references to 2.3
* [4100](https://github.com/grafana/loki/pull/4100) **jeschkies**: Document operation with the query scheduler.
* [4088](https://github.com/grafana/loki/pull/4088) **KMiller-Grafana**: Update Loki README with better links and descriptions
* [3880](https://github.com/grafana/loki/pull/3880) **timothydlister**: Update fluent-plugin-loki documentation URLs

#### Jsonnet
* [4629](https://github.com/grafana/loki/pull/4629) **owen-d**: Default wal to enabled in jsonnet lib
* [4624](https://github.com/grafana/loki/pull/4624) **chaudum**: Disable chunk transfers in jsonnet lib
* [4530](https://github.com/grafana/loki/pull/4530) **owen-d**: Jsonnet/overrides exporter
* [4496](https://github.com/grafana/loki/pull/4496) **jeschkies**: Use different metrics for `PromtailFileLagging`.
* [4405](https://github.com/grafana/loki/pull/4405) **jdbaldry**: fix: Correct grafana-token creation command
* [4279](https://github.com/grafana/loki/pull/4279) **kevinschoonover**: loki-mixin: use centralized configuration for dashboard matchers / selectors
* [4259](https://github.com/grafana/loki/pull/4259) **eamonryan**: Jsonnet: Update license path argument name
* [4217](https://github.com/grafana/loki/pull/4217) **Duologic**: fix(rules): upstream recording rule switched to sum_irate
* [4182](https://github.com/grafana/loki/pull/4182) **owen-d**: fine tune grpc configs jsonnet
* [4180](https://github.com/grafana/loki/pull/4180) **owen-d**: corrects query scheduler image
* [4165](https://github.com/grafana/loki/pull/4165) **jdbaldry**: Jsonnet: Add Grafana Enterprise Logs library
* [4154](https://github.com/grafana/loki/pull/4154) **owen-d**: updates scheduler libsonnet
* [4102](https://github.com/grafana/loki/pull/4102) **jeschkies**: Define ksonnet lib for query scheduler.


### Notes

This release was created from a branch starting at commit e95d193acf1633a6ec33a328b8a4a3d844e8e5f9 but it may also contain backported changes from main.

Check the history of the branch `release-2.4`.

### Dependencies

* Go Version:     1.17.2
* Cortex Version: 3f329a21cad432325268717eecf2b77c8d95150f

# 2.3.0 (2021/08/06)

Release notes for 2.3.0 can be found on the [release notes page](https://grafana.com/docs/loki/latest/release-notes/v2-3/)

### All Changes

#### Loki
* [4048](https://github.com/grafana/loki/pull/4048) **dannykopping**: Ruler: implementing write relabelling on recording rule samples
* [4091](https://github.com/grafana/loki/pull/4091) **cyriltovena**: Fixes instant queries in the frontend.
* [4087](https://github.com/grafana/loki/pull/4087) **cyriltovena**: Fixes unaligned shards between ingesters and storage.
* [4047](https://github.com/grafana/loki/pull/4047) **cyriltovena**: Add min_sharding_lookback limits to the frontends
* [4027](https://github.com/grafana/loki/pull/4027) **jdbaldry**: fix: Restore /config endpoint and correct handlerFunc for buildinfo
* [4020](https://github.com/grafana/loki/pull/4020) **simonswine**: Restrict path segments in TenantIDs (CVE-2021-36156 CVE-2021-36157)
* [4019](https://github.com/grafana/loki/pull/4019) **cyriltovena**: Improve decoding of JSON responses.
* [4018](https://github.com/grafana/loki/pull/4018) **sandeepsukhani**: Compactor improvements
* [4017](https://github.com/grafana/loki/pull/4017) **aknuds1**: Chore: Upgrade Prometheus and Cortex
* [3996](https://github.com/grafana/loki/pull/3996) **owen-d**: fixes a badly referenced variable name in StepEvaluator code
* [3995](https://github.com/grafana/loki/pull/3995) **owen-d**: Headblock interop
* [3992](https://github.com/grafana/loki/pull/3992) **MichelHollands**: Update Cortex version
* [3991](https://github.com/grafana/loki/pull/3991) **periklis**: Add LogQL AST walker
* [3990](https://github.com/grafana/loki/pull/3990) **cyriltovena**: Intern label keys for LogQL parser.
* [3986](https://github.com/grafana/loki/pull/3986) **kavirajk**: Ip matcher for LogQL
* [3984](https://github.com/grafana/loki/pull/3984) **jeschkies**: Filter instant queries and shard them.
* [3983](https://github.com/grafana/loki/pull/3983) **cyriltovena**: Reject labels with invalid runes when using implicit extraction parser.
* [3981](https://github.com/grafana/loki/pull/3981) **owen-d**: fixes chunk size method in facade
* [3979](https://github.com/grafana/loki/pull/3979) **MichelHollands**: Add a chunk filterer field to the config
* [3977](https://github.com/grafana/loki/pull/3977) **sandeepsukhani**: add a metric for counting number of failures in opening existing active index files
* [3976](https://github.com/grafana/loki/pull/3976) **sandeepsukhani**: fix flaky retention tests
* [3974](https://github.com/grafana/loki/pull/3974) **owen-d**: WAL Replay counter
* [3973](https://github.com/grafana/loki/pull/3973) **56quarters**: Use the Cortex wrapper for getting tenant ID from a context
* [3972](https://github.com/grafana/loki/pull/3972) **jeschkies**: Return build info under `/loki/api/v1/status/buildinfo`.
* [3970](https://github.com/grafana/loki/pull/3970) **sandeepsukhani**: log name of the file failed to open during startup by ingester
* [3969](https://github.com/grafana/loki/pull/3969) **sandeepsukhani**: add some tests in compactor and fix a bug in IntervalHasExpiredChunks check in retention with tests
* [3968](https://github.com/grafana/loki/pull/3968) **cyriltovena**: Improve head chunk allocations when reading samples.
* [3967](https://github.com/grafana/loki/pull/3967) **sandeepsukhani**: fix a panic in compactor when retention is not enabled
* [3966](https://github.com/grafana/loki/pull/3966) **sandeepsukhani**: fix panic in compactor when retention is not enabled
* [3957](https://github.com/grafana/loki/pull/3957) **owen-d**: Unordered head block
* [3949](https://github.com/grafana/loki/pull/3949) **cyriltovena**: Allow no overrides config for tenants.
* [3946](https://github.com/grafana/loki/pull/3946) **cyriltovena**: Improve marker file current time metrics.
* [3934](https://github.com/grafana/loki/pull/3934) **sandeepsukhani**: optimize table retetion
* [3932](https://github.com/grafana/loki/pull/3932) **Timbus**: Parser: Allow literal control chars in logfmt decoder
* [3929](https://github.com/grafana/loki/pull/3929) **sandeepsukhani**: remove boltdb files from ingesters on startup which do not have a index bucket
* [3928](https://github.com/grafana/loki/pull/3928) **dannykopping**: Querier/Ingester: Fixing json expression parser bug
* [3919](https://github.com/grafana/loki/pull/3919) **github-vincent-miszczak**: Add ingester.autoforget-unhealthy-timeout opt-in feature
* [3888](https://github.com/grafana/loki/pull/3888) **kavirajk**: Make `overrides` configmap names and mount path as variables.
* [3871](https://github.com/grafana/loki/pull/3871) **kavirajk**: Add explict syntax for using `pattern` parser
* [3865](https://github.com/grafana/loki/pull/3865) **sandeepsukhani**: feat: index-gateway for boltdb-shipper index store
* [3856](https://github.com/grafana/loki/pull/3856) **cyriltovena**: Shards Series API.
* [3852](https://github.com/grafana/loki/pull/3852) **cyriltovena**: Shard ingester queries.
* [3849](https://github.com/grafana/loki/pull/3849) **cyriltovena**: Logs ingester and store queries boundaries.
* [3840](https://github.com/grafana/loki/pull/3840) **cyriltovena**: Add retention label to loki_distributor_bytes_received_total metrics
* [3837](https://github.com/grafana/loki/pull/3837) **cyriltovena**: LogQL: Pattern Parser
* [3835](https://github.com/grafana/loki/pull/3835) **sesky4**: lz4: update lz4 version to v4.1.7 to avoid possibly panic
* [3833](https://github.com/grafana/loki/pull/3833) **cyriltovena**: Fixes a flaky retention test.
* [3827](https://github.com/grafana/loki/pull/3827) **sandeepsukhani**: Logs deletion fixes
* [3816](https://github.com/grafana/loki/pull/3816) **dannykopping**: Extracting queue interface
* [3807](https://github.com/grafana/loki/pull/3807) **dannykopping**: Loki: allow for multiple targets
* [3797](https://github.com/grafana/loki/pull/3797) **dannykopping**: Exposing remote writer for use in integration tests
* [3792](https://github.com/grafana/loki/pull/3792) **MichelHollands**: Add a QueryFrontendTripperware module
* [3785](https://github.com/grafana/loki/pull/3785) **sandeepsukhani**: just log a warning when a store type other than boltdb-shipper is detected when custom retention is enabled
* [3772](https://github.com/grafana/loki/pull/3772) **sandeepsukhani**: initialize retention and deletion components only when they are enabled
* [3771](https://github.com/grafana/loki/pull/3771) **sandeepsukhani**: revendor cortex to latest master
* [3769](https://github.com/grafana/loki/pull/3769) **sandeepsukhani**: reduce allocs in delete requests manager by reusing slice for tracing non-deleted intervals for chunks
* [3766](https://github.com/grafana/loki/pull/3766) **dannykopping**: Ruler: Recording Rules
* [3763](https://github.com/grafana/loki/pull/3763) **cyriltovena**: Fixes parser labels hint for grouping.
* [3762](https://github.com/grafana/loki/pull/3762) **cyriltovena**: Improve mark file processing.
* [3758](https://github.com/grafana/loki/pull/3758) **owen-d**: exposes loki codec
* [3746](https://github.com/grafana/loki/pull/3746) **sandeepsukhani**: Boltdb shipper deletion fixes
* [3743](https://github.com/grafana/loki/pull/3743) **cyriltovena**: Replace satori.uuid with gofrs/uuid
* [3736](https://github.com/grafana/loki/pull/3736) **cyriltovena**: Add fromJson to the template stage.
* [3733](https://github.com/grafana/loki/pull/3733) **cyriltovena**: Fixes a goroutine leak in the store when doing cancellation.
* [3706](https://github.com/grafana/loki/pull/3706) **cyriltovena**: Improve retention mark files.
* [3700](https://github.com/grafana/loki/pull/3700) **slim-bean**: Loki: Add a flag for queriers to run standalone and only query store
* [3693](https://github.com/grafana/loki/pull/3693) **cyriltovena**: Removes file sync syscall for compaction.
* [3688](https://github.com/grafana/loki/pull/3688) **sandeepsukhani**: Logs deletion support for boltdb-shipper store
* [3687](https://github.com/grafana/loki/pull/3687) **cyriltovena**: Use model.Duration for easy yaml/json marshalling.
* [3686](https://github.com/grafana/loki/pull/3686) **cyriltovena**: Fixes a panic with the frontend when use with downstream URL.
* [3677](https://github.com/grafana/loki/pull/3677) **cyriltovena**: Deprecate max_look_back_period in the chunk storage.
* [3673](https://github.com/grafana/loki/pull/3673) **cyriltovena**: Pass in the now value to the retention.
* [3672](https://github.com/grafana/loki/pull/3672) **cyriltovena**: Use pgzip in the compactor.
* [3665](https://github.com/grafana/loki/pull/3665) **cyriltovena**: Trigger compaction prior retention.
* [3664](https://github.com/grafana/loki/pull/3664) **owen-d**: revendor compatibility: various prom+k8s+cortex
* [3643](https://github.com/grafana/loki/pull/3643) **cyriltovena**: Rejects push requests with  streams without labels.
* [3642](https://github.com/grafana/loki/pull/3642) **cyriltovena**: Custom Retention
* [3641](https://github.com/grafana/loki/pull/3641) **owen-d**: removes naming collision
* [3632](https://github.com/grafana/loki/pull/3632) **kavirajk**: replace `time.Duration` -> `model.Duration` for `Limits`.
* [3628](https://github.com/grafana/loki/pull/3628) **kavirajk**: Add json struct tags to limits.
* [3627](https://github.com/grafana/loki/pull/3627) **MichelHollands**: Update cortex to 1.8
* [3623](https://github.com/grafana/loki/pull/3623) **slim-bean**: Loki/Promtail: Client Refactor
* [3619](https://github.com/grafana/loki/pull/3619) **liguozhong**: [ui] add '/config' page
* [3618](https://github.com/grafana/loki/pull/3618) **MichelHollands**: Add interceptor override and make ingester and cfg public
* [3605](https://github.com/grafana/loki/pull/3605) **sandeepsukhani**: cleanup boltdb files failing to open during loading tables which are possibly corrupt
* [3603](https://github.com/grafana/loki/pull/3603) **cyriltovena**: Adds chunk filter hook for ingesters.
* [3602](https://github.com/grafana/loki/pull/3602) **MichelHollands**: Loli: Make the store field public
* [3595](https://github.com/grafana/loki/pull/3595) **owen-d**: locks trailers during iteration
* [3594](https://github.com/grafana/loki/pull/3594) **owen-d**: adds distributor replication factor metric
* [3573](https://github.com/grafana/loki/pull/3573) **cyriltovena**: Fixes a race when using specific tenant and multi-client.
* [3569](https://github.com/grafana/loki/pull/3569) **cyriltovena**: Add a chunk filter hook in the store.
* [3566](https://github.com/grafana/loki/pull/3566) **cyriltovena**: Properly release the ticker in Loki client.
* [3564](https://github.com/grafana/loki/pull/3564) **cyriltovena**: Improve matchers validations.
* [3563](https://github.com/grafana/loki/pull/3563) **sandeepsukhani**: ignore download of missing boltdb files possibly removed during compaction
* [3562](https://github.com/grafana/loki/pull/3562) **cyriltovena**: Fixes a test from #3216.
* [3553](https://github.com/grafana/loki/pull/3553) **cyriltovena**: Add a target to reproduce fuzz testcase
* [3550](https://github.com/grafana/loki/pull/3550) **cyriltovena**: Fixes a bug in MatrixStepper when sharding queries.
* [3549](https://github.com/grafana/loki/pull/3549) **MichelHollands**: LBAC changes
* [3544](https://github.com/grafana/loki/pull/3544) **alrs**: single import of jsoniter in logql subpackages
* [3540](https://github.com/grafana/loki/pull/3540) **cyriltovena**: Support for single step metric query.
* [3532](https://github.com/grafana/loki/pull/3532) **MichelHollands**: Loki: Update cortex version and fix resulting changes
* [3530](https://github.com/grafana/loki/pull/3530) **sandeepsukhani**: split series api queries by day in query-frontend
* [3517](https://github.com/grafana/loki/pull/3517) **cyriltovena**: Fixes a race introduced by #3434.
* [3515](https://github.com/grafana/loki/pull/3515) **cyriltovena**: Add sprig text/template functions to template stage.
* [3509](https://github.com/grafana/loki/pull/3509) **sandeepsukhani**: fix live tailing of logs from Loki
* [3572](https://github.com/grafana/loki/pull/3572) **slim-bean**: Loki: Distributor log message bodySize should always reflect the compressed size
* [3496](https://github.com/grafana/loki/pull/3496) **owen-d**: reduce replay flush threshold
* [3491](https://github.com/grafana/loki/pull/3491) **sandeepsukhani**: make prefix for keys of objects created by boltdb-shipper configurable
* [3487](https://github.com/grafana/loki/pull/3487) **cyriltovena**: Set the byte slice cap correctly when unsafely converting string.
* [3471](https://github.com/grafana/loki/pull/3471) **cyriltovena**: Set a max size for the logql parser to 5k.
* [3470](https://github.com/grafana/loki/pull/3470) **cyriltovena**: Fixes Issue 28593: loki:fuzz_parse_expr: Timeout in fuzz_parse_expr.
* [3469](https://github.com/grafana/loki/pull/3469) **cyriltovena**: Fixes out-of-memory fuzzing issue.
* [3466](https://github.com/grafana/loki/pull/3466) **pracucci**: Upgrade Cortex
* [3455](https://github.com/grafana/loki/pull/3455) **garrettlish**: Implement offset modifier for range vector aggregation in LogQL
* [3434](https://github.com/grafana/loki/pull/3434) **adityacs**: support math functions in line_format and label_format
* [3216](https://github.com/grafana/loki/pull/3216) **sandeepsukhani**: check for stream selectors to have atleast one equality matcher
* [3050](https://github.com/grafana/loki/pull/3050) **cyriltovena**: first_over_time and last_over_time

#### Docs
* [4031](https://github.com/grafana/loki/pull/4031) **KMiller-Grafana**: Docs: add weights to YAML metadata to order the LogQL subsections
* [4029](https://github.com/grafana/loki/pull/4029) **bearice**: Docs: Update S3 permissions list
* [4026](https://github.com/grafana/loki/pull/4026) **KMiller-Grafana**: Docs: correct fluentbit config value for DqueSync
* [4024](https://github.com/grafana/loki/pull/4024) **KMiller-Grafana**: Docs: fix bad links
* [4016](https://github.com/grafana/loki/pull/4016) **lizzzcai**: <docs>:fix typo in remote debugging docs
* [4012](https://github.com/grafana/loki/pull/4012) **KMiller-Grafana**: Revise portions of the docs LogQL section
* [3998](https://github.com/grafana/loki/pull/3998) **owen-d**: Fixes regexReplaceAll docs
* [3980](https://github.com/grafana/loki/pull/3980) **KMiller-Grafana**: Docs: Revise/update the overview section.
* [3965](https://github.com/grafana/loki/pull/3965) **mamil**: fix typos
* [3962](https://github.com/grafana/loki/pull/3962) **KMiller-Grafana**: Docs: added new target (docs-next) to the docs' Makefile.
* [3956](https://github.com/grafana/loki/pull/3956) **sandeepsukhani**: add config and documentation about index-gateway
* [3938](https://github.com/grafana/loki/pull/3938) **seiffert**: Doc: List 'compactor' as valid value for target option
* [3936](https://github.com/grafana/loki/pull/3936) **lukahartwig**: Fix typo
* [3921](https://github.com/grafana/loki/pull/3921) **KMiller-Grafana**: Docs: revise the LogCLI subsection
* [3911](https://github.com/grafana/loki/pull/3911) **KMiller-Grafana**: Docs: Make identification of experimental items consistent and obvious
* [3910](https://github.com/grafana/loki/pull/3910) **KMiller-Grafana**: Docs: add structure for a release notes section
* [3909](https://github.com/grafana/loki/pull/3909) **kavirajk**: Sync `main` branch docs to `next` folder
* [3899](https://github.com/grafana/loki/pull/3899) **KMiller-Grafana**: Docs: correct “ and ” with " and same with single quote mark.
* [3897](https://github.com/grafana/loki/pull/3897) **kavirajk**: Update steps to release versioned docs
* [3882](https://github.com/grafana/loki/pull/3882) **KMiller-Grafana**: Docs: improve section on building from source
* [3876](https://github.com/grafana/loki/pull/3876) **ivanahuckova**: Documentation: Unify spelling of backtick in documentation
* [3873](https://github.com/grafana/loki/pull/3873) **KMiller-Grafana**: Docs: remove duplicated arch info from the overview section
* [3875](https://github.com/grafana/loki/pull/3875) **kavirajk**: Add missing `-querier.max-concurrent` config in the doc
* [3868](https://github.com/grafana/loki/pull/3868) **sanadhis**: docs: http_path_prefix as correct item of server_config
* [3860](https://github.com/grafana/loki/pull/3860) **KMiller-Grafana**: Docs: Correct capitalization and formatting of "Promtail"
* [3851](https://github.com/grafana/loki/pull/3851) **dannykopping**: Ruler: documentation for recording rules
* [3846](https://github.com/grafana/loki/pull/3846) **crockk**: Docs: Minor syntax tweaks for consistency
* [3843](https://github.com/grafana/loki/pull/3843) **azuwis**: multiline: Add regex stage example and note
* [3829](https://github.com/grafana/loki/pull/3829) **arempter**: Add oauth2 docs options for promtail client
* [3828](https://github.com/grafana/loki/pull/3828) **julienduchesne**: Fix broken link in `Windows Event Log` scraping docs
* [3826](https://github.com/grafana/loki/pull/3826) **sandeepsukhani**: docs for logs deletion feature
* [3824](https://github.com/grafana/loki/pull/3824) **KMiller-Grafana**: Docs: add and order missing design docs
* [3823](https://github.com/grafana/loki/pull/3823) **KMiller-Grafana**: Docs: updates
* [3815](https://github.com/grafana/loki/pull/3815) **paketb0te**: Docs: fixed typo in "Loki compared to other log systems" (levels -> labels)
* [3810](https://github.com/grafana/loki/pull/3810) **alegmal**: documentation:  corrected double "the the" in index.md
* [3799](https://github.com/grafana/loki/pull/3799) **bt909**: docs: Add memached_client parameter "addresses" list
* [3798](https://github.com/grafana/loki/pull/3798) **bt909**: docs: Change redis configuration value for enabling TLS to correct syntax
* [3790](https://github.com/grafana/loki/pull/3790) **KMiller-Grafana**: Docs: remove unnecessary lists of sections
* [3775](https://github.com/grafana/loki/pull/3775) **cyriltovena**: Retention doc
* [3764](https://github.com/grafana/loki/pull/3764) **slim-bean**: Docs: fix makefile
* [3757](https://github.com/grafana/loki/pull/3757) **fionaliao**: [docs] Remove unnecessary backtick from example
* [3756](https://github.com/grafana/loki/pull/3756) **fredrikekre**: [docs] add LokiLogger.jl to unofficial clients.
* [3723](https://github.com/grafana/loki/pull/3723) **oddlittlebird**: Docs: Update _index.md
* [3720](https://github.com/grafana/loki/pull/3720) **fredrikekre**: [docs/clients] fix header for "Unofficial clients" and add a reference to said section.
* [3715](https://github.com/grafana/loki/pull/3715) **jaddqiu**: Update troubleshooting.md
* [3714](https://github.com/grafana/loki/pull/3714) **kavirajk**: Fluent-bit git repo link fix
* [3713](https://github.com/grafana/loki/pull/3713) **cyriltovena**: Add a target to find dead links in our documentation.
* [3690](https://github.com/grafana/loki/pull/3690) **atxviking**: API Documentation: Fix document links for /loki/api/v1/push example
* [3655](https://github.com/grafana/loki/pull/3655) **trevorwhitney**: Documentation: add note about wildcard log patterns and log rotation
* [3648](https://github.com/grafana/loki/pull/3648) **Ruppsn**: Update labels.md in Loki Docs
* [3647](https://github.com/grafana/loki/pull/3647) **3Xpl0it3r**: fix the promtail-default-config download link in doc
* [3644](https://github.com/grafana/loki/pull/3644) **periklis**: Add Red Hat to adopters
* [3633](https://github.com/grafana/loki/pull/3633) **osg-grafana**: Fix wget link.
* [3596](https://github.com/grafana/loki/pull/3596) **timazet**: documentation: typo correction
* [3578](https://github.com/grafana/loki/pull/3578) **liguozhong**: [doc] mtric -> metric
* [3576](https://github.com/grafana/loki/pull/3576) **sergeykranga**: Promtail documentation: fix template example for regexReplaceAll function
* [3568](https://github.com/grafana/loki/pull/3568) **MichelHollands**: docs: some small docs fixes
* [3559](https://github.com/grafana/loki/pull/3559) **klausenbusk**: Doc: Remove removed --ingester.recover-from-wal option and fix out-of-date defaults
* [3555](https://github.com/grafana/loki/pull/3555) **samjewell**: LogQL Docs: Remove key-value pair missing from logfmt output
* [3552](https://github.com/grafana/loki/pull/3552) **lkokila**: Update README.md
* [3551](https://github.com/grafana/loki/pull/3551) **cyriltovena**: Fixes doc w/r/t grpc compression.
* [3542](https://github.com/grafana/loki/pull/3542) **kavirajk**: Remove memberlist config from ring config.
* [3529](https://github.com/grafana/loki/pull/3529) **Whyeasy**: Added docs for GCP internal labels.
* [3525](https://github.com/grafana/loki/pull/3525) **robbymilo**: docs: add title to Lambda Promtail
* [3516](https://github.com/grafana/loki/pull/3516) **cyriltovena**: Fixes broken link in the documentation.
* [3513](https://github.com/grafana/loki/pull/3513) **owen-d**: fixes broken link
* [3543](https://github.com/grafana/loki/pull/3543) **owen-d**: compactor docs
* [3526](https://github.com/grafana/loki/pull/3526) **wardbekker**: Added Architecture Diagram
* [3518](https://github.com/grafana/loki/pull/3518) **wardbekker**: fix spelling in doc
* [3503](https://github.com/grafana/loki/pull/3503) **cyriltovena**: Update README.md
* [3484](https://github.com/grafana/loki/pull/3484) **thomasrockhu**: Add Codecov badge to README
* [3478](https://github.com/grafana/loki/pull/3478) **chancez**: docs/upgrading: Fix typo
* [3477](https://github.com/grafana/loki/pull/3477) **slim-bean**: Jsonnet/Docs: update for 2.2 release
* [3472](https://github.com/grafana/loki/pull/3472) **aronisstav**: Docs: Fix markdown for promtail's output stage
* [3464](https://github.com/grafana/loki/pull/3464) **camilleryr**: Documentation: Update boltdb-shipper.md to fix typo
* [3442](https://github.com/grafana/loki/pull/3442) **owen-d**: adds deprecation notice for chunk transfers
* [3430](https://github.com/grafana/loki/pull/3430) **kavirajk**: doc(gcplog): Add note on scraping multiple GCP projects

#### Promtail
* [4011](https://github.com/grafana/loki/pull/4011) **dannykopping**: Promtail: adding pipeline stage inspector
* [4006](https://github.com/grafana/loki/pull/4006) **dannykopping**: Promtail: output timestamp with nanosecond precision in dry-run mode
* [3971](https://github.com/grafana/loki/pull/3971) **cyriltovena**: Fixes negative gauge in Promtail.
* [3834](https://github.com/grafana/loki/pull/3834) **trevorwhitney**: Promtail: add consul agent service discovery
* [3711](https://github.com/grafana/loki/pull/3711) **3Xpl0it3r**: add debug information for extracted data
* [3683](https://github.com/grafana/loki/pull/3683) **kbudde**: promtail: added timezone to logger in dry-run mode #3679"
* [3654](https://github.com/grafana/loki/pull/3654) **cyriltovena**: Adds the ability to provide a tripperware to Promtail client.
* [3587](https://github.com/grafana/loki/pull/3587) **rsteneteg**: Promtail: Remove non-ready filemanager targets
* [3501](https://github.com/grafana/loki/pull/3501) **kavirajk**: Add unique promtail_instance id to labels for gcptarget
* [3457](https://github.com/grafana/loki/pull/3457) **nmiculinic**: Promtail: Added path information to deleted tailed file
* [3400](https://github.com/grafana/loki/pull/3400) **adityacs**: support max_message_length configuration for syslog parser


#### Logcli
* [3879](https://github.com/grafana/loki/pull/3879) **vyzigold**: logcli: Add retries to unsuccessful log queries
* [3749](https://github.com/grafana/loki/pull/3749) **dbluxo**: logcli: add support for bearer token authentication
* [3739](https://github.com/grafana/loki/pull/3739) **rsteneteg**: correct logcli instant query timestamp param name
* [3678](https://github.com/grafana/loki/pull/3678) **cyriltovena**: Add the ability to wrap the roundtripper of the logcli client.


#### Build
* [4034](https://github.com/grafana/loki/pull/4034) **aknuds1**: loki-build-image: Fix building
* [4028](https://github.com/grafana/loki/pull/4028) **aknuds1**: loki-build-image: Upgrade golangci-lint and Go
* [4007](https://github.com/grafana/loki/pull/4007) **dannykopping**: Adding @grafana/loki-team as default CODEOWNERS
* [3997](https://github.com/grafana/loki/pull/3997) **owen-d**: aligns rule path in docker img with bundled config. closes #3952
* [3950](https://github.com/grafana/loki/pull/3950) **julienduchesne**: Sign drone.yml file
* [3944](https://github.com/grafana/loki/pull/3944) **jeschkies**: Lint script files.
* [3941](https://github.com/grafana/loki/pull/3941) **cyriltovena**: Development Docker Compose Setup
* [3935](https://github.com/grafana/loki/pull/3935) **ecraven**: Makefile: Only set PROMTAIL_CGO if CGO_ENABLED is not 0.
* [3832](https://github.com/grafana/loki/pull/3832) **julienduchesne**: Add step to identify windows Drone runner
* [3731](https://github.com/grafana/loki/pull/3731) **cyriltovena**: Fix website branch to trigger update.
* [3708](https://github.com/grafana/loki/pull/3708) **julienduchesne**: Deploy loki with Drone plugin instead of CircleCI job
* [3703](https://github.com/grafana/loki/pull/3703) **darkn3rd**: Update docker.md for 2.2.1
* [3625](https://github.com/grafana/loki/pull/3625) **slim-bean**: Build: Update CI for branch rename to main
* [3624](https://github.com/grafana/loki/pull/3624) **slim-bean**: Build: Fix drone dependencies on manifest step
* [3615](https://github.com/grafana/loki/pull/3615) **slim-bean**: Remove codecov
* [3481](https://github.com/grafana/loki/pull/3481) **slim-bean**: Update Go and Alpine versions


#### Jsonnet
* [4030](https://github.com/grafana/loki/pull/4030) **cyriltovena**: Improve the sweep lag panel in the retention dashboard.
* [3917](https://github.com/grafana/loki/pull/3917) **jvrplmlmn**: refactor(production/ksonnet): Remove kausal from the root element
* [3893](https://github.com/grafana/loki/pull/3893) **sandeepsukhani**: update uid of loki-deletion dashboard
* [3891](https://github.com/grafana/loki/pull/3891) **sandeepsukhani**: add index-gateway to reads and reads-resources dashboards
* [3877](https://github.com/grafana/loki/pull/3877) **sandeepsukhani**: Fix jsonnet for index-gateway
* [3854](https://github.com/grafana/loki/pull/3854) **cyriltovena**: Fixes Loki reads dashboard.
* [3848](https://github.com/grafana/loki/pull/3848) **kavirajk**: Add explicit `main` to pull loki and promtail to install it via Tanka
* [3794](https://github.com/grafana/loki/pull/3794) **sandeepsukhani**: add a dashboard for log deletion requests in loki
* [3697](https://github.com/grafana/loki/pull/3697) **owen-d**: better operational dashboard annotations via diff logger
* [3658](https://github.com/grafana/loki/pull/3658) **cyriltovena**: Add a dashboard for retention to the loki-mixin.
* [3601](https://github.com/grafana/loki/pull/3601) **owen-d**: Dashboard/fix operational vars
* [3584](https://github.com/grafana/loki/pull/3584) **sandeepsukhani**: add loki resource usage dashboard for read and write path

#### Project
* [3963](https://github.com/grafana/loki/pull/3963) **rfratto**: Remove Robert Fratto from list of team members
* [3926](https://github.com/grafana/loki/pull/3926) **cyriltovena**: Add Danny Kopping to the Loki Team.
* [3732](https://github.com/grafana/loki/pull/3732) **dannykopping**: Issue Templates: Improve wording and add warnings
* [3722](https://github.com/grafana/loki/pull/3722) **oddlittlebird**: Update CODEOWNERS
* [3951](https://github.com/grafana/loki/pull/3951) **owen-d**: update sizing calc
* [3931](https://github.com/grafana/loki/pull/3931) **owen-d**: Hackathon/cluster
* [3920](https://github.com/grafana/loki/pull/3920) **owen-d**: adds replication &  deduping into cost
* [3630](https://github.com/grafana/loki/pull/3630) **slim-bean**: Re-license to AGPLv3

#### Docker-driver
* [3814](https://github.com/grafana/loki/pull/3814) **kavirajk**: Update the docker-driver doc about default labels
* [3727](https://github.com/grafana/loki/pull/3727) **3Xpl0it3r**: docker-driver: remove duplicated code
* [3709](https://github.com/grafana/loki/pull/3709) **cyriltovena**: Fixes docker driver that would panic when closed.

### Notes

This release was created from revision 8012362674568379a3871ff8c4a2bfd1ddba7ad1 (Which was PR 3460)

### Dependencies

* Go Version:     1.16.2
* Cortex Version: 485474c9afb2614fb89af3f48803c37d016bbaed

## 2.2.1 (2021/04/05)

2.2.1 fixes several important bugs, it is recommended everyone running 2.2.0 upgrade to 2.2.1

2.2.1 also adds the `labelallow` pipeline stage in Promtail which lets an allowlist be created for what labels will be sent by Promtail to Loki.

* [3468](https://github.com/grafana/loki/pull/3468) **adityacs**: Support labelallow stage in Promtail
* [3502](https://github.com/grafana/loki/pull/3502) **cyriltovena**: Fixes a bug where unpack would mutate log line.
* [3540](https://github.com/grafana/loki/pull/3540) **cyriltovena**: Support for single step metric query.
* [3550](https://github.com/grafana/loki/pull/3550) **cyriltovena**: Fixes a bug in MatrixStepper when sharding queries.
* [3566](https://github.com/grafana/loki/pull/3566) **cyriltovena**: Properly release the ticker in Loki client.
* [3573](https://github.com/grafana/loki/pull/3573) **cyriltovena**: Fixes a race when using specific tenant and multi-client.

## 2.2.0 (2021/03/10)

With over 200 PR's 2.2 includes significant features, performance improvements, and bug fixes!

The most upvoted issue for Loki was closed in this release! [Issue 74](https://github.com/grafana/loki/issues/74) requesting support for handling multi-line logs in Promtail was implemented in [PR 3024](https://github.com/grafana/loki/pull/3024). Thanks @jeschkies!

Other exciting news for Promtail, [PR 3246](https://github.com/grafana/loki/pull/3246) by @cyriltovena introduces support for reading Windows Events!

Switching to Loki, @owen-d has added a write ahead log to Loki! [PR 2981](https://github.com/grafana/loki/pull/2981) was the first of many as we have spent the last several months using and abusing our write ahead logs to flush out any bugs!

A significant number of the PR's in this release have gone to improving the features introduced in Loki 2.0. @cyriltovena overhauled the JSON parser in [PR 3163](https://github.com/grafana/loki/pull/3163) (and a few other PR's), to provide both a faster and smarter parsing to only extract JSON content which is used in the query output.  The newest Loki squad member @dannykopping fine tuned the JSON parser options in [PR 3280](https://github.com/grafana/loki/pull/3280) allowing you to specific individual JSON elements, including support now for accessing elements in an array.  Many, many other additional improvements have been made, as well as several fixes to the new LogQL features added some months ago, this upgrade should have everyone seeing improvements in their queries.

@cyriltovena also set his PPROF skills loose on the Loki write path which resulted in about 8x less memory usage on our distributors and a much more stable memory usage when ingesters are flushing a lot of chunks at the same time.

There are many other noteworthy additions and fixes, too many to list, but we should call out one more feature all you Google Cloud Platform users might be excited about: in [PR 3083](https://github.com/grafana/loki/pull/3083) @kavirajk added support to Promtail for listening on Google Pub/Sub topics, letting you setup log sinks for your GCP logs to be ingested by Promtail and sent to Loki!

Thanks to everyone for another exciting Loki release!!

Please read the [Upgrade Guide](https://github.com/grafana/loki/blob/master/docs/sources/upgrading/_index.md#220) before upgrading for a smooth experience.

TL;DR Loki 2.2 changes the internal chunk format which limits what versions you can downgrade to, a bug in how many queries were allowed to be scheduled per tenant was fixed which might affect your `max_query_parallelism` and `max_outstanding_per_tenant` settings, and we fixed a mistake related `scrape_configs` which do not have a `pipeline_stages` defined. If you have any Promtail `scrape_configs` which do not specify `pipeline_stages` you should go read the upgrade notes!

### All Changes

#### Loki

* [3460](https://github.com/grafana/loki/pull/3460) **slim-bean**: Loki: Per Tenant Runtime Configs
* [3459](https://github.com/grafana/loki/pull/3459) **cyriltovena**: Fixes split interval for metrics queries.
* [3432](https://github.com/grafana/loki/pull/3432) **slim-bean**: Loki: change ReadStringAsSlice to ReadString so it doesn't parse quotes inside the packed _entry
* [3429](https://github.com/grafana/loki/pull/3429) **cyriltovena**: Improve the parser hint tests.
* [3426](https://github.com/grafana/loki/pull/3426) **cyriltovena**: Only unpack entry if the key `_entry` exist.
* [3424](https://github.com/grafana/loki/pull/3424) **cyriltovena**: Add fgprof to Loki and Promtail.
* [3423](https://github.com/grafana/loki/pull/3423) **cyriltovena**: Add limit and line_returned in the query log.
* [3420](https://github.com/grafana/loki/pull/3420) **cyriltovena**: Introduce a unpack parser.
* [3417](https://github.com/grafana/loki/pull/3417) **cyriltovena**: Fixes a race in the scheduling limits.
* [3416](https://github.com/grafana/loki/pull/3416) **ukolovda**: Distributor: append several tests for HTTP parser.
* [3411](https://github.com/grafana/loki/pull/3411) **slim-bean**: Loki: fix alignment of atomic 64 bit to work with 32 bit OS
* [3409](https://github.com/grafana/loki/pull/3409) **gotjosh**: Instrumentation: Add histogram for request duration on gRPC client to Ingesters
* [3408](https://github.com/grafana/loki/pull/3408) **jgehrcke**: distributor: fix snappy-compressed protobuf POST request handling (#3407)
* [3388](https://github.com/grafana/loki/pull/3388) **owen-d**: prevents duplicate log lines from being replayed. closes #3378
* [3383](https://github.com/grafana/loki/pull/3383) **cyriltovena**: Fixes head chunk iterator direction.
* [3380](https://github.com/grafana/loki/pull/3380) **slim-bean**: Loki: Fix parser hint for extracted labels which collide with stream labels
* [3372](https://github.com/grafana/loki/pull/3372) **cyriltovena**: Fixes a panic with whitespace key.
* [3350](https://github.com/grafana/loki/pull/3350) **cyriltovena**: Fixes ingester stats.
* [3348](https://github.com/grafana/loki/pull/3348) **cyriltovena**: Fixes 500 in the querier when returning multiple errors.
* [3347](https://github.com/grafana/loki/pull/3347) **cyriltovena**: Fixes a tight loop in the Engine with LogQL parser.
* [3344](https://github.com/grafana/loki/pull/3344) **cyriltovena**: Fixes some 500 returned by querier when storage cancellation happens.
* [3342](https://github.com/grafana/loki/pull/3342) **cyriltovena**: Bound parallelism frontend
* [3340](https://github.com/grafana/loki/pull/3340) **owen-d**: Adds some flushing instrumentation/logs
* [3339](https://github.com/grafana/loki/pull/3339) **owen-d**: adds Start() method to WAL interface to delay checkpointing until aft…
* [3338](https://github.com/grafana/loki/pull/3338) **sandeepsukhani**: dedupe index on all the queries for a table instead of query batches
* [3326](https://github.com/grafana/loki/pull/3326) **owen-d**: removes wal recover flag
* [3307](https://github.com/grafana/loki/pull/3307) **slim-bean**: Loki: fix validation error and metrics
* [3306](https://github.com/grafana/loki/pull/3306) **cyriltovena**: Add finalizer to zstd.
* [3300](https://github.com/grafana/loki/pull/3300) **sandeepsukhani**: increase db retain period in ingesters to cover index cache validity period as well
* [3299](https://github.com/grafana/loki/pull/3299) **owen-d**: Logql/absent label optimization
* [3295](https://github.com/grafana/loki/pull/3295) **jtlisi**: chore: update cortex to latest and fix refs
* [3291](https://github.com/grafana/loki/pull/3291) **ukolovda**: Distributor: Loki API can receive gzipped JSON
* [3280](https://github.com/grafana/loki/pull/3280) **dannykopping**: LogQL: Simple JSON expressions
* [3279](https://github.com/grafana/loki/pull/3279) **cyriltovena**: Fixes logfmt parser hints.
* [3278](https://github.com/grafana/loki/pull/3278) **owen-d**: Testware/ rate-unwrap-multi
* [3274](https://github.com/grafana/loki/pull/3274) **liguozhong**: [ingester_query] change var "clients" to "reps"
* [3267](https://github.com/grafana/loki/pull/3267) **jeschkies**: Update vendored Cortex to 0976147451ee
* [3263](https://github.com/grafana/loki/pull/3263) **cyriltovena**: Fix a bug with  metric queries and label_format.
* [3261](https://github.com/grafana/loki/pull/3261) **sandeepsukhani**: fix broken json logs push path
* [3256](https://github.com/grafana/loki/pull/3256) **jtlisi**: update vendored cortex and add new replace overrides
* [3251](https://github.com/grafana/loki/pull/3251) **cyriltovena**: Ensure we have parentheses for bin ops.
* [3249](https://github.com/grafana/loki/pull/3249) **cyriltovena**: Fixes a bug where slice of Entries where not zeroed
* [3241](https://github.com/grafana/loki/pull/3241) **cyriltovena**: Allocate entries array with correct size  while decoding WAL entries.
* [3237](https://github.com/grafana/loki/pull/3237) **cyriltovena**: Fixes unmarshalling of tailing responses.
* [3236](https://github.com/grafana/loki/pull/3236) **slim-bean**: Loki: Log a crude lag metric for how far behind a client is.
* [3234](https://github.com/grafana/loki/pull/3234) **cyriltovena**: Fixes previous commit not using the new sized body.
* [3233](https://github.com/grafana/loki/pull/3233) **cyriltovena**: Re-introduce https://github.com/grafana/loki/pull/3178.
* [3228](https://github.com/grafana/loki/pull/3228) **MichelHollands**: Add config endpoint
* [3218](https://github.com/grafana/loki/pull/3218) **owen-d**: WAL backpressure
* [3217](https://github.com/grafana/loki/pull/3217) **cyriltovena**: Rename checkpoint proto package to avoid conflict with cortex.
* [3215](https://github.com/grafana/loki/pull/3215) **cyriltovena**: Cortex update pre 1.7
* [3211](https://github.com/grafana/loki/pull/3211) **cyriltovena**: Fixes tail api marshalling for v1.
* [3210](https://github.com/grafana/loki/pull/3210) **cyriltovena**: Reverts flush buffer pooling.
* [3201](https://github.com/grafana/loki/pull/3201) **sandeepsukhani**: limit query range in async store for ingesters when query-ingesters-within flag is set
* [3200](https://github.com/grafana/loki/pull/3200) **cyriltovena**: Improve ingester flush memory usage.
* [3195](https://github.com/grafana/loki/pull/3195) **owen-d**: Ignore flushed chunks during checkpointing
* [3194](https://github.com/grafana/loki/pull/3194) **cyriltovena**: Fixes unwrap expressions from  last optimization.
* [3193](https://github.com/grafana/loki/pull/3193) **cyriltovena**: Improve checkpoint series iterator.
* [3188](https://github.com/grafana/loki/pull/3188) **cyriltovena**: Improves checkpointerWriter memory usage
* [3180](https://github.com/grafana/loki/pull/3180) **owen-d**: moves boltdb flags to config file
* [3178](https://github.com/grafana/loki/pull/3178) **cyriltovena**: Logs PushRequest data.
* [3163](https://github.com/grafana/loki/pull/3163) **cyriltovena**: Uses custom json-iter decoder for log entries.
* [3159](https://github.com/grafana/loki/pull/3159) **MichelHollands**: Make httpAuthMiddleware field public
* [3153](https://github.com/grafana/loki/pull/3153) **cyriltovena**: Improve wal entries encoding.
* [3152](https://github.com/grafana/loki/pull/3152) **AllenzhLi**: update github.com/gorilla/websocket to fixes a potential denial-of-service (DoS) vector
* [3146](https://github.com/grafana/loki/pull/3146) **owen-d**: More semantically correct flush shutdown
* [3143](https://github.com/grafana/loki/pull/3143) **cyriltovena**: Fixes absent_over_time to work with all log selector.
* [3141](https://github.com/grafana/loki/pull/3141) **owen-d**: Swaps mutex for atomic in ingester's OnceSwitch
* [3137](https://github.com/grafana/loki/pull/3137) **owen-d**: label_format no longer shardable and introduces the Shardable() metho…
* [3136](https://github.com/grafana/loki/pull/3136) **owen-d**: Don't fail writes due to full WAL disk
* [3134](https://github.com/grafana/loki/pull/3134) **cyriltovena**: Improve distributors validation and apply in-place filtering.
* [3132](https://github.com/grafana/loki/pull/3132) **owen-d**: Integrates label replace into sharding code
* [3131](https://github.com/grafana/loki/pull/3131) **MichelHollands**: Update cortex to 1 6
* [3126](https://github.com/grafana/loki/pull/3126) **dannykopping**: Implementing line comments
* [3122](https://github.com/grafana/loki/pull/3122) **owen-d**: Self documenting pipeline process interface
* [3117](https://github.com/grafana/loki/pull/3117) **owen-d**: Wal/recover corruption
* [3114](https://github.com/grafana/loki/pull/3114) **owen-d**: Disables the stream limiter until wal has recovered
* [3092](https://github.com/grafana/loki/pull/3092) **liguozhong**: lru cache logql.ParseLabels
* [3090](https://github.com/grafana/loki/pull/3090) **cyriltovena**: Improve tailer matching by using the index.
* [3087](https://github.com/grafana/loki/pull/3087) **MichelHollands**: feature: make server publicly available
* [3080](https://github.com/grafana/loki/pull/3080) **cyriltovena**: Improve JSON parser and add labels parser hints.
* [3077](https://github.com/grafana/loki/pull/3077) **MichelHollands**: Make the moduleManager field public
* [3065](https://github.com/grafana/loki/pull/3065) **cyriltovena**: Optimizes SampleExpr to remove unnecessary line_format.
* [3064](https://github.com/grafana/loki/pull/3064) **cyriltovena**: Add zstd and flate compressions algorithms.
* [3053](https://github.com/grafana/loki/pull/3053) **cyriltovena**: Add absent_over_time
* [3048](https://github.com/grafana/loki/pull/3048) **cyriltovena**: Support rate for unwrapped expressions.
* [3047](https://github.com/grafana/loki/pull/3047) **cyriltovena**: Add function label_replace.
* [3030](https://github.com/grafana/loki/pull/3030) **cyriltovena**: Allows by/without to be empty and available for max/min_over_time
* [3025](https://github.com/grafana/loki/pull/3025) **cyriltovena**: Fixes a swallowed context err in the batch storage.
* [3013](https://github.com/grafana/loki/pull/3013) **owen-d**: headblock checkpointing up to v3
* [3008](https://github.com/grafana/loki/pull/3008) **cyriltovena**: Fixes the ruler storage with  the boltdb store.
* [3000](https://github.com/grafana/loki/pull/3000) **owen-d**: Introduces per stream chunks mutex
* [2981](https://github.com/grafana/loki/pull/2981) **owen-d**: Adds WAL support (experimental)
* [2960](https://github.com/grafana/loki/pull/2960) **sandeepsukhani**: fix table deletion in table client for boltdb-shipper

#### Promtail

* [3422](https://github.com/grafana/loki/pull/3422) **kavirajk**: Modify script to accept inclusion and exclustion filters as variables
* [3404](https://github.com/grafana/loki/pull/3404) **dannykopping**: Remove default docker pipeline stage
* [3401](https://github.com/grafana/loki/pull/3401) **slim-bean**: Promtail: Add pack stage
* [3381](https://github.com/grafana/loki/pull/3381) **adityacs**: fix nested captured groups indexing in replace stage
* [3332](https://github.com/grafana/loki/pull/3332) **cyriltovena**: Embed timezone data in Promtail.
* [3304](https://github.com/grafana/loki/pull/3304) **kavirajk**: Use project-id from the variables. Remove hardcoding
* [3303](https://github.com/grafana/loki/pull/3303) **cyriltovena**: Increase the windows bookmark buffer.
* [3302](https://github.com/grafana/loki/pull/3302) **cyriltovena**: Fixes races in multiline stage and promtail.
* [3298](https://github.com/grafana/loki/pull/3298) **gregorybrzeski**: Promtail: fix typo in config variable name - BookmarkPath
* [3285](https://github.com/grafana/loki/pull/3285) **kavirajk**: Make incoming labels from gcp into Loki internal labels.
* [3284](https://github.com/grafana/loki/pull/3284) **kavirajk**: Avoid putting all the GCP labels into loki labels
* [3246](https://github.com/grafana/loki/pull/3246) **cyriltovena**: Windows events
* [3224](https://github.com/grafana/loki/pull/3224) **veltmanj**: Fix(pkg/promtail)  CVE-2020-11022 JQuery vulnerability
* [3207](https://github.com/grafana/loki/pull/3207) **cyriltovena**: Fixes panic when using multiple clients
* [3191](https://github.com/grafana/loki/pull/3191) **rfratto**: promtail: pass registerer to gcplog
* [3175](https://github.com/grafana/loki/pull/3175) **rfratto**: Promtail: pass a prometheus registerer to promtail components
* [3083](https://github.com/grafana/loki/pull/3083) **kavirajk**: Gcplog targetmanager
* [3024](https://github.com/grafana/loki/pull/3024) **jeschkies**: Collapse multiline logs based on a start line.
* [3015](https://github.com/grafana/loki/pull/3015) **cyriltovena**: Add more information about why a tailer would stop.
* [2996](https://github.com/grafana/loki/pull/2996) **cyriltovena**: Asynchronous Promtail stages
* [2898](https://github.com/grafana/loki/pull/2898) **kavirajk**: fix(docker-driver): Propagate promtail's `client.Stop` properly

#### Logcli

* [3325](https://github.com/grafana/loki/pull/3325) **cyriltovena**: Fixes step encoding in logcli.
* [3271](https://github.com/grafana/loki/pull/3271) **chancez**: Refactor logcli Client interface to use time objects for LiveTailQueryConn
* [3270](https://github.com/grafana/loki/pull/3270) **chancez**: logcli: Fix handling of logcli query using --since/--from and --tail
* [3229](https://github.com/grafana/loki/pull/3229) **dethi**: logcli: support --include-label when not using --tail


#### Jsonnet

* [3447](https://github.com/grafana/loki/pull/3447) **owen-d**: Use better memory metric on operational dashboard
* [3439](https://github.com/grafana/loki/pull/3439) **owen-d**: simplifies jsonnet sharding
* [3357](https://github.com/grafana/loki/pull/3357) **owen-d**: Libsonnet/better sharding parallelism defaults
* [3356](https://github.com/grafana/loki/pull/3356) **owen-d**: removes sharding queue math after global concurrency PR
* [3329](https://github.com/grafana/loki/pull/3329) **sandeepsukhani**: fix config for statefulset rulers when using boltdb-shipper
* [3297](https://github.com/grafana/loki/pull/3297) **owen-d**: adds stateful ruler clause for boltdb shipper jsonnet
* [3254](https://github.com/grafana/loki/pull/3254) **hairyhenderson**: ksonnet: Remove invalid hostname from default promtail configuration
* [3181](https://github.com/grafana/loki/pull/3181) **owen-d**: remaining sts use parallel mgmt policy
* [3179](https://github.com/grafana/loki/pull/3179) **owen-d**: Ruler statefulsets
* [3156](https://github.com/grafana/loki/pull/3156) **slim-bean**: Jsonnet: Changes ingester PVC from 5Gi to 10Gi
* [3139](https://github.com/grafana/loki/pull/3139) **owen-d**: Less confusing jsonnet error message when using boltdb shipper defaults.
* [3079](https://github.com/grafana/loki/pull/3079) **rajatvig**: Fix ingester PVC data declaration to use configured value
* [3074](https://github.com/grafana/loki/pull/3074) **c0ffeec0der**: Ksonnet: Assign appropriate pvc size and class to compactor and ingester
* [3062](https://github.com/grafana/loki/pull/3062) **cyriltovena**: Remove regexes in the operational dashboard.
* [3014](https://github.com/grafana/loki/pull/3014) **owen-d**: loki wal libsonnet
* [3010](https://github.com/grafana/loki/pull/3010) **cyriltovena**: Fixes promtail mixin dashboard.

#### fluentd

* [3358](https://github.com/grafana/loki/pull/3358) **fpob**: Fix fluentd plugin when kubernetes labels were missing

#### fluent bit

* [3240](https://github.com/grafana/loki/pull/3240) **sbaier1**: fix fluent-bit output plugin generating invalid JSON


#### Docker Logging Driver

* [3331](https://github.com/grafana/loki/pull/3331) **cyriltovena**: Add pprof endpoint to docker-driver.
* [3225](https://github.com/grafana/loki/pull/3225) **Le0tk0k**: (fix: cmd/docker-driver): Insert a space in the error message

#### Docs
* [5934](https://github.com/grafana/loki/pull/5934) **johgsc**: Docs: revise modes of operation section
* [3437](https://github.com/grafana/loki/pull/3437) **caleb15**: docs: add note about regex
* [3421](https://github.com/grafana/loki/pull/3421) **kavirajk**: doc(gcplog): Advanced log export filter example
* [3419](https://github.com/grafana/loki/pull/3419) **suitupalex**: docs: promtail: Fix typo w/ windows_events hyperlink.
* [3418](https://github.com/grafana/loki/pull/3418) **dannykopping**: Adding upgrade documentation for promtail pipeline_stages change
* [3385](https://github.com/grafana/loki/pull/3385) **paaacman**: Documentation: enable environment variable in configuration
* [3373](https://github.com/grafana/loki/pull/3373) **StMarian**: Documentation: Fix configuration description
* [3371](https://github.com/grafana/loki/pull/3371) **owen-d**: Distributor overview docs
* [3370](https://github.com/grafana/loki/pull/3370) **tkowalcz**: documentation: Add Tjahzi to the list of unofficial clients
* [3352](https://github.com/grafana/loki/pull/3352) **kavirajk**: Remove extra space between broken link
* [3351](https://github.com/grafana/loki/pull/3351) **kavirajk**: Add some operation details to gcplog doc
* [3316](https://github.com/grafana/loki/pull/3316) **kavirajk**: docs(fix): Make best practices docs look better
* [3292](https://github.com/grafana/loki/pull/3292) **wapmorgan**: Patch 2 - fix link to another documentation files
* [3265](https://github.com/grafana/loki/pull/3265) **sandeepsukhani**: Boltdb shipper doc fixes
* [3239](https://github.com/grafana/loki/pull/3239) **owen-d**: updates tanka installation docs
* [3235](https://github.com/grafana/loki/pull/3235) **scoof**: docs: point to latest release for docker installation
* [3220](https://github.com/grafana/loki/pull/3220) **liguozhong**: [doc] fix err. "loki_frontend" is invalid
* [3212](https://github.com/grafana/loki/pull/3212) **nvtkaszpir**: Fix: Update docs for logcli
* [3190](https://github.com/grafana/loki/pull/3190) **kavirajk**: doc(gcplog): Fix titles for Cloud provisioning for GCP logs
* [3165](https://github.com/grafana/loki/pull/3165) **liguozhong**: [doc] fix:querier do not handle "/flush" api
* [3164](https://github.com/grafana/loki/pull/3164) **owen-d**: updates alerting docs post 2.0
* [3162](https://github.com/grafana/loki/pull/3162) **huikang**: Doc: Add missing wal in configuration
* [3148](https://github.com/grafana/loki/pull/3148) **huikang**: Doc: add missing type supported by table manager
* [3147](https://github.com/grafana/loki/pull/3147) **marionxue**: Markdown Code highlighting
* [3138](https://github.com/grafana/loki/pull/3138) **jeschkies**: Give another example for multiline.
* [3128](https://github.com/grafana/loki/pull/3128) **cyriltovena**: Fixes LogQL documentation links.
* [3124](https://github.com/grafana/loki/pull/3124) **wujie1993**: fix time duration unit
* [3123](https://github.com/grafana/loki/pull/3123) **scoren-gl**: Update getting-in-touch.md
* [3115](https://github.com/grafana/loki/pull/3115) **valmack**: Docs: Include instruction to enable variable expansion
* [3109](https://github.com/grafana/loki/pull/3109) **nileshcs**: Documentation fix for downstream_url
* [3102](https://github.com/grafana/loki/pull/3102) **slim-bean**: Docs: Changelog: fix indentation and add helm repo url
* [3094](https://github.com/grafana/loki/pull/3094) **benjaminhuo**: Fix storage guide links
* [3088](https://github.com/grafana/loki/pull/3088) **cyriltovena**: Small fixes for the documentation.
* [3084](https://github.com/grafana/loki/pull/3084) **ilpianista**: Update reference to old helm chart repo
* [3078](https://github.com/grafana/loki/pull/3078) **kavirajk**: mention the use of `config.expand-env` flag in the doc.
* [3049](https://github.com/grafana/loki/pull/3049) **vitalets**: [Docs] Clarify docker-driver configuration options
* [3039](https://github.com/grafana/loki/pull/3039) **jdbaldry**: doc: logql formatting fixes
* [3035](https://github.com/grafana/loki/pull/3035) **unguiculus**: Fix multiline docs
* [3033](https://github.com/grafana/loki/pull/3033) **RichiH**: docs: Create ADOPTERS.md
* [3032](https://github.com/grafana/loki/pull/3032) **oddlittlebird**: Docs: Update _index.md
* [3029](https://github.com/grafana/loki/pull/3029) **jeschkies**: Correct `multiline` documentation.
* [3027](https://github.com/grafana/loki/pull/3027) **nop33**: Fix docs header inconsistency
* [3026](https://github.com/grafana/loki/pull/3026) **owen-d**: wal docs
* [3017](https://github.com/grafana/loki/pull/3017) **jdbaldry**: doc: Cleanup formatting
* [3009](https://github.com/grafana/loki/pull/3009) **jdbaldry**: doc: Fix query-frontend typo
* [3002](https://github.com/grafana/loki/pull/3002) **keyolk**: Fix typo
* [2991](https://github.com/grafana/loki/pull/2991) **jontg**: Documentation:  Add a missing field to the extended config s3 example
* [2956](https://github.com/grafana/loki/pull/2956) **owen-d**: Updates chunkenc doc for V3

#### Build

* [3412](https://github.com/grafana/loki/pull/3412) **rfratto**: Remove unneeded prune-ci-tags drone job
* [3390](https://github.com/grafana/loki/pull/3390) **wardbekker**: Don't auto-include pod labels as loki labels as a sane default
* [3321](https://github.com/grafana/loki/pull/3321) **owen-d**: defaults promtail to 2.1.0 in install script
* [3277](https://github.com/grafana/loki/pull/3277) **kavirajk**: Add step to version Loki docs during public release process.
* [3243](https://github.com/grafana/loki/pull/3243) **chancez**: dist: Build promtail for windows/386 to support 32 bit windows hosts
* [3206](https://github.com/grafana/loki/pull/3206) **kavirajk**: Terraform script to automate GCP provisioning for gcplog
* [3149](https://github.com/grafana/loki/pull/3149) **jlosito**: Allow dependabot to keep github actions up-to-date
* [3072](https://github.com/grafana/loki/pull/3072) **slim-bean**: Helm: Disable CI
* [3031](https://github.com/grafana/loki/pull/3031) **AdamKorcz**: Testing: Introduced continuous fuzzing
* [3006](https://github.com/grafana/loki/pull/3006) **huikang**: Fix the docker image version in compose deployment


#### Tooling

* [3377](https://github.com/grafana/loki/pull/3377) **slim-bean**: Tooling: Update chunks-inspect to understand the new chunk format as well as new compression algorithms
* [3151](https://github.com/grafana/loki/pull/3151) **slim-bean**: Loki migrate-tool


### Notes

This release was created from revision 8012362674568379a3871ff8c4a2bfd1ddba7ad1 (Which was PR 3460)

### Dependencies

* Go Version:     1.15.3
* Cortex Version: 7dac81171c665be071bd167becd1f55528a9db32


## 2.1.0 (2020/12/23)

Happy Holidays from the Loki team! Please enjoy a new Loki release to welcome in the New Year!

2.1.0 Contains a number of fixes, performance improvements and enhancements to the 2.0.0 release!

### Notable changes

#### Helm users read this!

The Helm charts have moved!

* [2720](https://github.com/grafana/loki/pull/2720) **torstenwalter**: Deprecate Charts as they have been moved

This was done to consolidate Grafana's helm charts for all Grafana projects in one place: https://github.com/grafana/helm-charts/

**From now moving forward, please use the new Helm repo url: https://grafana.github.io/helm-charts**

The charts in the Loki repo will soon be removed so please update your Helm repo to the new URL and submit your PR's over there as well

Special thanks to @torstenwalter, @unguiculus, and @scottrigby for their initiative and amazing work to make this happen!

Also go check out the microservices helm chart contributed by @unguiculus in the new repo!

#### Fluent bit plugin users read this!

Fluent bit officially supports Loki as an output plugin now! WoooHOOO!

However this created a naming conflict with our existing output plugin (the new native output uses the name `loki`) so we have renamed our plugin.

* [2974](https://github.com/grafana/loki/pull/2974) **hedss**: fluent-bit: Rename Fluent Bit plugin output name.

In time our plan is to deprecate and eliminate our output plugin in favor of the native Loki support. However until then you can continue using the plugin with the following change:

Old:

```
[Output]
    Name loki
```

New:

```
[Output]
    Name grafana-loki
```

#### Fixes

A lot of work went into 2.0 with a lot of new code and rewrites to existing, this introduced and uncovered some bugs which are fixed in 2.1:

* [2807](https://github.com/grafana/loki/pull/2807) **cyriltovena**: Fix error swallowed in the frontend.
* [2805](https://github.com/grafana/loki/pull/2805) **cyriltovena**: Improve pipeline stages ast errors.
* [2824](https://github.com/grafana/loki/pull/2824) **owen-d**: Fix/validate compactor config
* [2830](https://github.com/grafana/loki/pull/2830) **sandeepsukhani**: fix panic in ingester when not running with boltdb shipper while queriers does
* [2850](https://github.com/grafana/loki/pull/2850) **owen-d**: Only applies entry limits to non-SampleExprs.
* [2855](https://github.com/grafana/loki/pull/2855) **sandeepsukhani**: fix query intervals when running boltdb-shipper in single binary
* [2895](https://github.com/grafana/loki/pull/2895) **shokada**: Fix error 'Unexpected: ("$", "$") while parsing field definition'
* [2902](https://github.com/grafana/loki/pull/2902) **cyriltovena**: Fixes metric query issue with no grouping.
* [2901](https://github.com/grafana/loki/pull/2901) **cyriltovena**: Fixes a panic with the logql.NoopPipeline.
* [2913](https://github.com/grafana/loki/pull/2913) **cyriltovena**: Fixes logql.QueryType.
* [2917](https://github.com/grafana/loki/pull/2917) **cyriltovena**: Fixes race condition in tailer since logql v2.
* [2960](https://github.com/grafana/loki/pull/2960) **sandeepsukhani**: fix table deletion in table client for boltdb-shipper

#### Enhancements

A number of performance and resource improvements have been made as well!

* [2911](https://github.com/grafana/loki/pull/2911) **sandeepsukhani**: Boltdb shipper query readiness
* [2875](https://github.com/grafana/loki/pull/2875) **cyriltovena**: Labels computation LogQLv2
* [2927](https://github.com/grafana/loki/pull/2927) **cyriltovena**: Improve logql parser allocations.
* [2926](https://github.com/grafana/loki/pull/2926) **cyriltovena**: Cache label strings in ingester to improve memory usage.
* [2931](https://github.com/grafana/loki/pull/2931) **cyriltovena**: Only append tailed entries if needed.
* [2973](https://github.com/grafana/loki/pull/2973) **cyriltovena**: Avoid parsing labels when tailer is sending from a stream.
* [2959](https://github.com/grafana/loki/pull/2959) **cyriltovena**: Improve tailer matcher function.
* [2876](https://github.com/grafana/loki/pull/2876) **jkellerer**: LogQL: Add unwrap bytes() conversion function


#### Notable mentions

Thanks to @timbyr for adding an often requested feature, the ability to support environment variable expansion in config files!

* [2837](https://github.com/grafana/loki/pull/2837) **timbyr**: Configuration: Support environment expansion in configuration

Thanks to @huikang for adding a new docker-compose file for running Loki as microservices!

* [2740](https://github.com/grafana/loki/pull/2740) **huikang**: Deploy: add docker-compose cluster deployment file

### All Changes

#### Loki
* [2988](https://github.com/grafana/loki/pull/2988) **slim-bean**: Loki: handle faults when opening boltdb files
* [2984](https://github.com/grafana/loki/pull/2984) **owen-d**: adds the ability to read chunkFormatV3 while writing v2
* [2983](https://github.com/grafana/loki/pull/2983) **slim-bean**: Loki: recover from panic opening boltdb files
* [2975](https://github.com/grafana/loki/pull/2975) **cyriltovena**: Fixes vector grouping injection.
* [2972](https://github.com/grafana/loki/pull/2972) **cyriltovena**: Add ProcessString to Pipeline.
* [2962](https://github.com/grafana/loki/pull/2962) **cyriltovena**: Implement io.WriteTo by chunks.
* [2951](https://github.com/grafana/loki/pull/2951) **owen-d**: bumps rules-action ref to logqlv2+ version
* [2946](https://github.com/grafana/loki/pull/2946) **cyriltovena**: Fixes the Stringer of the byte label operator.
* [2945](https://github.com/grafana/loki/pull/2945) **cyriltovena**: Fixes iota unexpected behaviour with bytes for chunk encoding.
* [2941](https://github.com/grafana/loki/pull/2941) **jeschkies**: Test label filter for bytes.
* [2934](https://github.com/grafana/loki/pull/2934) **owen-d**: chunk schema v3
* [2930](https://github.com/grafana/loki/pull/2930) **cyriltovena**: Fixes all in one grpc registrations.
* [2929](https://github.com/grafana/loki/pull/2929) **cyriltovena**: Cleanup labels parsing.
* [2922](https://github.com/grafana/loki/pull/2922) **codewithcheese**: Distributor registers logproto.Pusher service to receive logs via GRPC
* [2918](https://github.com/grafana/loki/pull/2918) **owen-d**: Includes delete routes for ruler namespaces
* [2903](https://github.com/grafana/loki/pull/2903) **cyriltovena**: Limit series for metric queries.
* [2892](https://github.com/grafana/loki/pull/2892) **cyriltovena**: Improve the chunksize test.
* [2891](https://github.com/grafana/loki/pull/2891) **sandeepsukhani**: fix flaky load tables test for boltdb-shipper uploads table-manager
* [2836](https://github.com/grafana/loki/pull/2836) **andir**: tests: fix quoting issues in test output when building with Go 1.15
* [2831](https://github.com/grafana/loki/pull/2831) **sandeepsukhani**: fix flaky tests in boltdb-shipper
* [2822](https://github.com/grafana/loki/pull/2822) **cyriltovena**: LogQL: Improve template format
* [2794](https://github.com/grafana/loki/pull/2794) **sandeepsukhani**: Revendor cortex to latest master
* [2764](https://github.com/grafana/loki/pull/2764) **owen-d**: WAL/marshalable chunks
* [2751](https://github.com/grafana/loki/pull/2751) **jeschkies**: Logging: Log throughput and total bytes human readable.

#### Helm
* [2986](https://github.com/grafana/loki/pull/2986) **cyriltovena**: Move CI to helm3.
* [2967](https://github.com/grafana/loki/pull/2967) **czunker**: Remove `helm init`
* [2965](https://github.com/grafana/loki/pull/2965) **czunker**: [Helm Chart Loki] Add needed k8s objects for alerting config
* [2940](https://github.com/grafana/loki/pull/2940) **slim-bean**: Helm: Update logstash to new chart and newer version
* [2835](https://github.com/grafana/loki/pull/2835) **tracyde**: Iss2734
* [2789](https://github.com/grafana/loki/pull/2789) **bewiwi**: Allows service targetPort modificaion
* [2651](https://github.com/grafana/loki/pull/2651) **scottrigby**: helm chart: Fix broken logo

#### Jsonnet
* [2976](https://github.com/grafana/loki/pull/2976) **beorn7**: Improve promtail alerts to retain the namespace label
* [2961](https://github.com/grafana/loki/pull/2961) **sandeepsukhani**: add missing ingester query routes in loki reads and operational dashboard
* [2899](https://github.com/grafana/loki/pull/2899) **halcyondude**: gateway: fix regression in tanka jsonnet
* [2873](https://github.com/grafana/loki/pull/2873) **Duologic**: fix(loki-mixin): refer to super.annotations
* [2852](https://github.com/grafana/loki/pull/2852) **chancez**: production/ksonnet: Add config_hash annotation to gateway deployment based on gateway configmap
* [2820](https://github.com/grafana/loki/pull/2820) **owen-d**: fixes promtail libsonnet tag. closes #2818
* [2718](https://github.com/grafana/loki/pull/2718) **halcyondude**: parameterize PVC storage class (ingester, querier, compactor)


#### Docs
* [2969](https://github.com/grafana/loki/pull/2969) **simonswine**: Add community forum to README.md
* [2968](https://github.com/grafana/loki/pull/2968) **yuichi10**: logcli: Fix logcli logql document URL
* [2942](https://github.com/grafana/loki/pull/2942) **hedss**: Docs: Corrects Fluent Bit documentation link to build the plugin.
* [2933](https://github.com/grafana/loki/pull/2933) **oddlittlebird**: Update CODEOWNERS
* [2909](https://github.com/grafana/loki/pull/2909) **fredr**: Docs: Add max_cache_freshness_per_query to limit_config
* [2890](https://github.com/grafana/loki/pull/2890) **dfang**: Fix typo
* [2888](https://github.com/grafana/loki/pull/2888) **oddlittlebird**: Update CODEOWNERS
* [2879](https://github.com/grafana/loki/pull/2879) **zhanghjster**: documentation: add tail_proxy_url option to query_frontend_config section
* [2869](https://github.com/grafana/loki/pull/2869) **nehaev**: documentation: Add loki4j to the list of unofficial clients
* [2853](https://github.com/grafana/loki/pull/2853) **RangerCD**: Fix typos in promtail
* [2848](https://github.com/grafana/loki/pull/2848) **dminca**: documentation: fix broken link in Best Practices section
* [2833](https://github.com/grafana/loki/pull/2833) **siavashs**: Docs: -querier.split-queries-by-day deprecation
* [2819](https://github.com/grafana/loki/pull/2819) **owen-d**: updates docs with delete permissions notice
* [2817](https://github.com/grafana/loki/pull/2817) **scoof**: Documentation: Add S3 IAM policy to be able to run Compactor
* [2811](https://github.com/grafana/loki/pull/2811) **slim-bean**: Docs: improve the helm upgrade section
* [2810](https://github.com/grafana/loki/pull/2810) **hedss**: CHANGELOG: Update update document links to point to the right place.
* [2704](https://github.com/grafana/loki/pull/2704) **owen-d**: WAL design doc
* [2636](https://github.com/grafana/loki/pull/2636) **LTek-online**: promtail documentation: changing the headers of the configuration docu to reflect configuration code

#### Promtail
* [2957](https://github.com/grafana/loki/pull/2957) **slim-bean**: Promtail: Update debian image and use a newer libsystemd
* [2928](https://github.com/grafana/loki/pull/2928) **cyriltovena**: Skip journald bad message.
* [2914](https://github.com/grafana/loki/pull/2914) **chancez**: promtail: Add support for using syslog message timestamp
* [2910](https://github.com/grafana/loki/pull/2910) **rfratto**: Expose underlying promtail client


#### Logcli
* [2948](https://github.com/grafana/loki/pull/2948) **tomwilkie**: Add a few more instructions to logcli --help.

#### Build
* [2877](https://github.com/grafana/loki/pull/2877) **cyriltovena**: Update to go 1.15
* [2814](https://github.com/grafana/loki/pull/2814) **torkelo**: Stats: Adding metrics collector GitHub action

#### Fluentd
* [2825](https://github.com/grafana/loki/pull/2825) **cyriltovena**: Bump fluentd plugin
* [2434](https://github.com/grafana/loki/pull/2434) **andsens**: fluent-plugin: Improve escaping in key_value format


### Notes

This release was created from revision ae9c4b82ec4a5d21267da50d6a1a8170e0ef82ff (Which was PR 2960) and the following PR's were cherry-picked
* [2984](https://github.com/grafana/loki/pull/2984) **owen-d**: adds the ability to read chunkFormatV3 while writing v2
* [2974](https://github.com/grafana/loki/pull/2974) **hedss**: fluent-bit: Rename Fluent Bit plugin output name.

### Dependencies

* Go Version:     1.15.3
* Cortex Version: 85942c5703cf22b64cecfd291e7e7c42d1b8c30c

## 2.0.1 (2020/12/10)

2.0.1 is a special release, it only exists to add the v3 support to Loki's chunk format.

**There is no reason to upgrade from 2.0.0 to 2.0.1**

This chunk version is internal to Loki and not configurable, and in a future version v3 will become the default (Likely 2.2.0).

We are creating this to enable users to roll back from a future release which was writing v3 chunks, back as far as 2.0.0 and still be able to read chunks.

This is mostly a safety measure to help if someone upgrades from 2.0.0 and skips versions to a future version which is writing v3 chunks and they encounter an issue which they would like to roll back. They would be able to then roll back to 2.0.1 and still read v3 chunks.

It should be noted this does not help anyone upgrading from a version older than 2.0.0, that is you should at least upgrade to 2.0.0 before going to a newer version if you are on a version older than 2.0.0.

## 2.0.0 (2020/10/26)

2.0.0 is here!!

We are extremely excited about the new features in 2.0.0, unlocking a whole new world of observability of our logs.

Thanks again for the many incredible contributions and improvements from the wonderful Loki community, we are very excited for the future!

### Important Notes

**Please Note** There are several changes in this release which require your attention!

* Anyone using a docker image please go read the [upgrade guide](https://github.com/grafana/loki/blob/master/docs/sources/upgrading/_index.md#200)!! There is one important consideration around a potentially breaking schema change depending on your configuration.
* MAJOR changes have been made to the boltdb-shipper index, breaking changes are not expected but extra precautions are highly recommended, more details in the [upgrade guide](https://github.com/grafana/loki/blob/master/docs/sources/upgrading/_index.md#200).
* The long deprecated `entry_parser` config in Promtail has been removed, use [pipeline_stages](https://grafana.com/docs/loki/latest/clients/promtail/configuration/#pipeline_stages) instead.

Check the [upgrade guide](https://github.com/grafana/loki/blob/master/docs/sources/upgrading/_index.md#200) for detailed information on all these changes.

### 2.0!!!!

There are too many PR's to list individually for the major improvements which we thought justified a 2.0 but here is the high level:

* Significant enhancements to the [LogQL query language](https://grafana.com/docs/loki/latest/logql/)!
* [Parse](https://grafana.com/docs/loki/latest/logql/#parser-expression) your logs to extract labels at query time.
* [Filter](https://grafana.com/docs/loki/latest/logql/#label-filter-expression) on query time extracted labels.
* [Format](https://grafana.com/docs/loki/latest/logql/#line-format-expression) your log lines any way you please!
* [Graph](https://grafana.com/docs/loki/latest/logql/#unwrapped-range-aggregations) the contents of your log lines as metrics, including support for many more of your favorite PromQL functions.
* Generate prometheus [alerts directly from your logs](https://grafana.com/docs/loki/latest/alerting/)!
* Create alerts using the same prometheus alert rule syntax and let Loki send alerts directly to your Prometheus Alertmanager!
* [boltdb-shipper](https://grafana.com/docs/loki/latest/operations/storage/boltdb-shipper/) is now production ready!
* This is it! Now Loki only needs a single object store (S3,GCS,Filesystem...) to store all the data, no more Cassandra, DynamoDB or Bigtable!

We are extremely excited about these new features, expect some talks, webinars, and blogs where we explain all this new functionality in detail.

### Notable mention

This is a small change but very helpful!

* [2737](https://github.com/grafana/loki/pull/2737) **dlemel8**: cmd/loki: add "verify-config" flag

Thank you @dlemel8 for this PR! Now you can start Loki with `-verify-config` to make sure your config is valid and Loki will exit with a status code 0 if it is!

### All Changes

#### Loki
* [2804](https://github.com/grafana/loki/pull/2804) **slim-bean**: Loki: log any chunk fetch failure
* [2803](https://github.com/grafana/loki/pull/2803) **slim-bean**: Update local and docker default config files to use boltdb-shipper with a few other config changes
* [2796](https://github.com/grafana/loki/pull/2796) **cyriltovena**: Fixes a bug that would add __error__ label incorrectly.
* [2793](https://github.com/grafana/loki/pull/2793) **cyriltovena**: Improve the way we reverse iterator for backward queries.
* [2790](https://github.com/grafana/loki/pull/2790) **sandeepsukhani**: Boltdb shipper metrics changes
* [2788](https://github.com/grafana/loki/pull/2788) **sandeepsukhani**: add a metric in compactor to record timestamp of last successful run
* [2786](https://github.com/grafana/loki/pull/2786) **cyriltovena**: Logqlv2 pushes groups down to edge
* [2778](https://github.com/grafana/loki/pull/2778) **cyriltovena**: Logqv2 optimization
* [2774](https://github.com/grafana/loki/pull/2774) **cyriltovena**: Handle panic in the store goroutine.
* [2773](https://github.com/grafana/loki/pull/2773) **cyriltovena**: Fixes race conditions in the batch iterator.
* [2770](https://github.com/grafana/loki/pull/2770) **sandeepsukhani**: Boltdb shipper query performance improvements
* [2769](https://github.com/grafana/loki/pull/2769) **cyriltovena**: LogQL: Labels and Metrics Extraction
* [2768](https://github.com/grafana/loki/pull/2768) **cyriltovena**: Fixes all lint errors.
* [2761](https://github.com/grafana/loki/pull/2761) **owen-d**: Service discovery refactor
* [2755](https://github.com/grafana/loki/pull/2755) **owen-d**: Revendor Cortex
* [2752](https://github.com/grafana/loki/pull/2752) **kavirajk**: fix: Remove depricated `entry_parser` from scrapeconfig
* [2741](https://github.com/grafana/loki/pull/2741) **owen-d**: better tenant logging in ruler memstore
* [2737](https://github.com/grafana/loki/pull/2737) **dlemel8**: cmd/loki: add "verify-config" flag
* [2735](https://github.com/grafana/loki/pull/2735) **cyriltovena**: Fixes the frontend logs to include org_id.
* [2732](https://github.com/grafana/loki/pull/2732) **sandeepsukhani**: set timestamp in instant query done by canaries
* [2726](https://github.com/grafana/loki/pull/2726) **dvrkps**: hack: clean getStore
* [2711](https://github.com/grafana/loki/pull/2711) **owen-d**: removes r/w pools from block/chunk types
* [2709](https://github.com/grafana/loki/pull/2709) **cyriltovena**: Bypass sharding middleware when a query can't be sharded.
* [2671](https://github.com/grafana/loki/pull/2671) **alrs**: pkg/querier: fix dropped error
* [2665](https://github.com/grafana/loki/pull/2665) **cnbailian**: Loki: Querier APIs respond JSON Content-Type
* [2663](https://github.com/grafana/loki/pull/2663) **owen-d**: improves numeric literal stringer impl
* [2662](https://github.com/grafana/loki/pull/2662) **owen-d**: exposes rule group validation fn
* [2661](https://github.com/grafana/loki/pull/2661) **owen-d**: Enable local rules backend & disallow configdb.
* [2656](https://github.com/grafana/loki/pull/2656) **sandeepsukhani**: run multiple queries per table at once with boltdb-shipper
* [2655](https://github.com/grafana/loki/pull/2655) **sandeepsukhani**: fix store query bug when running loki in single binary mode with boltdb-shipper
* [2650](https://github.com/grafana/loki/pull/2650) **owen-d**: Adds prometheus ruler routes
* [2647](https://github.com/grafana/loki/pull/2647) **arl**: pkg/chunkenc: fix test using string(int) conversion
* [2645](https://github.com/grafana/loki/pull/2645) **arl**: Tests: fix issue 2356: distributor_test.go fails when the system has no interface name in [eth0, en0, lo0]
* [2642](https://github.com/grafana/loki/pull/2642) **sandeepsukhani**: fix an issue with building loki
* [2640](https://github.com/grafana/loki/pull/2640) **sandeepsukhani**: improvements for boltdb-shipper compactor
* [2637](https://github.com/grafana/loki/pull/2637) **owen-d**: Ruler docs + single binary inclusion
* [2627](https://github.com/grafana/loki/pull/2627) **sandeepsukhani**: revendor cortex to latest master
* [2620](https://github.com/grafana/loki/pull/2620) **alrs**: pkg/storage/stores/shipper/uploads: fix test error
* [2614](https://github.com/grafana/loki/pull/2614) **cyriltovena**: Improve lz4 compression
* [2613](https://github.com/grafana/loki/pull/2613) **sandeepsukhani**: fix a panic when trying to stop boltdb-shipper multiple times using sync.once
* [2610](https://github.com/grafana/loki/pull/2610) **slim-bean**: Loki: Fix query-frontend ready handler
* [2601](https://github.com/grafana/loki/pull/2601) **sandeepsukhani**: rpc for querying ingesters to get chunk ids from its store
* [2589](https://github.com/grafana/loki/pull/2589) **owen-d**: Ruler/loki rule validator
* [2582](https://github.com/grafana/loki/pull/2582) **yeya24**: Add _total suffix to ruler counter metrics
* [2580](https://github.com/grafana/loki/pull/2580) **owen-d**: strict rule unmarshaling
* [2578](https://github.com/grafana/loki/pull/2578) **owen-d**: exports grouploader
* [2576](https://github.com/grafana/loki/pull/2576) **owen-d**: Better rule loading
* [2574](https://github.com/grafana/loki/pull/2574) **sandeepsukhani**: fix closing of compressed file from boltdb-shipper compactor
* [2572](https://github.com/grafana/loki/pull/2572) **adityacs**: Validate max_query_length in Labels API
* [2564](https://github.com/grafana/loki/pull/2564) **owen-d**: Error on no schema configs
* [2559](https://github.com/grafana/loki/pull/2559) **sandeepsukhani**: fix dir setup based on which mode it is running
* [2558](https://github.com/grafana/loki/pull/2558) **sandeepsukhani**: cleanup boltdb files in queriers during startup/shutdown
* [2552](https://github.com/grafana/loki/pull/2552) **owen-d**: fixes batch metrics help text & corrects bucketing
* [2550](https://github.com/grafana/loki/pull/2550) **sandeepsukhani**: fix a flaky test in boltdb shipper
* [2548](https://github.com/grafana/loki/pull/2548) **sandeepsukhani**: add some metrics for monitoring compactor
* [2546](https://github.com/grafana/loki/pull/2546) **sandeepsukhani**: register boltdb shipper compactor cli flags
* [2543](https://github.com/grafana/loki/pull/2543) **sandeepsukhani**: revendor cortex to latest master
* [2534](https://github.com/grafana/loki/pull/2534) **owen-d**: Consistent chunk metrics
* [2530](https://github.com/grafana/loki/pull/2530) **sandeepsukhani**: minor fixes and improvements for boltdb shipper
* [2526](https://github.com/grafana/loki/pull/2526) **sandeepsukhani**: compactor for compacting boltdb files uploaded by shipper
* [2510](https://github.com/grafana/loki/pull/2510) **owen-d**: adds batch based metrics
* [2507](https://github.com/grafana/loki/pull/2507) **sandeepsukhani**: compress boltdb files to gzip while uploading from shipper
* [2458](https://github.com/grafana/loki/pull/2458) **owen-d**: Feature/ruler (take 2)
* [2487](https://github.com/grafana/loki/pull/2487) **sandeepsukhani**: upload boltdb files from shipper only when they are not expected to be modified or during shutdown

#### Docs
* [2797](https://github.com/grafana/loki/pull/2797) **cyriltovena**: Logqlv2 docs
* [2772](https://github.com/grafana/loki/pull/2772) **DesistDaydream**: reapir Retention Example Configuration
* [2762](https://github.com/grafana/loki/pull/2762) **PabloCastellano**: fix: typo in upgrade.md
* [2750](https://github.com/grafana/loki/pull/2750) **owen-d**: fixes path in prom rules api docs
* [2733](https://github.com/grafana/loki/pull/2733) **owen-d**: Removes wrong capitalizations
* [2728](https://github.com/grafana/loki/pull/2728) **vishesh92**: Docs: Update docs for redis
* [2725](https://github.com/grafana/loki/pull/2725) **dvrkps**: fix some misspells
* [2724](https://github.com/grafana/loki/pull/2724) **MadhavJivrajani**: DOCS: change format of unordered lists in technical docs
* [2716](https://github.com/grafana/loki/pull/2716) **huikang**: Doc: fixing parameter name in configuration
* [2705](https://github.com/grafana/loki/pull/2705) **owen-d**: shows cortextool lint command for loki in alerting docs
* [2702](https://github.com/grafana/loki/pull/2702) **huikang**: Doc: fix broken links in production/README.md
* [2699](https://github.com/grafana/loki/pull/2699) **sandangel**: docs: use repetitive numbering
* [2698](https://github.com/grafana/loki/pull/2698) **bemasher**: Doc: Vague link text.
* [2697](https://github.com/grafana/loki/pull/2697) **owen-d**: updates alerting docs with new cortex tool loki linting support
* [2692](https://github.com/grafana/loki/pull/2692) **philnichol**: Docs: Corrected incorrect instances of (setup|set up)
* [2691](https://github.com/grafana/loki/pull/2691) **UniqueTokens**: Update metrics.md
* [2689](https://github.com/grafana/loki/pull/2689) **pgassmann**: docker plugin documentation update
* [2686](https://github.com/grafana/loki/pull/2686) **demon**: docs: Fix link to code of conduct
* [2657](https://github.com/grafana/loki/pull/2657) **owen-d**: fixes ruler docs & includes ruler configs in cmd/configs + docker img
* [2622](https://github.com/grafana/loki/pull/2622) **sandeepsukhani**: add compactor details and other boltdb-shipper doc improvments
* [2621](https://github.com/grafana/loki/pull/2621) **cyriltovena**: Fixes links in aws tutorials.
* [2606](https://github.com/grafana/loki/pull/2606) **cyriltovena**: More template stage examples.
* [2605](https://github.com/grafana/loki/pull/2605) **Decad**: Update docs to use raw link
* [2600](https://github.com/grafana/loki/pull/2600) **slim-bean**: Docs: Fix broken links on generated site
* [2597](https://github.com/grafana/loki/pull/2597) **nek-00-ken**: Fixup: url to access promtail config sample
* [2595](https://github.com/grafana/loki/pull/2595) **sh0rez**: docs: fix broken links
* [2594](https://github.com/grafana/loki/pull/2594) **wardbekker**: Update README.md
* [2592](https://github.com/grafana/loki/pull/2592) **owen-d**: fixes some doc links
* [2591](https://github.com/grafana/loki/pull/2591) **woodsaj**: Docs: fix links in installation docs
* [2586](https://github.com/grafana/loki/pull/2586) **ms42Q**: Doc fixes: remove typos and long sentence
* [2579](https://github.com/grafana/loki/pull/2579) **oddlittlebird**: Update CODEOWNERS
* [2566](https://github.com/grafana/loki/pull/2566) **owen-d**: Website doc link fixes
* [2528](https://github.com/grafana/loki/pull/2528) **owen-d**: Update tanka.md with steps for using k8s-alpha lib
* [2512](https://github.com/grafana/loki/pull/2512) **palemtnrider**: Documentation: Fixes  install and getting-started links in the readme
* [2508](https://github.com/grafana/loki/pull/2508) **owen-d**: memberlist correct yaml path. closes #2499
* [2506](https://github.com/grafana/loki/pull/2506) **ferdikurniawan**: Docs: fix dead link
* [2505](https://github.com/grafana/loki/pull/2505) **sh0rez**: doc: close code block
* [2501](https://github.com/grafana/loki/pull/2501) **tivvit**: fix incorrect upgrade link
* [2500](https://github.com/grafana/loki/pull/2500) **oddlittlebird**: Docs: Update README.md

#### Helm
* [2746](https://github.com/grafana/loki/pull/2746) **marcosartori**: helm/fluentbit K8S-Logging.Exclude &  and Mem_Buf_Limit toggle
* [2742](https://github.com/grafana/loki/pull/2742) **steven-sheehy**: Fix linting errors and use of deprecated repositories
* [2659](https://github.com/grafana/loki/pull/2659) **rskrishnar**: [Promtail] enables configuring psp in helm chart
* [2554](https://github.com/grafana/loki/pull/2554) **alexandre-allard-scality**: production/helm: add support for PV selector in Loki statefulset

#### FluentD
* [2739](https://github.com/grafana/loki/pull/2739) **jgehrcke**: FluentD loki plugin: add support for bearer_token_file parameter

#### Fluent Bit
* [2568](https://github.com/grafana/loki/pull/2568) **zjj2wry**: fluent-bit plugin support TLS

#### Promtail
* [2723](https://github.com/grafana/loki/pull/2723) **carlpett**: Promtail: Add counter promtail_batch_retries_total
* [2717](https://github.com/grafana/loki/pull/2717) **slim-bean**: Promtail: Fix deadlock on tailer shutdown.
* [2710](https://github.com/grafana/loki/pull/2710) **slim-bean**: Promtail: (and also fluent-bit) change the max batch size to 1MB
* [2708](https://github.com/grafana/loki/pull/2708) **Falco20019**: Promtail: Fix timestamp parser for short year format
* [2658](https://github.com/grafana/loki/pull/2658) **slim-bean**: Promtail: do not mark the position if the file is removed
* [2618](https://github.com/grafana/loki/pull/2618) **slim-bean**: Promtail: Add a stream lagging metric
* [2615](https://github.com/grafana/loki/pull/2615) **aminjam**: Add fallback_formats for timestamp stage
* [2603](https://github.com/grafana/loki/pull/2603) **rfratto**: Expose UserAgent and fix User-Agent version source
* [2575](https://github.com/grafana/loki/pull/2575) **unguiculus**: Promtail: Fix docker-compose.yaml
* [2571](https://github.com/grafana/loki/pull/2571) **rsteneteg**: Promtail: adding pipeline stage for dropping labels
* [2570](https://github.com/grafana/loki/pull/2570) **slim-bean**: Promtail: Fix concurrent map iteration when using stdin
* [2565](https://github.com/grafana/loki/pull/2565) **carlpett**: Add a counter for empty syslog messages
* [2542](https://github.com/grafana/loki/pull/2542) **slim-bean**: Promtail: implement shutdown for the no-op server
* [2532](https://github.com/grafana/loki/pull/2532) **slim-bean**: Promtail: Restart the tailer if we fail to read and upate current position

#### Ksonnet
* [2719](https://github.com/grafana/loki/pull/2719) **halcyondude**: nit: fix formatting for ksonnet/loki
* [2677](https://github.com/grafana/loki/pull/2677) **sandeepsukhani**: fix jsonnet for memcached-writes when using boltdb-shipper
* [2617](https://github.com/grafana/loki/pull/2617) **periklis**: Add config options for loki dashboards
* [2612](https://github.com/grafana/loki/pull/2612) **fredr**: Dashboard: typo in Loki Operational dashboard
* [2599](https://github.com/grafana/loki/pull/2599) **sandeepsukhani**: fix closing bracket in dashboards from loki-mixin
* [2584](https://github.com/grafana/loki/pull/2584) **sandeepsukhani**: Read, Write and operational dashboard improvements
* [2560](https://github.com/grafana/loki/pull/2560) **owen-d**: Jsonnet/ruler
* [2547](https://github.com/grafana/loki/pull/2547) **sandeepsukhani**: jsonnet for running loki using boltdb-shipper
* [2525](https://github.com/grafana/loki/pull/2525) **Duologic**: fix(ksonnet): don't depend on specific k8s version
* [2521](https://github.com/grafana/loki/pull/2521) **charandas**: fix: broken links in Tanka documentation
* [2503](https://github.com/grafana/loki/pull/2503) **owen-d**: Ksonnet docs
* [2494](https://github.com/grafana/loki/pull/2494) **primeroz**: Jsonnet Promtail: Change function for mounting configmap in promtail daemonset

#### Logstash
* [2607](https://github.com/grafana/loki/pull/2607) **adityacs**: Logstash cpu usage fix

#### Build
* [2602](https://github.com/grafana/loki/pull/2602) **sandeepsukhani**: add support for building querytee
* [2561](https://github.com/grafana/loki/pull/2561) **tharun208**: Added logcli docker image
* [2549](https://github.com/grafana/loki/pull/2549) **simnv**: Ignore .exe files build for Windows
* [2527](https://github.com/grafana/loki/pull/2527) **owen-d**: Update docker-compose.yaml to use 1.6.0

#### Docker Logging Driver
* [2459](https://github.com/grafana/loki/pull/2459) **RaitoBezarius**: Docker logging driver: Add a keymod for the extra attributes from the Docker logging driver

### Dependencies

* Go Version:     1.14.2
* Cortex Version: 85942c5703cf22b64cecfd291e7e7c42d1b8c30c

## 1.6.1 (2020-08-24)

This is a small release and only contains two fixes for Promtail:

* [2542](https://github.com/grafana/loki/pull/2542) **slim-bean**: Promtail: implement shutdown for the no-op server
* [2532](https://github.com/grafana/loki/pull/2532) **slim-bean**: Promtail: Restart the tailer if we fail to read and upate current position

The first only applies if you are running Promtail with both `--stdin` and `--server.disabled=true` flags.

The second is a minor rework to how Promtail handles a very specific error when attempting to read the size of a file and failing to do so.

Upgrading Promtail from 1.6.0 to 1.6.1 is only necessary if you have logs full of `msg="error getting tail position and/or size"`,
the code changed in this release has been unchanged for a long time and we suspect very few people are seeing this issue.

No changes to any other components (Loki, Logcli, etc) are included in this release.

## 1.6.0 (2020-08-13)

It's the second thursday of the eighth month of the year which means it's time for another Loki Release!!

Before we highlight important features and changes, congratulations to [@adityacs](https://github.com/adityacs), who is the newest member of the Loki team!
Aditya has been regularly contributing to the Loki project for the past year, with each contribution better than the last.
Many of the items on the following list were thanks to his hard work. Thank you, Aditya, and welcome to the team!

I think we might have set a new record with 189 PR's in this release!

### Important Notes

**Please Note** There are several changes in this release which might require your attention!

* The NET_BIND_SERVICE capability was removed from the Loki process in the docker image, it's no longer possible to run Loki with the supplied image on a port less than 1024
* If you run microservices, there is an important rollout sequence to prevent query errors.
* Scrape configs have changed for Promtail in both Helm and Ksonnet affecting two labels: `instance` -> `pod` and `container_name` -> `container`.
* Almost all of the Loki Canary metrics were renamed.
* A few command line flags where changed (although they are likely not commonly used)
* If you use ksonnet and run on GCS and Bigtable you may see an error in your config as a default value was removed.
* If you are using boltdb-shipper, you will likekly need to add a new schema_config entry.

Check the [upgrade guide](https://github.com/grafana/loki/blob/master/docs/sources/operations/upgrade.md#160) for detailed information on all these changes.

### Notable Features and Fixes

#### Query language enhancements

* [2150](https://github.com/grafana/loki/pull/2150) introduces `bytes_rate`, which calculates the per second byte rate of a log stream, and `bytes_over_time`, which returns the byte size of a log stream.
* [2182](https://github.com/grafana/loki/pull/2182) introduces a long list of comparison operators, which will let you write queries like `count_over_time({foo="bar"}[1m]) > 10`. Check out the PR for a more detailed description.

#### Loki performance improvements

* [2216](https://github.com/grafana/loki/pull/2216), [2218](https://github.com/grafana/loki/pull/2218), and [2219](https://github.com/grafana/loki/pull/2219) all improve how memory is allocated and reused for queries.
* [2239](https://github.com/grafana/loki/pull/2239) is a huge improvement for certain cases in which a query covers a large number of streams that all overlap in time. Overlapping data is now internally cached while Loki works to sort all the streams into the proper time order.
* [2293](https://github.com/grafana/loki/pull/2293) was a big refactor to how Loki internally processes log queries vs. metric queries, creating separate code paths to further optimize metric queries. Metric query performance is now 2 to 10 times faster.

If you are using the query-frontend:

* [2441](https://github.com/grafana/loki/pull/2441) improves how label queries can be split and queried in parallel
* [2123](https://github.com/grafana/loki/pull/2123) allows queries to the `series` API to be split by time and parallelized; and last but most significant
* [1927](https://github.com/grafana/loki/pull/1927) allows for a much larger range of queries to be sharded and performed in parallel. Query sharding is a topic in itself, but as a rough summary, this type of sharding is not time dependent and leverages how data is already stored by Loki to be able to split queries up into 16 separate pieces to be queried at the same time.

#### Promtail

* [2296](https://github.com/grafana/loki/pull/2296) allows Promtail to expose the Loki Push API. With this, you can push from any client to Promtail as if it were Loki, and Promtail can then forward those logs to another Promtail or to Loki. There are some good use cases for this with the Loki Docker Logging Driver; if you want an easier way to configure pipelines or expose metrics collection, point your Docker drivers at a Promtail instance.
* [2282](https://github.com/grafana/loki/pull/2282) contains an example Amazon Lambda where you can use a fan-in approach and ingestion timestamping in Promtail to work around `out of order` issues with multiple Lambdas processing the same log stream. This is one way to get logs from a high-cardinality source without adding a high-cardinality label.
* [2060](https://github.com/grafana/loki/pull/2060) introduces the `Replace` stage, which lets you find and replace or remove text inside a log line. Combined with [2422](https://github.com/grafana/loki/pull/2422) and [2480](https://github.com/grafana/loki/pull/2480), you can now find and replace sensitive data in a log line like a password or email address and replace it with ****, or hash the value to prevent readability, while still being able to trace the value through your logs. Last on the list of pipeline additions,
* [2496](https://github.com/grafana/loki/pull/2496) adds a `Drop` pipeline stage, which lets you drop log lines based on several criteria options including regex matching content, line length, or the age of the log line. The last two are useful to prevent sending to Loki logs that you know would be rejected based on configured limits in the Loki server.

#### Logstash output plugin

* [1822](https://github.com/grafana/loki/pull/1822) added a Logstash output plugin for Loki. If you have an existing Logstash install, you can now use this plugin to send your logs to Loki to make it easier to try out, or use Loki alongside an existing logging installation.

#### Loki Canary

* [2344](https://github.com/grafana/loki/pull/2344) improved the canaries capabilities for checking for data integrity, including spot checking for logs over a longer time window and running metric queries to verify count_over_time accuracy.

#### Logcli

* [2470](https://github.com/grafana/loki/pull/2470) allows you to color code your log lines based on their stream labels for a nice visual indicator of streams.
* [2497](https://github.com/grafana/loki/pull/2497) expands on the series API query to Loki with the`--analyze-labels` flag, which can show you a detailed breakdown of your label key and value combinations. This is very useful for finding improper label usage in Loki or labels with high cardinality.
* [2482](https://github.com/grafana/loki/pull/2482), in which LogCLI will automatically batch requests to Loki to allow making queries with a `--limit=` far larger than the server side limit defined in Loki. LogCLI will dispatch the request in a series of queries configured by the `--batch=` parameter (which defaults to 1000) until the requested limit is reached!

#### Misc

* [2453](https://github.com/grafana/loki/pull/2453) improves the error messages when a query times out, as `Context Deadline Exceeded` wasn’t the most intuitive.
* [2336](https://github.com/grafana/loki/pull/2336) provides two new flags that will print the entire Loki config object at startup. Be warned there are a lot of config options, and many won’t apply to your setup (such as storage configs you aren’t using), but this can be a really useful tool when troubleshooting. Sticking with the theme of best for last,
* [2224](https://github.com/grafana/loki/pull/2224) and [2288](https://github.com/grafana/loki/pull/2288) improve support for running Loki with a shared Ring using memberlist while not requiring Consul or Etcd. We need to follow up soon with some better documentation or a blog post on this!


### Dependencies

* Go Version:     1.14.2
* Cortex Version: 7014ff11ed70d9d59ad29d0a95e73999c436c47c

### All Changes

#### Loki
* [2484](https://github.com/grafana/loki/pull/2484) **slim-bean**: Loki: fix batch iterator error when all chunks overlap and chunk time ranges are greater than query time range
* [2483](https://github.com/grafana/loki/pull/2483) **sandeepsukhani**: download boltdb files parallelly during reads
* [2472](https://github.com/grafana/loki/pull/2472) **owen-d**: series endpoint uses normal splits
* [2466](https://github.com/grafana/loki/pull/2466) **owen-d**: BatchIter edge cases
* [2463](https://github.com/grafana/loki/pull/2463) **sandeepsukhani**: revendor cortex to latest master
* [2457](https://github.com/grafana/loki/pull/2457) **adityacs**: Fix panic in cassandra storage while registering metrics
* [2453](https://github.com/grafana/loki/pull/2453) **slim-bean**: Loki: Improve error messages on query timeout or cancel
* [2450](https://github.com/grafana/loki/pull/2450) **adityacs**: Fixes panic in runtime_config
* [2449](https://github.com/grafana/loki/pull/2449) **jvrplmlmn**: Replace usage of sync/atomic with uber-go/atomic
* [2441](https://github.com/grafana/loki/pull/2441) **cyriltovena**: Split label names queries in the frontend.
* [2427](https://github.com/grafana/loki/pull/2427) **owen-d**: Revendor cortex
* [2392](https://github.com/grafana/loki/pull/2392) **owen-d**: avoid mutating config while parsing -config.file
* [2346](https://github.com/grafana/loki/pull/2346) **cyriltovena**: Fixes LogQL grouping
* [2336](https://github.com/grafana/loki/pull/2336) **slim-bean**: Loki: add -print-config-stderr flag to dump loki's runtime config to stderr
* [2330](https://github.com/grafana/loki/pull/2330) **slim-bean**: Loki: Use a new context to update the ring state after a failed chunk transfer
* [2328](https://github.com/grafana/loki/pull/2328) **slim-bean**: Loki: Transfer one chunk at a time per series during chunk transfers
* [2327](https://github.com/grafana/loki/pull/2327) **adityacs**: Fix data race in ingester
* [2323](https://github.com/grafana/loki/pull/2323) **cyriltovena**: Improve object key parsing for boltdb shipper.
* [2306](https://github.com/grafana/loki/pull/2306) **cyriltovena**: Fixes buffered iterator skipping very long lines.
* [2302](https://github.com/grafana/loki/pull/2302) **cyriltovena**: Improve entry deduplication.
* [2294](https://github.com/grafana/loki/pull/2294) **cyriltovena**: Remove NET_BIND_SERVICE capability requirement.
* [2293](https://github.com/grafana/loki/pull/2293) **cyriltovena**: Improve metric queries by computing samples at the edges.
* [2288](https://github.com/grafana/loki/pull/2288) **periklis**: Add support for memberlist dns-based discovery
* [2268](https://github.com/grafana/loki/pull/2268) **owen-d**: lock fix for flaky test
* [2266](https://github.com/grafana/loki/pull/2266) **cyriltovena**: Update to latest cortex.
* [2264](https://github.com/grafana/loki/pull/2264) **adityacs**: Fix ingester results for series query
* [2261](https://github.com/grafana/loki/pull/2261) **sandeepsukhani**: create smaller unique files from boltdb shipper and other code refactorings
* [2254](https://github.com/grafana/loki/pull/2254) **slim-bean**: Loki: Series API will return all series with no match or empty matcher
* [2252](https://github.com/grafana/loki/pull/2252) **owen-d**: avoids further time splitting in querysharding mware
* [2250](https://github.com/grafana/loki/pull/2250) **slim-bean**: Loki: Remove redundant log warning
* [2249](https://github.com/grafana/loki/pull/2249) **owen-d**: avoids recording stats in the sharded engine
* [2248](https://github.com/grafana/loki/pull/2248) **cyriltovena**: Add performance profile flags for logcli.
* [2239](https://github.com/grafana/loki/pull/2239) **cyriltovena**: Cache overlapping blocks
* [2224](https://github.com/grafana/loki/pull/2224) **periklis**: Replace memberlist service in favor of cortex provided service
* [2223](https://github.com/grafana/loki/pull/2223) **adityacs**: Add Error method for step evaluators
* [2219](https://github.com/grafana/loki/pull/2219) **cyriltovena**: Reuse slice for the range vector allocations.
* [2218](https://github.com/grafana/loki/pull/2218) **cyriltovena**: Reuse buffer for hash computation in the engine.
* [2216](https://github.com/grafana/loki/pull/2216) **cyriltovena**: Improve point allocations for each steps in the logql engine.
* [2211](https://github.com/grafana/loki/pull/2211) **sandeepsukhani**: query tee proxy with support for comparison of responses
* [2206](https://github.com/grafana/loki/pull/2206) **sandeepsukhani**: disable index dedupe when rf > 1 and current or upcoming index type is boltdb-shipper
* [2204](https://github.com/grafana/loki/pull/2204) **owen-d**: bumps cortex & fixes conflicts
* [2191](https://github.com/grafana/loki/pull/2191) **periklis**: Add flag to disable tracing activation
* [2189](https://github.com/grafana/loki/pull/2189) **owen-d**: Fix vector-scalar comparisons
* [2182](https://github.com/grafana/loki/pull/2182) **owen-d**: Logql comparison ops
* [2178](https://github.com/grafana/loki/pull/2178) **cyriltovena**: Fixes path prefix in the querier.
* [2166](https://github.com/grafana/loki/pull/2166) **sandeepsukhani**: enforce requirment for periodic config for index tables to be 24h when using boltdb shipper
* [2161](https://github.com/grafana/loki/pull/2161) **cyriltovena**: Fix error message for max tail connections.
* [2156](https://github.com/grafana/loki/pull/2156) **sandeepsukhani**: boltdb shipper download failure handling and some refactorings
* [2150](https://github.com/grafana/loki/pull/2150) **cyriltovena**: Bytes aggregations
* [2136](https://github.com/grafana/loki/pull/2136) **cyriltovena**: Fixes Iterator boundaries
* [2123](https://github.com/grafana/loki/pull/2123) **adityacs**: Fix Series API slowness
* [1927](https://github.com/grafana/loki/pull/1927) **owen-d**: Feature/querysharding ii
* [2032](https://github.com/grafana/loki/pull/2032) **tivvit**: Added support for tail to query frontend

#### Promtail
* [2496](https://github.com/grafana/loki/pull/2496) **slim-bean**: Promtail: Drop stage
* [2475](https://github.com/grafana/loki/pull/2475) **slim-bean**: Promtail: force the log level on any Loki Push API target servers to match Promtail's log level.
* [2474](https://github.com/grafana/loki/pull/2474) **slim-bean**: Promtail: use --client.external-labels for all clients
* [2471](https://github.com/grafana/loki/pull/2471) **owen-d**: Fix/promtail yaml config
* [2464](https://github.com/grafana/loki/pull/2464) **slim-bean**: Promtail: Bug: loki push api, clone labels before handling
* [2438](https://github.com/grafana/loki/pull/2438) **rfratto**: pkg/promtail: propagate a logger rather than using util.Logger globally
* [2432](https://github.com/grafana/loki/pull/2432) **pyr0hu**: Promtail: Allow empty replace values for replace stage
* [2422](https://github.com/grafana/loki/pull/2422) **wardbekker**: Template: Added a sha256 template function for obfuscating / anonymize PII data in e.g. the replace stage
* [2414](https://github.com/grafana/loki/pull/2414) **rfratto**: Add RegisterFlagsWithPrefix to config structs
* [2386](https://github.com/grafana/loki/pull/2386) **cyriltovena**: Add regex function to promtail template stage.
* [2345](https://github.com/grafana/loki/pull/2345) **adityacs**: Refactor Promtail target manager code
* [2301](https://github.com/grafana/loki/pull/2301) **flixr**: Promtail: support unix timestamps with fractional seconds
* [2296](https://github.com/grafana/loki/pull/2296) **slim-bean**: Promtail: Loki Push API
* [2282](https://github.com/grafana/loki/pull/2282) **owen-d**: Lambda-Promtail
* [2242](https://github.com/grafana/loki/pull/2242) **carlpett**: Set user agent on outgoing http requests
* [2196](https://github.com/grafana/loki/pull/2196) **cyriltovena**: Adds default -config.file for the promtail docker images.
* [2127](https://github.com/grafana/loki/pull/2127) **bastjan**: Update go-syslog to accept non-UTF8 encoding in syslog message
* [2111](https://github.com/grafana/loki/pull/2111) **adityacs**: Fix Promtail journal seeking known position
* [2105](https://github.com/grafana/loki/pull/2105) **fatpat**: promtail: Add Entry variable to template
* [1118](https://github.com/grafana/loki/pull/1118) **shuttie**: promtail: fix high CPU usage on large kubernetes clusters.
* [2060](https://github.com/grafana/loki/pull/2060) **adityacs**: Feature: Replace stage in pipeline
* [2087](https://github.com/grafana/loki/pull/2087) **adityacs**: Set JournalTarget Priority value to keyword

#### Logcli
* [2497](https://github.com/grafana/loki/pull/2497) **slim-bean**: logcli: adds --analyize-labels to logcli series command and changes how labels are provided to the command
* [2482](https://github.com/grafana/loki/pull/2482) **slim-bean**: Logcli: automatically batch requests
* [2470](https://github.com/grafana/loki/pull/2470) **adityacs**: colored labels output for logcli
* [2235](https://github.com/grafana/loki/pull/2235) **pstibrany**: logcli: Remove single newline from the raw line before printing.
* [2126](https://github.com/grafana/loki/pull/2126) **cyriltovena**: Validate local storage config for the logcli
* [2083](https://github.com/grafana/loki/pull/2083) **adityacs**: Support querying labels on time range in logcli

#### Docs
* [2473](https://github.com/grafana/loki/pull/2473) **owen-d**: fixes lambda-promtail relative doc link
* [2454](https://github.com/grafana/loki/pull/2454) **oddlittlebird**: Create CODEOWNERS
* [2439](https://github.com/grafana/loki/pull/2439) **till**: Docs: updated "Upgrading" for docker driver
* [2437](https://github.com/grafana/loki/pull/2437) **wardbekker**: DOCS: clarified globbing behaviour of __path__ of the doublestar library
* [2431](https://github.com/grafana/loki/pull/2431) **endu**: fix dead link
* [2425](https://github.com/grafana/loki/pull/2425) **RichiH**: Change conduct contact email address
* [2420](https://github.com/grafana/loki/pull/2420) **petuhovskiy**: Fix docker driver doc
* [2418](https://github.com/grafana/loki/pull/2418) **cyriltovena**: Add logstash to clients page with FrontMatter.
* [2402](https://github.com/grafana/loki/pull/2402) **cyriltovena**: More fixes for the website.
* [2400](https://github.com/grafana/loki/pull/2400) **tontongg**: Fix URL to LogQL documentation
* [2398](https://github.com/grafana/loki/pull/2398) **robbymilo**: Docs - update links, readme
* [2397](https://github.com/grafana/loki/pull/2397) **coderanger**: 📝 Note that entry_parser is deprecated.
* [2396](https://github.com/grafana/loki/pull/2396) **dnsmichi**: Docs: Fix Fluentd title (visible in menu)
* [2391](https://github.com/grafana/loki/pull/2391) **cyriltovena**: Update fluentd docs and fixes links for the website.
* [2390](https://github.com/grafana/loki/pull/2390) **cyriltovena**: Fluent bit docs
* [2389](https://github.com/grafana/loki/pull/2389) **cyriltovena**: Docker driver doc
* [2385](https://github.com/grafana/loki/pull/2385) **abowloflrf**: Update logo link in README.md
* [2378](https://github.com/grafana/loki/pull/2378) **robbymilo**: Sync docs to website
* [2360](https://github.com/grafana/loki/pull/2360) **owen-d**: Makes timestamp parsing docs clearer
* [2358](https://github.com/grafana/loki/pull/2358) **rille111**: Documentation: Add example for having separate pvc for loki, using helm
* [2357](https://github.com/grafana/loki/pull/2357) **owen-d**: Storage backend examples
* [2338](https://github.com/grafana/loki/pull/2338) **cyriltovena**: Add a complete tutorial on how to ship logs from AWS EKS.
* [2335](https://github.com/grafana/loki/pull/2335) **cyriltovena**: Improve documentation of the metric stage.
* [2331](https://github.com/grafana/loki/pull/2331) **cyriltovena**: Add a tutorial to forward AWS ECS logs to Loki.
* [2321](https://github.com/grafana/loki/pull/2321) **cyriltovena**: Tutorial to run Promtail on AWS EC2
* [2318](https://github.com/grafana/loki/pull/2318) **adityacs**: Configuration documentation improvements
* [2317](https://github.com/grafana/loki/pull/2317) **owen-d**: remove DynamoDB chunk store doc
* [2308](https://github.com/grafana/loki/pull/2308) **wardbekker**: Added a link to the replace parsing stage
* [2305](https://github.com/grafana/loki/pull/2305) **rafaelpissolatto**: Fix schema_config store value
* [2285](https://github.com/grafana/loki/pull/2285) **adityacs**: Fix local.md doc
* [2284](https://github.com/grafana/loki/pull/2284) **owen-d**: Update local.md
* [2279](https://github.com/grafana/loki/pull/2279) **Fra-nk**: Documentation: Refine LogQL documentation
* [2273](https://github.com/grafana/loki/pull/2273) **RichiH**: Fix typo
* [2247](https://github.com/grafana/loki/pull/2247) **carlpett**: docs: Fix missing quotes
* [2233](https://github.com/grafana/loki/pull/2233) **vyzigold**: docs: Add readmes to individual helm charts
* [2220](https://github.com/grafana/loki/pull/2220) **oddlittlebird**: Docs: Local install edits
* [2217](https://github.com/grafana/loki/pull/2217) **fredr**: docs: BoltDB typo
* [2215](https://github.com/grafana/loki/pull/2215) **fredr**: docs: Correct loki address for docker-compose
* [2172](https://github.com/grafana/loki/pull/2172) **cyriltovena**: Update old link for pipeline stages.
* [2163](https://github.com/grafana/loki/pull/2163) **slim-bean**: docs: fix an error in the example log line and byte counter metrics
* [2160](https://github.com/grafana/loki/pull/2160) **slim-bean**: Fix some errors in the upgrade guide to 1.5.0 and add some missing notes discovered by users.
* [2152](https://github.com/grafana/loki/pull/2152) **eamonryan**: Fix typo in promtail ClusterRole
* [2139](https://github.com/grafana/loki/pull/2139) **adityacs**: Fix configuration docs
* [2137](https://github.com/grafana/loki/pull/2137) **RichiH**: Propose new governance
* [2136](https://github.com/grafana/loki/pull/2136) **cyriltovena**: Fixes Iterator boundaries
* [2125](https://github.com/grafana/loki/pull/2125) **theMercedes**: Update logql.md
* [2112](https://github.com/grafana/loki/pull/2112) **nileshcs**: Documentation: Outdated fluentd image name, UID details, link update
* [2092](https://github.com/grafana/loki/pull/2092) **i-takizawa**: docs: make <placeholders> visible

#### Build
* [2467](https://github.com/grafana/loki/pull/2467) **slim-bean**: Update Loki build image

#### Ksonnet
* [2460](https://github.com/grafana/loki/pull/2460) **Duologic**: refactor: use $.core.v1.envVar
* [2452](https://github.com/grafana/loki/pull/2452) **slim-bean**: ksonnet: Reduce querier parallelism to a more sane default value and remove the default setting for storage_backend
* [2377](https://github.com/grafana/loki/pull/2377) **Duologic**: refactor: moved jaeger-agent-mixin
* [2373](https://github.com/grafana/loki/pull/2373) **slim-bean**: Ksonnet: Add a Pod Disruption Budget to Loki Ingesters
* [2185](https://github.com/grafana/loki/pull/2185) **cyriltovena**: Refactor mixin routes and add series API.
* [2162](https://github.com/grafana/loki/pull/2162) **slim-bean**: ksonnet: Fix up datasources and variables in Loki Operational
* [2091](https://github.com/grafana/loki/pull/2091) **beorn7**: Keep scrape config in line with the new Prometheus scrape config

#### Docker logging driver
* [2435](https://github.com/grafana/loki/pull/2435) **cyriltovena**: Add more precisions on the docker driver installed on the daemon.
* [2343](https://github.com/grafana/loki/pull/2343) **jdfalk**: loki-docker-driver: Change "ignoring empty line" to debug logging
* [2295](https://github.com/grafana/loki/pull/2295) **cyriltovena**: Remove mount in the docker driver.
* [2199](https://github.com/grafana/loki/pull/2199) **cyriltovena**: Docker driver relabeling
* [2116](https://github.com/grafana/loki/pull/2116) **cyriltovena**: Allows to change the log driver mode and buffer size.

#### Logstash output plugin
* [2415](https://github.com/grafana/loki/pull/2415) **cyriltovena**: Set service values via --set for logstash.
* [2410](https://github.com/grafana/loki/pull/2410) **adityacs**: logstash code refactor and doc improvements
* [1822](https://github.com/grafana/loki/pull/1822) **adityacs**: Loki Logstash Plugin

#### Loki canary
* [2413](https://github.com/grafana/loki/pull/2413) **slim-bean**: Loki-Canary: Backoff retries on query failures, add histograms for query performance.
* [2369](https://github.com/grafana/loki/pull/2369) **slim-bean**: Loki Canary: One more round of improvements to query for missing websocket entries up to max-wait
* [2350](https://github.com/grafana/loki/pull/2350) **slim-bean**: Canary tweaks
* [2344](https://github.com/grafana/loki/pull/2344) **slim-bean**: Loki-Canary: Add query spot checking and metric count checking
* [2259](https://github.com/grafana/loki/pull/2259) **ombre8**: Canary: make stream configurable

#### Fluentd
* [2407](https://github.com/grafana/loki/pull/2407) **cyriltovena**: bump fluentd version to release a new gem.
* [2399](https://github.com/grafana/loki/pull/2399) **tarokkk**: fluentd: Make fluentd version requirements permissive
* [2179](https://github.com/grafana/loki/pull/2179) **takanabe**: Improve fluentd plugin development experience
* [2171](https://github.com/grafana/loki/pull/2171) **takanabe**: Add server TLS certificate verification

#### Fluent Bit
* [2375](https://github.com/grafana/loki/pull/2375) **cyriltovena**: Fixes the fluentbit batchwait  backward compatiblity.
* [2367](https://github.com/grafana/loki/pull/2367) **dojci**: fluent-bit: Add more loki client configuration options
* [2365](https://github.com/grafana/loki/pull/2365) **dojci**: fluent-bit: Fix fluent-bit exit callback when buffering is enabled
* [2290](https://github.com/grafana/loki/pull/2290) **cyriltovena**: Fixes the lint issue merged to master.
* [2286](https://github.com/grafana/loki/pull/2286) **adityacs**: Fix fluent-bit newline and tab characters
* [2142](https://github.com/grafana/loki/pull/2142) **dojci**: Add FIFO queue persistent buffering for fluent bit output plugin
* [2089](https://github.com/grafana/loki/pull/2089) **FrederikNS**: Allow configuring more options for output configuration

#### Helm
* [2406](https://github.com/grafana/loki/pull/2406) **steven-sheehy**: Helm: Fix regression in chart name
* [2379](https://github.com/grafana/loki/pull/2379) **StevenReitsma**: production/helm: Add emptyDir volume type to promtail PSP
* [2366](https://github.com/grafana/loki/pull/2366) **StevenReitsma**: production/helm: Add projected and downwardAPI volume types to PodSecurityPolicy (#2355)
* [2258](https://github.com/grafana/loki/pull/2258) **Synehan**: helm: add annotations to service monitor
* [2241](https://github.com/grafana/loki/pull/2241) **chauffer**: Kubernetes manifests: Remove namespace from cluster-wide resources
* [2238](https://github.com/grafana/loki/pull/2238) **vhrosales**: helm: Add loadBalancerIP option to loki chart
* [2205](https://github.com/grafana/loki/pull/2205) **joschi36**: BUG: add missing namespace in ingress object
* [2197](https://github.com/grafana/loki/pull/2197) **cyriltovena**: Render loki datasources even if Grafana is disabled.
* [2141](https://github.com/grafana/loki/pull/2141) **cyriltovena**: Adds the ability to have a pull secrets for Promtail.
* [2099](https://github.com/grafana/loki/pull/2099) **allout58**: helm/loki-stack: Support Prometheus on a sub-path in Grafana config
* [2086](https://github.com/grafana/loki/pull/2086) **osela**: helm/loki-stack: render loki datasource only if grafana is enabled
* [2091](https://github.com/grafana/loki/pull/2091) **beorn7**: Keep scrape config in line with the new Prometheus scrape config

#### Build
* [2371](https://github.com/grafana/loki/pull/2371) **cyriltovena**: Fixes helm publish that needs now to add repo.
* [2341](https://github.com/grafana/loki/pull/2341) **slim-bean**: Build: Fix CI helm test
* [2309](https://github.com/grafana/loki/pull/2309) **cyriltovena**: Test again arm32 on internal ci.
* [2307](https://github.com/grafana/loki/pull/2307) **cyriltovena**: Removes arm32 for now as we're migrating the CI.
* [2287](https://github.com/grafana/loki/pull/2287) **wardbekker**: Change the Grafana image to latest
* [2212](https://github.com/grafana/loki/pull/2212) **roidelapluie**: Remove unhelpful/problematic term in circleci.yml


## 1.5.0 (2020-05-20)

It's been a busy month and a half since 1.4.0 was released, and a lot of new improvements have been added to Loki since!

Be prepared for some configuration changes that may cause some bumps when upgrading,
we apologize for this but are always striving to reach the right compromise of code simplicity and user/operating experience.

In this case we opted to keep a simplified configuration inline with Cortex rather than a more complicated and error prone internal config mapping or difficult to implement support for multiple config names for the same feature.

This does result in breaking config changes for some configurations, however, these will fail fast and with the [list of diffs](https://cortexmetrics.io/docs/changelog/#config-file-breaking-changes) from the Cortex project should be quick to fix.

### Important Notes

**Be prepared for breaking config changes.**  Loki 1.5.0 vendors cortex [v1.0.1-0.20200430170006-3462eb63f324](https://github.com/cortexproject/cortex/commit/3462eb63f324c649bbaa122933bc591b710f4e48),
there were substantial breaking config changes in Cortex 1.0 which standardized config options, and fixed typos.

**The Loki docker image user has changed to no longer be root**

Check the [upgrade guide](https://github.com/grafana/loki/blob/master/docs/sources/operations/upgrade.md#150) for more detailed information on these changes.

### Notable Features and Fixes

There are quite a few we want to mention listed in order they were merged (mostly)

* [1837](https://github.com/grafana/loki/pull/1837) **sandeepsukhani**: flush boltdb to object store

This is perhaps the most exciting feature of 1.5.0, the first steps in removing a dependency on a separate index store!  This feature is still very new and experimental, however, we want this to be the future for Loki.  Only requiring just an object store.

If you want to test this new feature, and help us find any bugs, check out the [docs](docs/operations/storage/boltdb-shipper.md) to learn more and get started.

* [2073](https://github.com/grafana/loki/pull/2073) **slim-bean**: Loki: Allow configuring query_store_max_look_back_period when running a filesystem store and boltdb-shipper

This is even more experimental than the previous feature mentioned however also pretty exciting for Loki users who use the filesystem storage. We can leverage changes made in [1837](https://github.com/grafana/loki/pull/1837) to now allow Loki to run in a clustered mode with individual filesystem stores!

Please check out the last section in the [filesystem docs](docs/operations/storage/filesystem.md) for more details on how this works and how to use it!

* [2095](https://github.com/grafana/loki/pull/2095) **cyriltovena**: Adds backtick for the quoted string token lexer.

This will come as a big win to anyone who is writing complicated reqular expressions in either their Label matchers or Filter Expressions.  Starting now you can use the backtick to encapsulate your regex **and not have to do any escaping of special characters!!**

Examples:

```
{name="cassandra"} |~ `error=\w+`
{name!~`mysql-\d+`}
```

* [2055](https://github.com/grafana/loki/pull/2055) **aknuds1**: Chore: Fix spelling of per second in code

This is technically a breaking change for anyone who wrote code to processes the new statistics output in the query result added in 1.4.0, we apologize to anyone in this situation but if we don't fix this kind of error now it will be there forever.
And at the same time we didn't feel it was appropriate to make any major api revision changes for such a new feature and simple change.  We are always trying to use our best judgement in cases like this.

* [2031](https://github.com/grafana/loki/pull/2031) **cyriltovena**: Improve protobuf serialization

Thanks @cyriltovena for another big performance improvement in Loki, this time around protbuf's!

* [2021](https://github.com/grafana/loki/pull/2021) **slim-bean**: Loki: refactor validation and improve error messages
* [2012](https://github.com/grafana/loki/pull/2012) **slim-bean**: Loki: Improve logging and add metrics to streams dropped by stream limit

These two changes standardize the metrics used to report when a tenant hits a limit, now all discarded samples should be reported under `loki_discarded_samples_total` and you no longer need to also reference `cortex_discarded_samples_total`.
Additionally error messages were improved to help clients take better action when hitting limits.

* [1970](https://github.com/grafana/loki/pull/1970) **cyriltovena**: Allow to aggregate binary operations.

Another nice improvement to the query language which allows queries like this to work now:

```
sum by (job) (count_over_time({namespace="tns"}[5m] |= "level=error") / count_over_time({namespace="tns"}[5m]))
```

* [1713](https://github.com/grafana/loki/pull/1713) **adityacs**: Log error message for invalid checksum

In the event something went wrong with a stored chunk, rather than fail the query we ignore the chunk and return the rest.

* [2066](https://github.com/grafana/loki/pull/2066) **slim-bean**: Promtail: metrics stage can also count line bytes

This is a nice extension to a previous feature which let you add a metric to count log lines per stream, you can now count log bytes per stream.

Check out [this example](docs/clients/promtail/configuration.md#counter) to configure this in your promtail pipelines.

* [1935](https://github.com/grafana/loki/pull/1935) **cyriltovena**: Support stdin target via flag instead of automatic detection.

Third times a charm!  With 1.4.0 we allowed sending logs directly to promtail via stdin, with 1.4.1 we released a patch for this feature which wasn't detecting stdin correctly on some operating systems.
Unfortunately after a few more bug reports it seems this change caused some more undesired side effects so we decided to not try to autodetect stdin at all, instead now you must pass the `--stdin` flag if you want Promtail to listen for logs on stdin.

* [2076](https://github.com/grafana/loki/pull/2076) **cyriltovena**: Allows to pass inlined pipeline stages to the docker driver.
* [1906](https://github.com/grafana/loki/pull/1906) **cyriltovena**: Add no-file and keep-file log option for docker driver.

The docker logging driver received a couple very nice updates, it's always been challenging to configure pipeline stages for the docker driver, with the first PR there are now a few easier ways to do this!
In the second PR we added config options to control keeping any log files on the host when using the docker logging driver, allowing you to run with no disk access if you would like, as well as allowing you to control keeping log files available after container restarts.

* [1864](https://github.com/grafana/loki/pull/1864) **cyriltovena**: Sign helm package with GPG.

We now GPG sign helm packages!

### All Changes

#### Loki

* [2097](https://github.com/grafana/loki/pull/2097) **owen-d**: simplifies/updates some of our configuration examples
* [2095](https://github.com/grafana/loki/pull/2095) **cyriltovena**: Adds backtick for the quoted string token lexer.
* [2093](https://github.com/grafana/loki/pull/2093) **cyriltovena**: Fixes unit in stats request log.
* [2088](https://github.com/grafana/loki/pull/2088) **slim-bean**: Loki: allow no encoding/compression on chunks
* [2078](https://github.com/grafana/loki/pull/2078) **owen-d**: removes yolostring
* [2073](https://github.com/grafana/loki/pull/2073) **slim-bean**: Loki: Allow configuring query_store_max_look_back_period when running a filesystem store and boltdb-shipper
* [2064](https://github.com/grafana/loki/pull/2064) **cyriltovena**: Reverse entry iterator pool
* [2059](https://github.com/grafana/loki/pull/2059) **cyriltovena**: Recover from panic in http and grpc handlers.
* [2058](https://github.com/grafana/loki/pull/2058) **cyriltovena**: Fix a bug in range vector skipping data.
* [2055](https://github.com/grafana/loki/pull/2055) **aknuds1**: Chore: Fix spelling of per second in code
* [2046](https://github.com/grafana/loki/pull/2046) **gouthamve**: Fix bug in logql parsing that leads to crash.
* [2050](https://github.com/grafana/loki/pull/2050) **aknuds1**: Chore: Correct typo "per seconds"
* [2034](https://github.com/grafana/loki/pull/2034) **sandeepsukhani**: some metrics for measuring performance and failures in boltdb shipper
* [2031](https://github.com/grafana/loki/pull/2031) **cyriltovena**: Improve protobuf serialization
* [2030](https://github.com/grafana/loki/pull/2030) **adityacs**: Update loki to cortex master
* [2023](https://github.com/grafana/loki/pull/2023) **cyriltovena**: Support post requests in the frontend queryrange handler.
* [2021](https://github.com/grafana/loki/pull/2021) **slim-bean**: Loki: refactor validation and improve error messages
* [2019](https://github.com/grafana/loki/pull/2019) **slim-bean**: make `loki_ingester_memory_streams` Gauge per tenant.
* [2012](https://github.com/grafana/loki/pull/2012) **slim-bean**: Loki: Improve logging and add metrics to streams dropped by stream limit
* [2010](https://github.com/grafana/loki/pull/2010) **cyriltovena**: Update lz4 library to latest to ensure deterministic output.
* [2001](https://github.com/grafana/loki/pull/2001) **sandeepsukhani**: table client for boltdb shipper to enforce retention
* [1995](https://github.com/grafana/loki/pull/1995) **sandeepsukhani**: make boltdb shipper singleton and some other minor refactoring
* [1987](https://github.com/grafana/loki/pull/1987) **slim-bean**: Loki: Add a missing method to facade which is called by the metrics storage client in cortex
* [1982](https://github.com/grafana/loki/pull/1982) **cyriltovena**: Update cortex to latest.
* [1977](https://github.com/grafana/loki/pull/1977) **cyriltovena**: Ensure trace propagation in our logs.
* [1976](https://github.com/grafana/loki/pull/1976) **slim-bean**: incorporate some better defaults into table-manager configs
* [1975](https://github.com/grafana/loki/pull/1975) **slim-bean**: Update cortex vendoring to latest master
* [1970](https://github.com/grafana/loki/pull/1970) **cyriltovena**: Allow to aggregate binary operations.
* [1965](https://github.com/grafana/loki/pull/1965) **slim-bean**: Loki: Adds an `interval` paramater to query_range queries allowing a sampling of events to be returned based on the provided interval
* [1964](https://github.com/grafana/loki/pull/1964) **owen-d**: chunk bounds metric now records 8h range in 1h increments
* [1963](https://github.com/grafana/loki/pull/1963) **cyriltovena**: Improve the local config to work locally and inside docker.
* [1961](https://github.com/grafana/loki/pull/1961) **jpmcb**: [Bug] Workaround for broken etcd gomod import
* [1958](https://github.com/grafana/loki/pull/1958) **owen-d**: chunk lifespan histogram
* [1956](https://github.com/grafana/loki/pull/1956) **sandeepsukhani**: update cortex to latest master
* [1953](https://github.com/grafana/loki/pull/1953) **jpmcb**: Go mod: explicit golang.org/x/net replace
* [1950](https://github.com/grafana/loki/pull/1950) **cyriltovena**: Fixes case handling in regex simplification.
* [1949](https://github.com/grafana/loki/pull/1949) **SerialVelocity**: [Loki]: Cleanup dockerfile
* [1946](https://github.com/grafana/loki/pull/1946) **slim-bean**: Loki Update the cut block size counter when creating a memchunk from byte slice
* [1939](https://github.com/grafana/loki/pull/1939) **owen-d**: adds config validation, similar to cortex
* [1916](https://github.com/grafana/loki/pull/1916) **cyriltovena**: Add cap_net_bind_service linux capabilities to Loki.
* [1914](https://github.com/grafana/loki/pull/1914) **owen-d**: only fetches one chunk per series in /series
* [1875](https://github.com/grafana/loki/pull/1875) **owen-d**: support `match[]` encoding
* [1869](https://github.com/grafana/loki/pull/1869) **pstibrany**: Update Cortex to latest master
* [1846](https://github.com/grafana/loki/pull/1846) **owen-d**: Sharding optimizations I: AST mapping
* [1838](https://github.com/grafana/loki/pull/1838) **cyriltovena**: Move default port for Loki to 3100 everywhere.
* [1837](https://github.com/grafana/loki/pull/1837) **sandeepsukhani**: flush boltdb to object store
* [1834](https://github.com/grafana/loki/pull/1834) **Mario-Hofstaetter**: Loki/Change local storage directory to /loki/ and fix permissions (#1833)
* [1819](https://github.com/grafana/loki/pull/1819) **cyriltovena**: Adds a counter for total flushed chunks per reason.
* [1816](https://github.com/grafana/loki/pull/1816) **sdojjy**: loki can not be started with loki-local-config.yaml
* [1810](https://github.com/grafana/loki/pull/1810) **cyriltovena**: Optimize empty filter queries.
* [1809](https://github.com/grafana/loki/pull/1809) **cyriltovena**: Test stats memchunk
* [1804](https://github.com/grafana/loki/pull/1804) **pstibrany**: Convert Loki modules to services
* [1799](https://github.com/grafana/loki/pull/1799) **pstibrany**: loki: update Cortex to master
* [1798](https://github.com/grafana/loki/pull/1798) **adityacs**: Support configurable maximum of the limits parameter
* [1713](https://github.com/grafana/loki/pull/1713) **adityacs**: Log error message for invalid checksum
* [1706](https://github.com/grafana/loki/pull/1706) **cyriltovena**: Non-root user docker image for Loki.

#### Logcli
* [2027](https://github.com/grafana/loki/pull/2027) **pstibrany**: logcli: Query needs to be stored into url.RawQuery, and not url.Path
* [2000](https://github.com/grafana/loki/pull/2000) **cyriltovena**: Improve URL building in the logcli to strip trailing /.
* [1922](https://github.com/grafana/loki/pull/1922) **bavarianbidi**: logcli: org-id/tls-skip-verify set via env var
* [1861](https://github.com/grafana/loki/pull/1861) **yeya24**: Support series API in logcli
* [1850](https://github.com/grafana/loki/pull/1850) **chrischdi**: BugFix: Fix logcli client to use OrgID in LiveTail
* [1814](https://github.com/grafana/loki/pull/1814) **cyriltovena**: Logcli remote storage.
* [1712](https://github.com/grafana/loki/pull/1712) **rfratto**: clarify logcli commands and output

#### Promtail
* [2069](https://github.com/grafana/loki/pull/2069) **slim-bean**: Promtail: log at debug level when nothing matches the specified path for a file target
* [2066](https://github.com/grafana/loki/pull/2066) **slim-bean**: Promtail: metrics stage can also count line bytes
* [2049](https://github.com/grafana/loki/pull/2049) **adityacs**: Fix promtail client default values
* [2075](https://github.com/grafana/loki/pull/2075) **cyriltovena**: Fixes a panic in dry-run when using external labels.
* [2026](https://github.com/grafana/loki/pull/2026) **adityacs**: Targets not required in promtail config
* [2004](https://github.com/grafana/loki/pull/2004) **cyriltovena**: Adds config to disable HTTP and GRPC server in Promtail.
* [1935](https://github.com/grafana/loki/pull/1935) **cyriltovena**: Support stdin target via flag instead of automatic detection.
* [1920](https://github.com/grafana/loki/pull/1920) **alexanderGalushka**: feat: tms readiness check bypass implementation
* [1894](https://github.com/grafana/loki/pull/1894) **cyriltovena**: Fixes possible panic in json pipeline stage.
* [1865](https://github.com/grafana/loki/pull/1865) **adityacs**: Fix flaky promtail test
* [1815](https://github.com/grafana/loki/pull/1815) **adityacs**: Log error message when source does not exist in extracted values
* [1627](https://github.com/grafana/loki/pull/1627) **rfratto**: Proposal: Promtail Push API

#### Docker Driver
* [2076](https://github.com/grafana/loki/pull/2076) **cyriltovena**: Allows to pass inlined pipeline stages to the docker driver.
* [2054](https://github.com/grafana/loki/pull/2054) **bkmit**: Docker driver: Allow to provision external pipeline files to plugin
* [1906](https://github.com/grafana/loki/pull/1906) **cyriltovena**: Add no-file and keep-file log option for docker driver.
* [1903](https://github.com/grafana/loki/pull/1903) **cyriltovena**: Log docker driver config map.

#### Fluentd
* [2074](https://github.com/grafana/loki/pull/2074) **osela**: fluentd plugin: support placeholders in tenant field
* [2006](https://github.com/grafana/loki/pull/2006) **Skeen**: fluent-plugin-loki: Restructuring and CI
* [1909](https://github.com/grafana/loki/pull/1909) **jgehrcke**: fluentd loki plugin README: add note about labels
* [1853](https://github.com/grafana/loki/pull/1853) **wardbekker**: bump gem version
* [1811](https://github.com/grafana/loki/pull/1811) **JamesJJ**: Error handling: Show data stream at "debug" level, not "warn"

#### Fluent Bit
* [2040](https://github.com/grafana/loki/pull/2040) **avii-ridge**: Add extraOutputs variable to support multiple outputs for fluent-bit
* [1915](https://github.com/grafana/loki/pull/1915) **DirtyCajunRice**: Fix fluent-bit metrics
* [1890](https://github.com/grafana/loki/pull/1890) **dottedmag**: fluentbit: JSON encoding: avoid base64 encoding of []byte inside other slices
* [1791](https://github.com/grafana/loki/pull/1791) **cyriltovena**: Improve fluentbit logfmt.

#### Ksonnet
* [1980](https://github.com/grafana/loki/pull/1980) **cyriltovena**: Log slow query from the frontend by default in ksonnet.

##### Mixins
* [2080](https://github.com/grafana/loki/pull/2080) **beorn7**: mixin: Accept suffixes to pod name in instance labels
* [2044](https://github.com/grafana/loki/pull/2044) **slim-bean**: Dashboards: fixes the cpu usage graphs
* [2043](https://github.com/grafana/loki/pull/2043) **joe-elliott**: Swapped to container restarts over terminated reasons
* [2041](https://github.com/grafana/loki/pull/2041) **slim-bean**: Dashboard: Loki Operational improvements
* [1934](https://github.com/grafana/loki/pull/1934) **tomwilkie**: Put loki-mixin and promtail-mixin dashboards in a folder.
* [1913](https://github.com/grafana/loki/pull/1913) **tomwilkie**: s/dashboards/grafanaDashboards.

#### Helm
* [2038](https://github.com/grafana/loki/pull/2038) **oke-py**: Docs: update Loki Helm Chart document to support Helm 3
* [2015](https://github.com/grafana/loki/pull/2015) **etashsingh**: Change image tag from 1.4.1 to 1.4.0 in Helm chart
* [1981](https://github.com/grafana/loki/pull/1981) **sshah90**: added extraCommandlineArgs in values file
* [1967](https://github.com/grafana/loki/pull/1967) **rdxmb**: helm chart: add missing line feed
* [1898](https://github.com/grafana/loki/pull/1898) **stefanandres**: [helm loki/promtail] make UpdateStrategy configurable
* [1871](https://github.com/grafana/loki/pull/1871) **stefanandres**: [helm loki/promtail] Add systemd-journald example with extraMount, extraVolumeMount
* [1864](https://github.com/grafana/loki/pull/1864) **cyriltovena**: Sign helm package with GPG.
* [1825](https://github.com/grafana/loki/pull/1825) **polar3130**: Helm/loki-stack: refresh default grafana.image.tag to 6.7.0
* [1817](https://github.com/grafana/loki/pull/1817) **bclermont**: Helm chart: Prevent prometheus to scrape both services

#### Loki Canary
* [1891](https://github.com/grafana/loki/pull/1891) **joe-elliott**: Addition of a `/suspend` endpoint to Loki Canary

#### Docs
* [2056](https://github.com/grafana/loki/pull/2056) **cyriltovena**: Update api.md
* [2014](https://github.com/grafana/loki/pull/2014) **jsoref**: Spelling
* [1999](https://github.com/grafana/loki/pull/1999) **oddlittlebird**: Docs: Added labels content
* [1974](https://github.com/grafana/loki/pull/1974) **rfratto**: fix stores for chunk and index in documentation for period_config
* [1966](https://github.com/grafana/loki/pull/1966) **oddlittlebird**: Docs: Update docker.md
* [1951](https://github.com/grafana/loki/pull/1951) **cstyan**: Move build from source instructions to root readme.
* [1945](https://github.com/grafana/loki/pull/1945) **FlorianLudwig**: docs: version pin the docker image in docker-compose
* [1925](https://github.com/grafana/loki/pull/1925) **wardbekker**: Clarified that the api push path needs to be specified.
* [1905](https://github.com/grafana/loki/pull/1905) **sshah90**: updating typo for end time parameter in api docs
* [1888](https://github.com/grafana/loki/pull/1888) **slim-bean**: docs: cleaning up the comments for the cache_config, default_validity option
* [1887](https://github.com/grafana/loki/pull/1887) **slim-bean**: docs: Adding a config change in release 1.4 upgrade doc, updating readme with new doc links
* [1881](https://github.com/grafana/loki/pull/1881) **cyriltovena**: Add precision about the range notation for LogQL.
* [1879](https://github.com/grafana/loki/pull/1879) **slim-bean**: docs: update promtail docs for backoff
* [1873](https://github.com/grafana/loki/pull/1873) **owen-d**: documents frontend worker
* [1870](https://github.com/grafana/loki/pull/1870) **ushuz**: Docs: Keep plugin install command example in one line
* [1856](https://github.com/grafana/loki/pull/1856) **slim-bean**: docs: tweak the doc section of the readme a little
* [1852](https://github.com/grafana/loki/pull/1852) **slim-bean**: docs: clean up schema recommendations
* [1843](https://github.com/grafana/loki/pull/1843) **vishesh92**: Docs: Update configuration docs for redis

#### Build
* [2042](https://github.com/grafana/loki/pull/2042) **rfratto**: Fix drone
* [2009](https://github.com/grafana/loki/pull/2009) **cyriltovena**: Adds :delegated flags to speed up build experience on MacOS.
* [1942](https://github.com/grafana/loki/pull/1942) **owen-d**: delete tag script filters by prefix instead of substring
* [1918](https://github.com/grafana/loki/pull/1918) **slim-bean**: build: This Dockerfile is a remnant from a long time ago, not needed.
* [1911](https://github.com/grafana/loki/pull/1911) **slim-bean**: build: push images for `k` branches
* [1849](https://github.com/grafana/loki/pull/1849) **cyriltovena**: Pin helm version in circle-ci helm testing workflow.


## 1.4.1 (2020-04-06)

We realized after the release last week that piping data into promtail was not working on Linux or Windows, this should fix this issue for both platforms:

* [1893](https://github.com/grafana/loki/pull/1893) **cyriltovena**: Removes file size check for pipe, not provided by linux.

Also thanks to @dottedmag for providing this fix for Fluent Bit!

* [1890](https://github.com/grafana/loki/pull/1890) **dottedmag**: fluentbit: JSON encoding: avoid base64 encoding of []byte inside other slices

## 1.4.0 (2020-04-01)

Over 130 PR's merged for this release, from 40 different contributors!!  We continue to be humbled and thankful for the growing community of contributors and users of Loki.  Thank you all so much.

### Important Notes

**Really, this is important**

Before we get into new features, version 1.4.0 brings with it the first (that we are aware of) upgrade dependency.

We have created a dedicated page for upgrading Loki in the [operations section of the docs](https://github.com/grafana/loki/blob/master/docs/sources/operations/upgrade.md#140)

The docker image tag naming was changed, the starting in 1.4.0 docker images no longer have the `v` prefix: `grafana/loki:1.4.0`

Also you should be aware we are now pruning old `master-xxxxx` docker images from docker hub, currently anything older than 90 days is removed.  **We will never remove released versions of Loki**

### Notable Features

* [1661](https://github.com/grafana/loki/pull/1661) **cyriltovena**: Frontend & Querier query statistics instrumentation.

The API now returns a plethora of stats into the work Loki performed to execute your query, eventually this will be displayed in some form in Grafana to help users better understand how "expensive" their queries are.  Our goal here initially was to better instrument the recent work done in v1.3.0 on query parallelization and to better understand the performance of each part of Loki.  In the future we are looking at additional ideas to provide feedback to users to tailor their queries for better performance.

* [1652](https://github.com/grafana/loki/pull/1652) **cyriltovena**: --dry-run Promtail.
* [1649](https://github.com/grafana/loki/pull/1649) **cyriltovena**: Pipe data to Promtail

This is a long overdue addition to Promtail which can help setup and debug pipelines, with these new features you can do this to feed a single log line into Promtail:

```bash
echo -n 'level=debug msg="test log (200)"' | cmd/promtail/promtail -config.file=cmd/promtail/promtail-local-config.yaml --dry-run -log.level=debug 2>&1 | sed 's/^.*stage/stage/g'
```

`-log.level=debug 2>&1 | sed 's/^.*stage/stage/g` are added to enable debug output, direct the output to stdout, and a sed filter to remove some noise from the log lines.

The `stdin` functionality also works without `--dry-run` allowing you to feed any logs into Promtail via `stdin` and send them to Loki

* [1677](https://github.com/grafana/loki/pull/1677) **owen-d**: Literal Expressions in LogQL
* [1662](https://github.com/grafana/loki/pull/1662) **owen-d**: Binary operators in LogQL

These two extensions to LogQL now let you execute queries like this:

    * `sum(rate({app="foo"}[5m])) * 2`
    * `sum(rate({app="foo"}[5m]))/1e6`

* [1678](https://github.com/grafana/loki/pull/1678) **slim-bean**: promtail: metrics pipeline count all log lines

Now you can get per-stream line counts as a metric from promtail, useful for seeing which applications log the most

```yaml
- metrics:
    line_count_total:
      config:
        action: inc
        match_all: true
      description: A running counter of all lines with their corresponding
        labels
      type: Counter
```

* [1558](https://github.com/grafana/loki/pull/1558) **owen-d**: ingester.max-chunk-age
* [1572](https://github.com/grafana/loki/pull/1572) **owen-d**: Feature/query ingesters within

These two configs let you set the max time a chunk can stay in memory in Loki, this is useful to keep memory usage down as well as limit potential loss of data if ingesters crash.  Combine this with the `query_ingesters_within` config and you can have your queriers skip asking the ingesters for data which you know won't still be in memory (older than max_chunk_age).

**NOTE** Do not set the `max_chunk_age` too small, the default of 1h is probably a good point for most people.  Loki does not perform well when you flush many small chunks (such as when your logs have too much cardinality), setting this lower than 1h risks flushing too many small chunks.

* [1581](https://github.com/grafana/loki/pull/1581) **slim-bean**: Add sleep to canary reconnect on error

This isn't a feature but it's an important fix, this is the second time our canaries have tried to DDOS our Loki clusters so you should update to prevent them from trying to attack you.  Aggressive little things these canaries...

* [1840](https://github.com/grafana/loki/pull/1840) **slim-bean**: promtail: Retry 429 rate limit errors from Loki, increase default retry limits
* [1845](https://github.com/grafana/loki/pull/1845) **wardbekker**: throw exceptions on HTTPTooManyRequests and HTTPServerError so Fluentd will retry

These two PR's change how 429 HTTP Response codes are handled (Rate Limiting), previously these responses were dropped, now they will be retried for these clients

    * Promtail
    * Docker logging driver
    * Fluent Bit
    * Fluentd

This pushes the failure to send logs to two places. First is the retry limits. The defaults in promtail (and thus also the Docker logging driver and Fluent Bit, which share the same underlying code) will retry 429s (and 500s) on an exponential backoff for up to about 8.5 mins on the default configurations. (This can be changed; see the [config docs](https://github.com/grafana/loki/blob/v1.4.0/docs/clients/promtail/configuration.md#client_config) for more info.)

The second place would be the log file itself. At some point, most log files roll based on size or time. Promtail makes an attempt to read a rolled log file but will only try once. If you are very sensitive to lost logs, give yourself really big log files with size-based rolling rules and increase those retry timeouts. This should protect you from Loki server outages or network issues.

### All Changes

There are many other important fixes and improvements to Loki, way too many to call out in individual detail, so take a look!

#### Loki
* [1810](https://github.com/grafana/loki/pull/1810) **cyriltovena**: Optimize empty filter queries.
* [1809](https://github.com/grafana/loki/pull/1809) **cyriltovena**: Test stats memchunk
* [1807](https://github.com/grafana/loki/pull/1807) **pracucci**: Enable global limits by default in production mixin
* [1802](https://github.com/grafana/loki/pull/1802) **cyriltovena**: Add a test for duplicates count in the heap iterator and fixes it.
* [1799](https://github.com/grafana/loki/pull/1799) **pstibrany**: loki: update Cortex to master
* [1797](https://github.com/grafana/loki/pull/1797) **cyriltovena**: Use ingester client GRPC call options from config.
* [1794](https://github.com/grafana/loki/pull/1794) **pstibrany**: loki: Convert module names to string
* [1793](https://github.com/grafana/loki/pull/1793) **johncming**: pkg/chunkenc: fix leak of pool.
* [1789](https://github.com/grafana/loki/pull/1789) **adityacs**: Fix loki exit on jaeger agent not being present
* [1787](https://github.com/grafana/loki/pull/1787) **cyriltovena**: Regexp simplification
* [1785](https://github.com/grafana/loki/pull/1785) **pstibrany**: Update Cortex to master
* [1758](https://github.com/grafana/loki/pull/1758) **cyriltovena**: Query range should not support date where start == end.
* [1750](https://github.com/grafana/loki/pull/1750) **talham7391**: Clearer error response from push endpoint when labels are malformed
* [1746](https://github.com/grafana/loki/pull/1746) **cyriltovena**: Update cortex vendoring to include frontend status code improvement.
* [1745](https://github.com/grafana/loki/pull/1745) **cyriltovena**: Refactor querier http error handling.
* [1736](https://github.com/grafana/loki/pull/1736) **adityacs**: Add /ready endpoint to table-manager
* [1733](https://github.com/grafana/loki/pull/1733) **cyriltovena**: This logs queries with latency tag when  recording stats.
* [1730](https://github.com/grafana/loki/pull/1730) **adityacs**: Fix nil pointer dereference in ingester client
* [1719](https://github.com/grafana/loki/pull/1719) **cyriltovena**: Expose QueryType function.
* [1718](https://github.com/grafana/loki/pull/1718) **cyriltovena**: Better logql metric status code.
* [1708](https://github.com/grafana/loki/pull/1708) **cyriltovena**: Increase discarded samples when line is too long.
* [1704](https://github.com/grafana/loki/pull/1704) **owen-d**: api support for scalars
* [1686](https://github.com/grafana/loki/pull/1686) **owen-d**: max line lengths (component + tenant overrides)
* [1684](https://github.com/grafana/loki/pull/1684) **cyriltovena**: Ensure status codes are set correctly in the frontend.
* [1677](https://github.com/grafana/loki/pull/1677) **owen-d**: Literal Expressions in LogQL
* [1662](https://github.com/grafana/loki/pull/1662) **owen-d**: Binary operators in LogQL
* [1661](https://github.com/grafana/loki/pull/1661) **cyriltovena**: Frontend & Querier query statistics instrumentation.
* [1651](https://github.com/grafana/loki/pull/1651) **owen-d**: removes duplicate logRangeExprExt grammar
* [1636](https://github.com/grafana/loki/pull/1636) **cyriltovena**: Fixes stats summary computation.
* [1630](https://github.com/grafana/loki/pull/1630) **owen-d**: adds stringer methods for all ast expr types
* [1626](https://github.com/grafana/loki/pull/1626) **owen-d**: compiler guarantees for logql exprs
* [1616](https://github.com/grafana/loki/pull/1616) **owen-d**: cache key cant be reused when an interval changes
* [1615](https://github.com/grafana/loki/pull/1615) **cyriltovena**: Add statistics to query_range and instant_query API.
* [1612](https://github.com/grafana/loki/pull/1612) **owen-d**: bumps cortex to 0.6.1 master
* [1605](https://github.com/grafana/loki/pull/1605) **owen-d**: Decouple logql engine/AST from execution context
* [1582](https://github.com/grafana/loki/pull/1582) **slim-bean**: Change new stats names
* [1579](https://github.com/grafana/loki/pull/1579) **rfratto**: Disable transfers in loki-local-config.yaml
* [1572](https://github.com/grafana/loki/pull/1572) **owen-d**: Feature/query ingesters within
* [1677](https://github.com/grafana/loki/pull/1677) **owen-d**: Introduces numeric literals in LogQL
* [1569](https://github.com/grafana/loki/pull/1569) **owen-d**: refactors splitby to not require buffered channels
* [1567](https://github.com/grafana/loki/pull/1567) **owen-d**: adds span metadata for split queries
* [1565](https://github.com/grafana/loki/pull/1565) **owen-d**: Feature/per tenant splitby
* [1562](https://github.com/grafana/loki/pull/1562) **sandeepsukhani**: limit for concurrent tail requests
* [1558](https://github.com/grafana/loki/pull/1558) **owen-d**: ingester.max-chunk-age
* [1484](https://github.com/grafana/loki/pull/1484) **pstibrany**: loki: use new runtimeconfig package from Cortex

#### Promtail
* [1840](https://github.com/grafana/loki/pull/1840) **slim-bean**: promtail: Retry 429 rate limit errors from Loki, increase default retry limits
* [1775](https://github.com/grafana/loki/pull/1775) **slim-bean**: promtail: remove the read lines counter when the log file stops being tailed
* [1770](https://github.com/grafana/loki/pull/1770) **adityacs**: Fix single job with multiple service discovery elements
* [1765](https://github.com/grafana/loki/pull/1765) **adityacs**: Fix error in templating when extracted key has nil value
* [1743](https://github.com/grafana/loki/pull/1743) **dtennander**: Promtail: Ignore dropped entries in subsequent metric-stages in pipelines.
* [1687](https://github.com/grafana/loki/pull/1687) **adityacs**: Fix panic in labels debug message
* [1683](https://github.com/grafana/loki/pull/1683) **slim-bean**: promtail: auto-prune stale metrics
* [1678](https://github.com/grafana/loki/pull/1678) **slim-bean**: promtail: metrics pipeline count all log lines
* [1666](https://github.com/grafana/loki/pull/1666) **adityacs**: Support entire extracted value map in template pipeline stage
* [1664](https://github.com/grafana/loki/pull/1664) **adityacs**: Support custom prefix name in metrics stage
* [1660](https://github.com/grafana/loki/pull/1660) **rfratto**: pkg/promtail/positions: handle empty positions file
* [1652](https://github.com/grafana/loki/pull/1652) **cyriltovena**: --dry-run Promtail.
* [1649](https://github.com/grafana/loki/pull/1649) **cyriltovena**: Pipe data to Promtail
* [1602](https://github.com/grafana/loki/pull/1602) **slim-bean**: Improve promtail configuration docs

#### Helm
* [1731](https://github.com/grafana/loki/pull/1731) **billimek**: [promtail helm chart] - Expand promtail syslog svc to support values
* [1688](https://github.com/grafana/loki/pull/1688) **fredgate**: Loki stack helm chart can deploy datasources without Grafana
* [1632](https://github.com/grafana/loki/pull/1632) **lukipro**: Added support for imagePullSecrets in Loki Helm chart
* [1620](https://github.com/grafana/loki/pull/1620) **rsteneteg**: [promtail helm chart] option to set fs.inotify.max_user_instances with init container
* [1617](https://github.com/grafana/loki/pull/1617) **billimek**: [promtail helm chart] Enable support for syslog service
* [1590](https://github.com/grafana/loki/pull/1590) **polar3130**: Helm/loki-stack: refresh default grafana.image.tag to 6.6.0
* [1587](https://github.com/grafana/loki/pull/1587) **polar3130**: Helm/loki-stack: add template for the service name to connect to loki
* [1585](https://github.com/grafana/loki/pull/1585) **monotek**: [loki helm chart] added ingress
* [1553](https://github.com/grafana/loki/pull/1553) **got-root**: helm: Allow setting 'loadBalancerSourceRanges' for the loki service
* [1529](https://github.com/grafana/loki/pull/1529) **tourea**: Promtail Helm Chart: Add support for passing environment variables

#### Jsonnet
* [1776](https://github.com/grafana/loki/pull/1776) **Eraac**: fix typo: Not a binary operator: =
* [1767](https://github.com/grafana/loki/pull/1767) **joe-elliott**: Dashboard Cleanup
* [1766](https://github.com/grafana/loki/pull/1766) **joe-elliott**: Move dashboards out into their own json files
* [1757](https://github.com/grafana/loki/pull/1757) **slim-bean**: promtail-mixin: Allow choosing promtail name
* [1756](https://github.com/grafana/loki/pull/1756) **sh0rez**: fix(ksonnet): named parameters for containerPort
* [1749](https://github.com/grafana/loki/pull/1749) **slim-bean**: Increasing the threshold for a file lag and reducing the severity to warning
* [1748](https://github.com/grafana/loki/pull/1748) **slim-bean**: jsonnet: Breakout promtail mixin.
* [1739](https://github.com/grafana/loki/pull/1739) **cyriltovena**: Fixes frontend args in libsonnet.
* [1735](https://github.com/grafana/loki/pull/1735) **cyriltovena**: Allow to configure global limits via the jsonnet deployment.
* [1705](https://github.com/grafana/loki/pull/1705) **cyriltovena**: Add overrides file for our jsonnet library.
* [1699](https://github.com/grafana/loki/pull/1699) **pracucci**: Increased production distributors memory request and limit
* [1689](https://github.com/grafana/loki/pull/1689) **shokada**: Add headers for WebSocket
* [1665](https://github.com/grafana/loki/pull/1665) **cyriltovena**: Query frontend service should be headless.
* [1613](https://github.com/grafana/loki/pull/1613) **cyriltovena**: Fixes config change in the result cache

#### Fluent Bit
* [1791](https://github.com/grafana/loki/pull/1791) **cyriltovena**: Improve fluentbit logfmt.
* [1717](https://github.com/grafana/loki/pull/1717) **adityacs**: Fluent-bit: Fix panic error when AutoKubernetesLabels is true

#### Fluentd
* [1811](https://github.com/grafana/loki/pull/1811) **JamesJJ**: Error handling: Show data stream at "debug" level, not "warn"
* [1728](https://github.com/grafana/loki/pull/1728) **irake99**: docs: fix outdated link to fluentd
* [1703](https://github.com/grafana/loki/pull/1703) **Skeen**:  fluent-plugin-grafana-loki: Update fluentd base image to current images (edge)
* [1656](https://github.com/grafana/loki/pull/1656) **takanabe**: Convert second(Integer class) to nanosecond precision
* [1646](https://github.com/grafana/loki/pull/1646) **takanabe**: Fix rubocop violation for fluentd/fluent-plugin-loki
* [1603](https://github.com/grafana/loki/pull/1603) **tarokkk**: fluentd-plugin: add URI validation

#### Docs
* [1781](https://github.com/grafana/loki/pull/1781) **candlerb**: Docs: Recommended schema is now v11
* [1771](https://github.com/grafana/loki/pull/1771) **rfratto**: change slack url to slack.grafana.com and use https
* [1738](https://github.com/grafana/loki/pull/1738) **jgehrcke**: docs: observability.md: clarify lines vs. entries
* [1707](https://github.com/grafana/loki/pull/1707) **dangoodman**: Fix regex in pipeline-example.yml
* [1697](https://github.com/grafana/loki/pull/1697) **oke-py**: fix promtail/templates/NOTES.txt to show correctly port-forward command
* [1675](https://github.com/grafana/loki/pull/1675) **owen-d**: maintainer links & usernames
* [1673](https://github.com/grafana/loki/pull/1673) **cyriltovena**: Add Owen to the maintainer team.
* [1671](https://github.com/grafana/loki/pull/1671) **shokada**: Update tanka.md so that promtail.yml is the correct format
* [1648](https://github.com/grafana/loki/pull/1648) **ShotaKitazawa**: loki-canary: fix indent of DaemonSet manifest written in .md file
* [1642](https://github.com/grafana/loki/pull/1642) **slim-bean**: Improve systemd field docs
* [1641](https://github.com/grafana/loki/pull/1641) **pastatopf**: Correct syntax of rate example
* [1634](https://github.com/grafana/loki/pull/1634) **takanabe**: Unite docs for fluentd plugin
* [1619](https://github.com/grafana/loki/pull/1619) **shaikatz**: PeriodConfig documentation fix dynamodb -> aws-dynamo
* [1611](https://github.com/grafana/loki/pull/1611) **owen-d**: loki frontend docs additions
* [1609](https://github.com/grafana/loki/pull/1609) **Lusitaniae**: Fix wget syntax in documentation
* [1608](https://github.com/grafana/loki/pull/1608) **PabloCastellano**: Documentation: Recommend using the latest schema version (v11)
* [1601](https://github.com/grafana/loki/pull/1601) **rfratto**: Clarify regex escaping rules
* [1598](https://github.com/grafana/loki/pull/1598) **cyriltovena**: Update tanka.md doc.
* [1586](https://github.com/grafana/loki/pull/1586) **MrSaints**: Fix typo in changelog for 1.3.0
* [1504](https://github.com/grafana/loki/pull/1504) **hsraju**: Updated configuration.md

#### Logcli
* [1808](https://github.com/grafana/loki/pull/1808) **slim-bean**: logcli: log the full stats and send to stderr instead of stdout
* [1682](https://github.com/grafana/loki/pull/1682) **adityacs**: BugFix: Fix logcli --quiet parameter parsing issue
* [1644](https://github.com/grafana/loki/pull/1644) **cyriltovena**: This improves the log output for statistics in the logcli.
* [1638](https://github.com/grafana/loki/pull/1638) **owen-d**: adds query stats and org id options in logcli
* [1573](https://github.com/grafana/loki/pull/1573) **cyriltovena**: Improve logql query statistics collection.

#### Loki Canary
* [1653](https://github.com/grafana/loki/pull/1653) **slim-bean**: Canary needs its logo
* [1581](https://github.com/grafana/loki/pull/1581) **slim-bean**: Add sleep to canary reconnect on error

#### Build
* [1780](https://github.com/grafana/loki/pull/1780) **slim-bean**: build: Update the CD deploy task name
* [1762](https://github.com/grafana/loki/pull/1762) **dgzlopes**: Bump testify to 1.5.1
* [1742](https://github.com/grafana/loki/pull/1742) **slim-bean**: build: fix deploy on tagged build
* [1741](https://github.com/grafana/loki/pull/1741) **slim-bean**: add darwin and freebsd binaries to release output
* [1740](https://github.com/grafana/loki/pull/1740) **rfratto**: Fix 32-bit Promtail ARM docker builds from Drone
* [1710](https://github.com/grafana/loki/pull/1710) **adityacs**: Add goimport local-prefixes configuration to .golangci.yml
* [1647](https://github.com/grafana/loki/pull/1647) **mattmendick**: Attempting to add `informational` only feedback for codecov
* [1640](https://github.com/grafana/loki/pull/1640) **rfratto**: ci: print error messages when an API request fails
* [1639](https://github.com/grafana/loki/pull/1639) **rfratto**: ci: prune docker tags prefixed with "master-" older than 90 days
* [1637](https://github.com/grafana/loki/pull/1637) **rfratto**: ci: pin plugins/manifest image tag
* [1633](https://github.com/grafana/loki/pull/1633) **rfratto**: ci: make manifest publishing run in serial
* [1629](https://github.com/grafana/loki/pull/1629) **slim-bean**: Ignore markdown files in codecoverage
* [1628](https://github.com/grafana/loki/pull/1628) **rfratto**: Exempt proposals from stale bot
* [1614](https://github.com/grafana/loki/pull/1614) **mattmendick**: Codecov: Update config to add informational flag
* [1600](https://github.com/grafana/loki/pull/1600) **mattmendick**: Codecov circleci test [WIP]

#### Tooling
* [1577](https://github.com/grafana/loki/pull/1577) **pstibrany**: Move chunks-inspect tool to Loki repo

## 1.3.0 (2020-01-16)

### What's New?? ###

With 1.3.0 we are excited to announce several improvements focusing on performance!

First and most significant is the Query Frontend:

* [1442](https://github.com/grafana/loki/pull/1442) **cyriltovena**: Loki Query Frontend

The query frontend allows for sharding queries by time and dispatching them in parallel to multiple queriers, giving true horizontal scaling ability for queries.  Take a look at the [jsonnet changes](https://github.com/grafana/loki/pull/1442/files?file-filters%5B%5D=.libsonnet) to see how we are deploying this in our production setup.  Keep an eye out for a blog post with more information on how the frontend works and more information on this exciting new feature.

In our quest to improve query performance, we discovered that gzip, while good for compression ratio, is not the best for speed.  So we introduced the ability to select from several different compression algorithms:

* [1411](https://github.com/grafana/loki/pull/1411) **cyriltovena**: Adds configurable compression algorithms for chunks

We are currently testing out LZ4 and snappy, LZ4 seemed like a good fit however we found that it didn't always compress the same data to the same output which was causing some troubles for another important improvement:

* [1438](https://github.com/grafana/loki/pull/1438) **pstibrany**: pkg/ingester: added sync period flags

Extending on the work done by @bboreham on Cortex, @pstibrany added a few new flags and code to synchronize chunks between ingesters, which reduces the number of chunks persisted to object stores and therefore also reduces the number of chunks loaded on queries and the amount of de-duplication work which needs to be done.

As mentioned above, LZ4 was in some cases compressing the same data with a different result which was interfering with this change, we are still investigating the cause of this issue (It may be in how we implemented something, or may be in the compression code itself).  For now we have switched to snappy which has seen a reduction in data written to the object store from almost 3x the source data (with a replication factor of 3) to about 1.5x, saving a lot of duplicated log storage!

Another valuable change related to chunks:

* [1406](https://github.com/grafana/loki/pull/1406) **slim-bean**: allow configuring a target chunk size in compressed bytes

With this change you can set a `chunk_target_size` and Loki will attempt to fill a chunk to approx that size before flushing (previously a chunk size was a hard coded 10 blocks where the default block size is 262144 bytes).  Larger chunks are beneficial for a few reasons, mainly on reducing API calls to your object store when performing queries, but also in reducing overhead in a few places, especially when processing very high volume log streams.

Another big improvement is the introduction of accurate rate limiting when running microservices:

* [1486](https://github.com/grafana/loki/pull/1486) **pracucci**: Add ingestion rate global limit support

Previously the rate limit was applied at each distributor, however with traffic split over many distributors the limit would need to be adjusted accordingly.  This meant that scaling up distributors required changing the limit.  Now this information is communicated between distributors such that the limit should be applied accurately regardless of the number of distributors.

And last but not least on the notable changes list is a new feature for Promtail:

* [1275](https://github.com/grafana/loki/pull/1275) **bastjan**: pkg/promtail: IETF Syslog (RFC5424) Support

With this change Promtail can receive syslogs via TCP!  Thanks to @bastjan for all the hard work on this submission!

### Important things to note:

* [1519](https://github.com/grafana/loki/pull/1519) Changes a core behavior in Loki regarding logs with duplicate content AND duplicate timestamps, previously Loki would store logs with duplicate timestamps and content, moving forward logs with duplicate content AND timestamps will be silently ignored.  Mainly this change is to prevent duplicates that appear when a batch is retried (the first entry in the list would be inserted again, now it will be ignored).  Logs with the same timestamp and different content will still be accepted.
* [1486](https://github.com/grafana/loki/pull/1486) Deprecated `-distributor.limiter-reload-period` flag / distributor's `limiter_reload_period` config option.

### All Changes

Once again we can't thank our community and contributors enough for the significant work that everyone is adding to Loki, the entire list of changes is long!!

#### Loki
* [1526](https://github.com/grafana/loki/pull/1526) **codesome**: Support <selector> <range> <filters> for aggregation
* [1522](https://github.com/grafana/loki/pull/1522) **cyriltovena**: Adds support for the old query string regexp in the frontend.
* [1519](https://github.com/grafana/loki/pull/1519) **rfratto**: pkg/chunkenc: ignore duplicate lines pushed to a stream
* [1511](https://github.com/grafana/loki/pull/1511) **sandlis**: querier: fix panic in tailer when max tail duration exceeds
* [1499](https://github.com/grafana/loki/pull/1499) **slim-bean**: Fix a panic in chunk prefetch
* [1495](https://github.com/grafana/loki/pull/1495) **slim-bean**: Prefetch chunks while processing
* [1496](https://github.com/grafana/loki/pull/1496) **cyriltovena**: Add duplicates info and remove timing informations.
* [1490](https://github.com/grafana/loki/pull/1490) **owen-d**: Fix/deadlock frontend queue
* [1489](https://github.com/grafana/loki/pull/1489) **owen-d**: unifies reverse iterators
* [1488](https://github.com/grafana/loki/pull/1488) **cyriltovena**: Fixes response json encoding and add regression tests.
* [1486](https://github.com/grafana/loki/pull/1486) **pracucci**: Add ingestion rate global limit support* [1493](https://github.com/grafana/loki/pull/1493) **pracucci**: Added max streams per user global limit
* [1480](https://github.com/grafana/loki/pull/1480) **cyriltovena**: Close iterator properly and check nil before releasing buffers.
* [1473](https://github.com/grafana/loki/pull/1473) **rfratto**: pkg/querier: don't query all ingesters
* [1470](https://github.com/grafana/loki/pull/1470) **cyriltovena**: Validates limit parameter.
* [1448](https://github.com/grafana/loki/pull/1448) **cyriltovena**: Improving storage benchmark
* [1445](https://github.com/grafana/loki/pull/1445) **cyriltovena**: Add decompression tracing instrumentation.
* [1442](https://github.com/grafana/loki/pull/1442) **cyriltovena**: Loki Query Frontend
* [1438](https://github.com/grafana/loki/pull/1438) **pstibrany**: pkg/ingester: added sync period flags
* [1433](https://github.com/grafana/loki/pull/1433) **zendern**: Using strict parsing for yaml configs
* [1425](https://github.com/grafana/loki/pull/1425) **pstibrany**: pkg/ingester: Added possibility to disable transfers.
* [1423](https://github.com/grafana/loki/pull/1423) **pstibrany**: pkg/chunkenc: Fix BenchmarkRead to focus on reading chunks, not converting bytes to string
* [1421](https://github.com/grafana/loki/pull/1421) **pstibrany**: pkg/chunkenc: change default LZ4 buffer size to 64k.
* [1420](https://github.com/grafana/loki/pull/1420) **cyriltovena**: Sets the chunk encoding correctly when creating chunk from bytes.
* [1419](https://github.com/grafana/loki/pull/1419) **owen-d**: Enables Series API in loki
* [1413](https://github.com/grafana/loki/pull/1413) **pstibrany**: RangeQuery benchmark optimizations
* [1411](https://github.com/grafana/loki/pull/1411) **cyriltovena**: Adds configurable compression algorithms for chunks
* [1409](https://github.com/grafana/loki/pull/1409) **slim-bean**: change the chunk size histogram to allow for bigger buckets
* [1408](https://github.com/grafana/loki/pull/1408) **slim-bean**: forgot to register the new metric for counting blocks per chunk
* [1406](https://github.com/grafana/loki/pull/1406) **slim-bean**: allow configuring a target chunk size in compressed bytes
* [1405](https://github.com/grafana/loki/pull/1405) **pstibrany**: Convert string to bytes once only when doing string filtering.
* [1396](https://github.com/grafana/loki/pull/1396) **pstibrany**: pkg/cfg: print help only when requested, and print it on stdout
* [1383](https://github.com/grafana/loki/pull/1383) **beornf**: Read websocket close in tail handler
* [1071](https://github.com/grafana/loki/pull/1071) **rfratto**: pkg/ingester: limit total number of errors a stream can return on push
* [1545](https://github.com/grafana/loki/pull/1545) **joe-elliott**: Critical n => m conversions
* [1541](https://github.com/grafana/loki/pull/1541) **owen-d**: legacy endpoint 400s metric queries

#### Promtail
* [1515](https://github.com/grafana/loki/pull/1515) **slim-bean**: Promtail: Improve position and size metrics
* [1485](https://github.com/grafana/loki/pull/1485) **p37ruh4**: Fileglob parsing fixes
* [1472](https://github.com/grafana/loki/pull/1472) **owen-d**: positions.ignore-corruptions
* [1453](https://github.com/grafana/loki/pull/1453) **chancez**: pkg/promtail: Initialize counters to 0 when creating client
* [1436](https://github.com/grafana/loki/pull/1436) **rfratto**: promtail: add support for passing through journal entries as JSON
* [1426](https://github.com/grafana/loki/pull/1426) **wphan**: Support microsecond timestamp format
* [1416](https://github.com/grafana/loki/pull/1416) **pstibrany**: pkg/promtail/client: missing URL in client returns error
* [1275](https://github.com/grafana/loki/pull/1275) **bastjan**: pkg/promtail: IETF Syslog (RFC5424) Support

#### Fluent Bit
* [1455](https://github.com/grafana/loki/pull/1455) **JensErat**: fluent-bit-plugin: re-enable failing JSON marshaller tests; pass error instead of logging and ignoring
* [1294](https://github.com/grafana/loki/pull/1294) **JensErat**: fluent-bit: multi-instance support
* [1514](https://github.com/grafana/loki/pull/1514) **shane-axiom**: fluent-plugin-grafana-loki: Add `fluentd_thread` label when `flush_thread_count` > 1

#### Fluentd
* [1500](https://github.com/grafana/loki/pull/1500) **cyriltovena**: Bump fluentd plugin to 1.2.6.
* [1475](https://github.com/grafana/loki/pull/1475) **Horkyze**: fluentd-plugin: call gsub for strings only

#### Docker Driver
* [1414](https://github.com/grafana/loki/pull/1414) **cyriltovena**: Adds tenant-id for docker driver.

#### Logcli
* [1492](https://github.com/grafana/loki/pull/1492) **sandlis**: logcli: replaced GRAFANA_* with LOKI_* in logcli env vars, set default server url for logcli to localhost

#### Helm
* [1534](https://github.com/grafana/loki/pull/1534) **olivierboudet**: helm : fix fluent-bit parser configuration syntax
* [1506](https://github.com/grafana/loki/pull/1506) **terjesannum**: helm: add podsecuritypolicy for fluent-bit
* [1431](https://github.com/grafana/loki/pull/1431) **eugene100**: Helm: fix issue with config.clients
* [1430](https://github.com/grafana/loki/pull/1430) **olivierboudet**: helm : allow to define custom parsers to use with fluentbit.io/parser annotation
* [1418](https://github.com/grafana/loki/pull/1418) **evalsocket**: Helm chart url added in helm.md
* [1336](https://github.com/grafana/loki/pull/1336) **terjesannum**: helm: support adding init containers to the loki pod
* [1530](https://github.com/grafana/loki/pull/1530) **WeiBanjo**: Allow extra command line args for external labels like hostname

#### Jsonnet
* [1518](https://github.com/grafana/loki/pull/1518) **benjaminhuo**: Fix error 'Field does not exist: jaeger_mixin' in tk show
* [1501](https://github.com/grafana/loki/pull/1501) **anarcher**: jsonnet: fix common/defaultPorts parameters
* [1497](https://github.com/grafana/loki/pull/1497) **cyriltovena**: Update Loki mixin to include frontend QPS and latency.
* [1478](https://github.com/grafana/loki/pull/1478) **cyriltovena**: Fixes the typo in the result cache config of the Loki ksonnet lib.
* [1543](https://github.com/grafana/loki/pull/1543) **sh0rez**: fix(ksonnet): use apps/v1

#### Docs
* [1531](https://github.com/grafana/loki/pull/1531) **fitzoh**: Documentation: Add note on using Loki with Amazon ECS
* [1521](https://github.com/grafana/loki/pull/1521) **rfratto**: docs: Document timestamp ordering rules
* [1516](https://github.com/grafana/loki/pull/1516) **rfratto**: Link to release docs in README.md, not master docs
* [1508](https://github.com/grafana/loki/pull/1508) **cyriltovena**: Fixes bad json in Loki API documentation.
* [1505](https://github.com/grafana/loki/pull/1505) **sandlis**: doc: fix sample yaml in docs for installing promtail to k8s
* [1481](https://github.com/grafana/loki/pull/1481) **terjesannum**: docs: fix broken promtail link
* [1474](https://github.com/grafana/loki/pull/1474) **Eraac**: <doc>: information about max_look_back_period
* [1471](https://github.com/grafana/loki/pull/1471) **cyriltovena**: Update README.md
* [1466](https://github.com/grafana/loki/pull/1466) **Eraac**: <documentation>: Update IAM requirement
* [1441](https://github.com/grafana/loki/pull/1441) **vtereso**: <Docs>: README spelling fix
* [1437](https://github.com/grafana/loki/pull/1437) **daixiang0**: fix all misspell
* [1432](https://github.com/grafana/loki/pull/1432) **joe-elliott**: Removed unsupported encodings from docs
* [1399](https://github.com/grafana/loki/pull/1399) **vishesh92**: Docs: Add configuration docs for redis
* [1394](https://github.com/grafana/loki/pull/1394) **chancez**: Documentation: Fix example AWS storage configuration
* [1227](https://github.com/grafana/loki/pull/1227) **daixiang0**: Add docker install doc
* [1560](https://github.com/grafana/loki/pull/1560) **robshep**: Promtail Docs: Update output.md
* [1546](https://github.com/grafana/loki/pull/1546) **mattmendick**: Removing third-party link
* [1539](https://github.com/grafana/loki/pull/1539) **j18e**: docs: fix syntax error in pipeline example

#### Build
* [1494](https://github.com/grafana/loki/pull/1494) **pracucci**: Fixed TOUCH_PROTOS in all DroneCI pipelines
* [1479](https://github.com/grafana/loki/pull/1479) **owen-d**: TOUCH_PROTOS build arg for dockerfile
* [1476](https://github.com/grafana/loki/pull/1476) **owen-d**: initiates docker daemon for circle windows builds
* [1469](https://github.com/grafana/loki/pull/1469) **rfratto**: Makefile: re-enable journal scraping on ARM

#### New Members!
* [1415](https://github.com/grafana/loki/pull/1415) **cyriltovena**: Add Joe as member of the team.

# 1.2.0 (2019-12-09)

One week has passed since the last Loki release, and it's time for a new one!

## Notable Changes

We have continued our work making our API Prometheus-compatible. The key
changes centered around API compatibility are:

* [1370](https://github.com/grafana/loki/pull/1370) **slim-bean**: Change `/loki/api/v1/label` to `loki/api/v1/labels`
* [1381](https://github.com/grafana/loki/pull/1381) **owen-d**: application/x-www-form-urlencoded support

Meanwhile, @pstibrany has done great work ensuring that Loki handles hash
collisions properly:

* [1247](https://github.com/grafana/loki/pull/1247) **pstibrany**: pkg/ingester: handle labels mapping to the same fast fingerprint.

## Other Changes

:heart: All PR's are important to us, thanks everyone for continuing to help support and improve Loki! :heart:

### Features

* [1372](https://github.com/grafana/loki/pull/1372) **cyriltovena**: Let Loki start when using the debug image.
* [1300](https://github.com/grafana/loki/pull/1300) **pstibrany**: pkg/ingester: check that ingester is in LEAVING state when transferring chunks and claiming tokens. Required when using memberlist client.

### Bug Fixes/Improvements

* [1376](https://github.com/grafana/loki/pull/1376) **jstaffans**: Fluentd: guard against nil values when sanitizing labels
* [1371](https://github.com/grafana/loki/pull/1371) **cyriltovena**: Logql benchmark and performance improvement.
* [1363](https://github.com/grafana/loki/pull/1363) **cyriltovena**: Fixes fluentd new push path API.
* [1353](https://github.com/grafana/loki/pull/1353) **pstibrany**: docs: Fix grpc_listen_host and http_listen_host.
* [1350](https://github.com/grafana/loki/pull/1350) **Eraac**: documentation: iam requirement for autoscaling

# 1.1.0 (2019-12-04)

It's been a busy 2 weeks since the 1.0.0 release and quite a few important PR's have been merged to Loki.

The most significant:

* [1322](https://github.com/grafana/loki/pull/1322) **rfratto**: Fix v1 label API to be Prometheus-compatible

Some might call this a **breaking change**, we are instead calling it a bug fix as our goal was to be prometheus compatible and we were not :smiley:

**But please be aware if you are using the `/loki/api/v1/label` or `/loki/api/v1/label/<name>/values` the JSON result will be different in 1.1.0**

Old result:
```json
{
  "values": [
    "label1",
    "label2",
    "labeln"
  ]
}
```
New result:

```json
{
  "status": "success",
  "data": [
    "label1",
    "label2",
    "labeln"
  ]
}
```

**ALSO IMPORTANT**

* [1160](https://github.com/grafana/loki/pull/1160) **daixiang0**: replace gzip with zip

Binaries will now be zipped instead of gzipped as many people voiced their opinion that zip is likely to be installed on more systems by default.

**If you had existing automation to download and install binaries this will have to be updated to use zip instead of gzip**

## Notable Fixes and Improvements

* Broken version info in startup log message:

    [1095](https://github.com/grafana/loki/pull/1095) **pstibrany**: Makefile changes to allow easy builds with or without vendoring. Also fixes version bug for both cases.

* The hashing algorithm used to calculate the hash for a stream was creating hash collisions in some instances.
**Please Note** this is just one part of the fix and is only in Promtail, the second part for Loki can be tracked [in PR1247](https://github.com/grafana/loki/pull/1247) which didn't quite make the cut for 1.1.0 and will be in 1.2.0:

    [1254](https://github.com/grafana/loki/pull/1254) **pstibrany**: pkg/promtail/client: Handle fingerprint hash collisions

* Thank you @putrasattvika for finding and fixing an important bug where logs were some logs were missed in a query shortly after a flush!

    [1299](https://github.com/grafana/loki/pull/1299) **putrasattvika**: storage: fix missing logs with batched chunk iterator

* Thank you @danieldabate for helping to again improve our API to be more Prometheus compatible:

    [1355](https://github.com/grafana/loki/pull/1355) **danieldabate**: HTTP API: Support duration and float formats for step parameter

* LogQL will support duration formats that are not typically handled by Go like [1d] or [1w]

    [1357](https://github.com/grafana/loki/pull/1357) **cyriltovena**: Supports same duration format in LogQL as Prometheus


## Everything Else

:heart: All PR's are important to us, thanks everyone for continuing to help support and improve Loki! :heart:

* [1349](https://github.com/grafana/loki/pull/1349) **Eraac**: documentation: using parsable value in example
* [1343](https://github.com/grafana/loki/pull/1343) **dgzlopes**: doc(configuration): Fix duration format.
* [1342](https://github.com/grafana/loki/pull/1342) **whothey**: Makefile: add debug symbols to loki and promtail debug builds
* [1341](https://github.com/grafana/loki/pull/1341) **adamjohnson01**: Update loki helm chart to support service account annotations
* [1340](https://github.com/grafana/loki/pull/1340) **adamjohnson01**: Pull in cortex changes to support IAM roles for EKS
* [1339](https://github.com/grafana/loki/pull/1339) **cyriltovena**: Update gem version.
* [1333](https://github.com/grafana/loki/pull/1333) **daixiang0**: fix broken link
* [1328](https://github.com/grafana/loki/pull/1328) **cyriltovena**: Fixes linter warning from the yacc file.
* [1326](https://github.com/grafana/loki/pull/1326) **dawidmalina**: Wrong api endpoint in fluent-plugin-grafana-loki
* [1320](https://github.com/grafana/loki/pull/1320) **roidelapluie**: Metrics: use Namespace everywhere when declaring metrics
* [1318](https://github.com/grafana/loki/pull/1318) **roidelapluie**: Use tenant as label name for discarded_samples metrics
* [1317](https://github.com/grafana/loki/pull/1317) **roidelapluie**: Expose discarded bytes metric
* [1316](https://github.com/grafana/loki/pull/1316) **slim-bean**: Removing old file needed for dep (no longer needed)
* [1312](https://github.com/grafana/loki/pull/1312) **ekeih**: Docs: Add missing ) in LogQL example
* [1311](https://github.com/grafana/loki/pull/1311) **pstibrany**: Include positions filename in the error when YAML unmarshal fails.
* [1310](https://github.com/grafana/loki/pull/1310) **JensErat**: fluent-bit: sorted JSON and properly convert []byte to string
* [1304](https://github.com/grafana/loki/pull/1304) **pstibrany**: promtail: write positions to new file first, move to target location afterwards
* [1303](https://github.com/grafana/loki/pull/1303) **zhangjianweibj**: https://github.com/grafana/loki/issues/1302
* [1298](https://github.com/grafana/loki/pull/1298) **rfratto**: pkg/promtail: remove journal target forced path
* [1279](https://github.com/grafana/loki/pull/1279) **rfratto**: Fix loki_discarded_samples_total metric
* [1278](https://github.com/grafana/loki/pull/1278) **rfratto**: docs: update limits_config to new structure from #948
* [1276](https://github.com/grafana/loki/pull/1276) **roidelapluie**: Update fluentbit README.md based on my experience
* [1274](https://github.com/grafana/loki/pull/1274) **sh0rez**: chore(ci): drone-cli
* [1273](https://github.com/grafana/loki/pull/1273) **JensErat**: fluent-bit: tenant ID configuration
* [1266](https://github.com/grafana/loki/pull/1266) **polar3130**: add description about tenant stage
* [1262](https://github.com/grafana/loki/pull/1262) **Eraac**: documentation: iam requirement for autoscaling
* [1261](https://github.com/grafana/loki/pull/1261) **rfratto**: Document systemd journal scraping
* [1249](https://github.com/grafana/loki/pull/1249) **cyriltovena**: Move to jsoniter instead of default json package
* [1223](https://github.com/grafana/loki/pull/1223) **jgehrcke**: authentication.md: replace "user" with "tenant"
* [1204](https://github.com/grafana/loki/pull/1204) **allanhung**: fluent-bit-plugin: Auto add Kubernetes labels to Loki labels



# 1.0.0 (2019-11-19)

:tada: Nearly a year since Loki was announced at KubeCon in Seattle 2018 we are very excited to announce the 1.0.0 release of Loki! :tada:

A lot has happened since the announcement, the project just recently passed 1000 commits by 138 contributors over 700+ PR's accumulating over 7700 GitHub stars!

Internally at Grafana Labs we have been using Loki to monitor all of our infrastructure and ingest around 1.5TB/10 billion log lines a day. Since the v0.2.0 release we have found Loki to be reliable and stable in our environments.

We are comfortable with the state of the project in our production environments and think it's time to promote Loki to a non-beta release to communicate to everyone that they should feel comfortable using Loki in their production environments too.

## API Stability

With the 1.0.0 release our intent is to try to follow Semver rules regarding stability with some aspects of Loki, focusing mainly on the operating experience of Loki as an application.  That is to say we are not planning any major changes to the HTTP API, and anything breaking would likely be accompanied by a major release with backwards compatibility support.

We are currently NOT planning on maintaining Go API stability with this release, if you are importing Loki as a library you should be prepared for any kind of change, including breaking, even in minor or bugfix releases.

Loki is still a young and active project and there might be some breaking config changes in non-major releases, rest assured this will be clearly communicated and backwards or overlapping compatibility will be provided if possible.

## Changes

There were not as many changes in this release as the last, mainly we wanted to make sure Loki was mostly stable before 1.0.0.  The most notable change is the inclusion of the V11 schema in PR's [1201](https://github.com/grafana/loki/pull/1201) and [1280](https://github.com/grafana/loki/pull/1280).  The V11 schema adds some more data to the index to improve label queries over large amounts of time and series.  Currently we have not updated the Helm or Ksonnet to use the new schema, this will come soon with more details on how it works.

The full list of changes:

* [1280](https://github.com/grafana/loki/pull/1280) **owen-d**: Fix duplicate labels (update cortex)
* [1260](https://github.com/grafana/loki/pull/1260) **rfratto**: pkg/loki: unmarshal module name from YAML
* [1257](https://github.com/grafana/loki/pull/1257) **rfratto**: helm: update default terminationGracePeriodSeconds to 4800
* [1251](https://github.com/grafana/loki/pull/1251) **obitech**: docs: Fix promtail releases download link
* [1248](https://github.com/grafana/loki/pull/1248) **rfratto**: docs: slightly modify language in community Loki packages section
* [1242](https://github.com/grafana/loki/pull/1242) **tarokkk**: fluentd: Suppress unread configuration warning
* [1239](https://github.com/grafana/loki/pull/1239) **pracucci**: Move ReservedLabelTenantID out from a dedicated file
* [1238](https://github.com/grafana/loki/pull/1238) **oke-py**: helm: loki-stack supports k8s 1.16
* [1237](https://github.com/grafana/loki/pull/1237) **joe-elliott**: Rollback google.golang.org/api to 0.8.0
* [1235](https://github.com/grafana/loki/pull/1235) **woodsaj**: ci: update triggers to use new deployment_tools location
* [1234](https://github.com/grafana/loki/pull/1234) **rfratto**: Standardize schema used in `match` stage
* [1233](https://github.com/grafana/loki/pull/1233) **wapmorgan**: Update docker-driver Dockerfile: add tzdb
* [1232](https://github.com/grafana/loki/pull/1232) **rfratto**: Fix drone deploy job
* [1231](https://github.com/grafana/loki/pull/1231) **joe-elliott**: Removed references to Loki free tier
* [1226](https://github.com/grafana/loki/pull/1226) **clickyotomy**: Update dependencies to use weaveworks/common upstream
* [1221](https://github.com/grafana/loki/pull/1221) **slim-bean**: use regex label matcher to not alert on any tail route latencies
* [1219](https://github.com/grafana/loki/pull/1219) **MightySCollins**: docs: Updated Kubernetes docs links in Helm charts
* [1218](https://github.com/grafana/loki/pull/1218) **slim-bean**: update dashboards to include the new /loki/api/v1/* endpoints
* [1217](https://github.com/grafana/loki/pull/1217) **slim-bean**: sum the bad words by name and level
* [1216](https://github.com/grafana/loki/pull/1216) **joe-elliott**: Remove rules that reference no longer existing metrics
* [1215](https://github.com/grafana/loki/pull/1215) **Eraac**: typo url
* [1214](https://github.com/grafana/loki/pull/1214) **takanabe**: Correct wrong document paths about querying
* [1213](https://github.com/grafana/loki/pull/1213) **slim-bean**: Fix docker latest and master tags
* [1212](https://github.com/grafana/loki/pull/1212) **joe-elliott**: Update loki operational
* [1206](https://github.com/grafana/loki/pull/1206) **sandlis**: ksonnet: fix replication always set to 3 in ksonnet
* [1203](https://github.com/grafana/loki/pull/1203) **joe-elliott**: Chunk iterator performance improvement
* [1202](https://github.com/grafana/loki/pull/1202) **beorn7**: Simplify regexp's
* [1201](https://github.com/grafana/loki/pull/1201) **cyriltovena**: Update cortex to bring v11 schema
* [1189](https://github.com/grafana/loki/pull/1189) **putrasattvika**: fluent-plugin: Add client certificate verification
* [1186](https://github.com/grafana/loki/pull/1186) **tarokkk**: fluentd: Refactor label_keys and and add extract_kubernetes_labels configuration

# 0.4.0 (2019-10-24)

A **huge** thanks to the **36 contributors** who submitted **148 PR's** since 0.3.0!

## Notable Changes

* With PR [654](https://github.com/grafana/loki/pull/654) @cyriltovena added a really exciting new capability to Loki, a Prometheus compatible API with support for running metric style queries against your logs! [Take a look at how to write metric queries for logs](https://github.com/grafana/loki/blob/master/docs/logql.md#counting-logs)
    > PLEASE NOTE: To use metric style queries in the current Grafana release 6.4.x you will need to add Loki as a Prometheus datasource in addition to having it as a Log datasource and you will have to select the correct source for querying logs vs metrics, coming soon Grafana will support both logs and metric queries directly to the Loki datasource!
* PR [1022](https://github.com/grafana/loki/pull/1022) (and a few others) @joe-elliott added a new set of HTTP endpoints in conjunction with the work @cyriltovena to create a Prometheus compatible API as well as improve how labels/timestamps are handled
    > IMPORTANT: The new `/api/v1/*` endpoints contain breaking changes on the query paths (push path is unchanged) Eventually the `/api/prom/*` endpoints will be removed
* PR [847](https://github.com/grafana/loki/pull/847) owes a big thanks to @cosmo0920 for contributing his Fluent Bit go plugin, now loki has Fluent Bit plugin support!!

* PR [982](https://github.com/grafana/loki/pull/982) was a couple weeks of painstaking work by @rfratto for a much needed improvement to Loki's docs! [Check them out!](https://github.com/grafana/loki/tree/master/docs)

* PR [980](https://github.com/grafana/loki/pull/980) by @sh0rez improved how flags and config file's are loaded to honor a more traditional order of precedence:
    1. Defaults
    2. Config file
    3. User-supplied flag values (command line arguments)
    > PLEASE NOTE: This is potentially a breaking change if you were passing command line arguments that also existed in a config file in which case the order they are given priority now has changed!

* PR [1062](https://github.com/grafana/loki/pull/1062) and [1089](https://github.com/grafana/loki/pull/1089) have moved Loki from Dep to Go Modules and to Go 1.13


## Loki

### Features/Improvements/Changes

* **Loki** [1171](https://github.com/grafana/loki/pull/1171) **cyriltovena**: Moves request parsing into the loghttp package
* **Loki** [1145](https://github.com/grafana/loki/pull/1145) **joe-elliott**: Update `/loki/api/v1/push` to use the v1 json format
* **Loki** [1128](https://github.com/grafana/loki/pull/1128) **sandlis**: bigtable-backup: list backups just before starting deletion of wanted backups
* **Loki** [1100](https://github.com/grafana/loki/pull/1100) **sandlis**: logging: removed some noise in logs from live-tailing
* **Loki/build** [1089](https://github.com/grafana/loki/pull/1089) **joe-elliott**: Go 1.13
* **Loki** [1088](https://github.com/grafana/loki/pull/1088) **pstibrany**: Updated cortex to latest master.
* **Loki** [1085](https://github.com/grafana/loki/pull/1085) **pracucci**: Do not retry chunks transferring on shutdown in the local dev env
* **Loki** [1084](https://github.com/grafana/loki/pull/1084) **pracucci**: Skip ingester tailer filtering if no filter is set
* **Loki/build**[1062](https://github.com/grafana/loki/pull/1062) **joe-elliott**: dep => go mod
* **Loki** [1049](https://github.com/grafana/loki/pull/1049) **joe-elliott**: Update loki push path
* **Loki** [1044](https://github.com/grafana/loki/pull/1044) **joe-elliott**: Fixed broken logql request filtering
* **Loki/tools** [1043](https://github.com/grafana/loki/pull/1043) **sandlis**: bigtable-backup: use latest bigtable backup docker image with fix for list backups
* **Loki** [1030](https://github.com/grafana/loki/pull/1030) **polar3130**: fix typo in error messages
* **Loki/tools** [1028](https://github.com/grafana/loki/pull/1028) **sandlis**: bigtable-backup: verify backups to work on latest list of backups
* **Loki** [1022](https://github.com/grafana/loki/pull/1022) **joe-elliott**: Loki HTTP/JSON Model Layer
* **Loki** [1016](https://github.com/grafana/loki/pull/1016) **slim-bean**: Revert "Updated stream json objects to be more parse friendly (#1010)"
* **Loki** [1010](https://github.com/grafana/loki/pull/1010) **joe-elliott**: Updated stream json objects to be more parse friendly
* **Loki** [1009](https://github.com/grafana/loki/pull/1009) **cyriltovena**: Make Loki HTTP API more compatible with Prometheus
* **Loki** [1008](https://github.com/grafana/loki/pull/1008) **wardbekker**: Improved Ingester out-of-order error for faster troubleshooting
* **Loki** [1001](https://github.com/grafana/loki/pull/1001) **slim-bean**: Update new API paths
* **Loki** [998](https://github.com/grafana/loki/pull/998) **sandlis**: Change unit of duration params to hours to align it with duration config at other places in Loki
* **Loki** [980](https://github.com/grafana/loki/pull/980) **sh0rez**: feat: configuration source precedence
* **Loki** [948](https://github.com/grafana/loki/pull/948) **sandlis**: limits: limits implementation for loki
* **Loki** [947](https://github.com/grafana/loki/pull/947) **sandlis**: added a variable for storing periodic table duration as an int to be …
* **Loki** [938](https://github.com/grafana/loki/pull/938) **sandlis**: vendoring: update cortex to latest master
* **Loki/tools** [930](https://github.com/grafana/loki/pull/930) **sandlis**: fix incrementing of bigtable_backup_job_backups_created metric
* **Loki/tools** [920](https://github.com/grafana/loki/pull/920) **sandlis**: bigtable-backup tool fix
* **Loki/tools** [895](https://github.com/grafana/loki/pull/895) **sandlis**: bigtable-backup-tool: Improvements
* **Loki** [755](https://github.com/grafana/loki/pull/755) **sandlis**: Use grpc client config from cortex for Ingester to get more control
* **Loki** [654](https://github.com/grafana/loki/pull/654) **cyriltovena**: LogQL: Vector and Range Vector Aggregation.

### Bug Fixes
* **Loki** [1114](https://github.com/grafana/loki/pull/1114) **rfratto**: pkg/ingester: prevent shutdowns from processing during joining handoff
* **Loki** [1097](https://github.com/grafana/loki/pull/1097) **joe-elliott**: Reverted cloud.google.com/go to 0.44.1
* **Loki** [986](https://github.com/grafana/loki/pull/986) **pracucci**: Fix panic in tailer due to race condition between send() and close()
* **Loki** [975](https://github.com/grafana/loki/pull/975) **sh0rez**: fix(distributor): parseError BadRequest
* **Loki** [944](https://github.com/grafana/loki/pull/944) **rfratto**: pkg/querier: fix concurrent access to querier tail clients

## Promtail

### Features/Improvements/Changes

* **Promtail/pipeline** [1179](https://github.com/grafana/loki/pull/1179) **pracucci**: promtail: fix handling of JMESPath expression returning nil while parsing JSON
* **Promtail/pipeline** [1123](https://github.com/grafana/loki/pull/1123) **pracucci**: promtail: added action_on_failure support to timestamp stage
* **Promtail/pipeline** [1122](https://github.com/grafana/loki/pull/1122) **pracucci**: promtail: initialize extracted map with initial labels
* **Promtail/pipeline** [1112](https://github.com/grafana/loki/pull/1112) **cyriltovena**: Add logql filter to match stages and drop capability
* **Promtail/journal** [1109](https://github.com/grafana/loki/pull/1109) **rfratto**: Clarify journal warning
* **Promtail** [1083](https://github.com/grafana/loki/pull/1083) **pracucci**: Increased promtail's backoff settings in prod and improved doc
* **Promtail** [1026](https://github.com/grafana/loki/pull/1026) **erwinvaneyk**: promtail: fix externalURL and path prefix issues
* **Promtail** [976](https://github.com/grafana/loki/pull/976) **slim-bean**: Wrap debug log statements in conditionals to save allocations
* **Promtail** [973](https://github.com/grafana/loki/pull/973) **ctrox**: tests: Set default value for BatchWait as ticker does not accept 0
* **Promtail** [969](https://github.com/grafana/loki/pull/969) **ctrox**: promtail: Use ticker instead of timer for batch wait
* **Promtail** [952](https://github.com/grafana/loki/pull/952) **pracucci**: promtail: add metrics on sent and dropped log entries
* **Promtail** [934](https://github.com/grafana/loki/pull/934) **pracucci**: promtail: do not send the last batch - to ingester - if empty
* **Promtail** [921](https://github.com/grafana/loki/pull/921) **rfratto**: promtail: add "max_age" field to configure cutoff for journal reading
* **Promtail** [883](https://github.com/grafana/loki/pull/883) **adityacs**: Add pipeline unit testing to promtail

### Bugfixes

* **Promtail** [1194](https://github.com/grafana/loki/pull/1194) **slim-bean**: Improve how we record file size metric to avoid a race in our file lagging alert
* **Promtail/journal** [1072](https://github.com/grafana/loki/pull/1072) **rfratto**: build: enable journal in promtail linux release build

## Docs

* **Docs** [1176](https://github.com/grafana/loki/pull/1176) **rfratto**: docs: add example and documentation about using JMESPath literals
* **Docs** [1139](https://github.com/grafana/loki/pull/1139) **joe-elliott**: Moved client docs and add serilog example
* **Docs** [1132](https://github.com/grafana/loki/pull/1132) **kailwallin**: FixedTypo.Update README.md
* **Docs** [1130](https://github.com/grafana/loki/pull/1130) **pracucci**: docs: fix Promtail / Loki capitalization
* **Docs** [1129](https://github.com/grafana/loki/pull/1129) **pracucci**: docs: clarified the relation between retention period and table period
* **Docs** [1124](https://github.com/grafana/loki/pull/1124) **geowa4**: Client recommendations documentation tweaks
* **Docs** [1106](https://github.com/grafana/loki/pull/1106) **cyriltovena**: Add fluent-bit missing link in the main documentation page.
* **Docs** [1099](https://github.com/grafana/loki/pull/1099) **pracucci**: docs: improve table manager documentation
* **Docs** [1094](https://github.com/grafana/loki/pull/1094) **rfratto**: docs: update stages README with the docker and cri stages
* **Docs** [1091](https://github.com/grafana/loki/pull/1091) **daixiang0**: docs(stage): add docker and cri
* **Docs** [1077](https://github.com/grafana/loki/pull/1077) **daixiang0**: doc(fluent-bit): add missing namespace
* **Docs** [1073](https://github.com/grafana/loki/pull/1073) **flouthoc**: Re Fix Docs: PR https://github.com/grafana/loki/pull/1053 got erased due to force push.
* **Docs** [1069](https://github.com/grafana/loki/pull/1069) **daixiang0**: doc: unify GOPATH
* **Docs** [1068](https://github.com/grafana/loki/pull/1068) **daixiang0**: doc: skip jb init when using Tanka
* **Docs** [1067](https://github.com/grafana/loki/pull/1067) **rfratto**: Fix broken links to docs in README.md
* **Docs** [1064](https://github.com/grafana/loki/pull/1064) **jonaskello**: Fix spelling of HTTP header
* **Docs** [1063](https://github.com/grafana/loki/pull/1063) **rfratto**: docs: fix deprecated warning in api.md
* **Docs** [1060](https://github.com/grafana/loki/pull/1060) **rfratto**: Add Drone CI badge to README.md
* **Docs** [1053](https://github.com/grafana/loki/pull/1053) **flouthoc**: Fix Docs: Change Imagepull policy to IfNotpresent / Add loki-canary b…
* **Docs** [1048](https://github.com/grafana/loki/pull/1048) **wassan128**: Loki: Fix README link
* **Docs** [1042](https://github.com/grafana/loki/pull/1042) **daixiang0**: doc(ksonnet): include ksonnet-lib
* **Docs** [1039](https://github.com/grafana/loki/pull/1039) **sh0rez**: doc(production): replace ksonnet with Tanka
* **Docs** [1036](https://github.com/grafana/loki/pull/1036) **sh0rez**: feat: -version flag
* **Docs** [1025](https://github.com/grafana/loki/pull/1025) **oddlittlebird**: Update CONTRIBUTING.md
* **Docs** [1024](https://github.com/grafana/loki/pull/1024) **oddlittlebird**: Update README.md
* **Docs** [1014](https://github.com/grafana/loki/pull/1014) **polar3130**: Fix a link to correct doc and fix a typo
* **Docs** [1006](https://github.com/grafana/loki/pull/1006) **slim-bean**: fixing lots of broken links and a few typos
* **Docs** [1005](https://github.com/grafana/loki/pull/1005) **SmilingNavern**: Fix links to correct doc
* **Docs** [1004](https://github.com/grafana/loki/pull/1004) **rfratto**: docs: fix example with pulling systemd logs
* **Docs** [1003](https://github.com/grafana/loki/pull/1003) **oddlittlebird**: Loki: Update README.md
* **Docs** [984](https://github.com/grafana/loki/pull/984) **tomgs**: Changing "Usage" link in main readme after docs change
* **Docs** [983](https://github.com/grafana/loki/pull/983) **daixiang0**: update positions.yaml location reference
* **Docs** [982](https://github.com/grafana/loki/pull/982) **rfratto**: Documentation Rewrite
* **Docs** [961](https://github.com/grafana/loki/pull/961) **worr**: doc: Add permissions that IAM roles for Loki need
* **Docs** [933](https://github.com/grafana/loki/pull/933) **pracucci**: doc: move promtail doc into dedicated subfolder
* **Docs** [924](https://github.com/grafana/loki/pull/924) **pracucci**: doc: promtail known failure modes
* **Docs** [910](https://github.com/grafana/loki/pull/910) **slim-bean**: docs(build): Update docs around releasing and fix bug in version updating script
* **Docs** [850](https://github.com/grafana/loki/pull/850) **sh0rez**: docs: general documentation rework

## Build

* **Build** [1157](https://github.com/grafana/loki/pull/1157) **daixiang0**: Update golint
* **Build** [1133](https://github.com/grafana/loki/pull/1133) **daixiang0**: bump up golangci to 1.20
* **Build** [1121](https://github.com/grafana/loki/pull/1121) **pracucci**: Publish loki-canary binaries on release
* **Build** [1054](https://github.com/grafana/loki/pull/1054) **pstibrany**: Fix dep check warnings by running dep ensure
* **Build/release** [1018](https://github.com/grafana/loki/pull/1018) **slim-bean**: updating the image version for loki-canary and adding the version increment to the release_prepare script
* **Build/CI** [997](https://github.com/grafana/loki/pull/997) **slim-bean**: full circle
* **Build/CI** [996](https://github.com/grafana/loki/pull/996) **rfratto**: ci/drone: fix deploy command by escaping double quotes in JSON body
* **Build/CI** [995](https://github.com/grafana/loki/pull/995) **slim-bean**: use the loki-build-image for calling circle
* **Build/CI** [994](https://github.com/grafana/loki/pull/994) **slim-bean**: Also need bash for the deploy step from drone
* **Build/CI** [993](https://github.com/grafana/loki/pull/993) **slim-bean**: Add make to the alpine image used for calling the circle deploy task from drone.
* **Build/CI** [992](https://github.com/grafana/loki/pull/992) **sh0rez**: chore(packaging): fix GOPATH being overwritten
* **Build/CI** [991](https://github.com/grafana/loki/pull/991) **sh0rez**: chore(packaging): deploy from drone
* **Build/CI** [990](https://github.com/grafana/loki/pull/990) **sh0rez**: chore(ci/cd): breaking the circle
* **Build** [989](https://github.com/grafana/loki/pull/989) **sh0rez**: chore(packaging): simplify tagging
* **Build** [981](https://github.com/grafana/loki/pull/981) **sh0rez**: chore(packaging): loki windows/amd64
* **Build** [958](https://github.com/grafana/loki/pull/958) **daixiang0**: sync release pkgs name with release note
* **Build/CI** [914](https://github.com/grafana/loki/pull/914) **rfratto**: ci: update apt-get before installing deps for rootless step
* **Build** [911](https://github.com/grafana/loki/pull/911) **daixiang0**: optimize image tag script

## Deployment

* **Ksonnet** [1023](https://github.com/grafana/loki/pull/1023) **slim-bean**: make promtail daemonset name configurable
* **Ksonnet** [1021](https://github.com/grafana/loki/pull/1021) **rfratto**: ksonnet: update memcached and memcached-exporter images
* **Ksonnet** [1020](https://github.com/grafana/loki/pull/1020) **rfratto**: ksonnet: use consistent hashing in memcached client configs
* **Ksonnet** [1017](https://github.com/grafana/loki/pull/1017) **slim-bean**: make promtail configmap name configurable
* **Ksonnet** [946](https://github.com/grafana/loki/pull/946) **rfratto**: ksonnet: remove prefix from kvstore.consul settings in loki config
* **Ksonnet** [926](https://github.com/grafana/loki/pull/926) **slim-bean**: feat(promtail): Make cluster role configurable
<!-- -->
* **Helm** [1174](https://github.com/grafana/loki/pull/1174) **rally25rs**: loki-stack: Add release name to prometheus service name.
* **Helm** [1152](https://github.com/grafana/loki/pull/1152) **nicr9**: docs(helm): fix broken link to grafana datasource
* **Helm** [1134](https://github.com/grafana/loki/pull/1134) **minhdanh**: Helm chart: Allow additional scrape_configs to be added
* **Helm** [1111](https://github.com/grafana/loki/pull/1111) **ekarlso**: helm: Add support for passing arbitrary secrets
* **Helm** [1110](https://github.com/grafana/loki/pull/1110) **marcosnils**: Bump grafana image in loki helm chart
* **Helm** [1104](https://github.com/grafana/loki/pull/1104) **marcosnils**: <Examples>: Deploy prometheus from helm chart
* **Helm** [1058](https://github.com/grafana/loki/pull/1058) **polar3130**: Helm: Remove default value of storageClassName in loki/loki helm chart
* **Helm** [1056](https://github.com/grafana/loki/pull/1056) **polar3130**: Helm: Fix the reference error of loki/loki helm chart
* **Helm** [967](https://github.com/grafana/loki/pull/967) **makocchi-git**: helm chart: Add missing operator to promtail
* **Helm** [937](https://github.com/grafana/loki/pull/937) **minhdanh**: helm chart: Add support for additional labels and scrapeTimeout for serviceMonitors
* **Helm** [909](https://github.com/grafana/loki/pull/909) **angelbarrera92**: Feature: Add extra containers to loki helm chart
* **Helm** [855](https://github.com/grafana/loki/pull/855) **ikeeip**: set helm chart appVersion while release
* **Helm** [675](https://github.com/grafana/loki/pull/675) **cyriltovena**: Helm default ingester config

## Loki Canary

* **Loki-canary** [1137](https://github.com/grafana/loki/pull/1137) **slim-bean**: Add some additional logging to the canary on queries
* **Loki-canary** [1131](https://github.com/grafana/loki/pull/1131) **rfratto**: pkg/canary: use default HTTP client when reading from Loki

## Logcli

* **Logcli** [1168](https://github.com/grafana/loki/pull/1168) **sh0rez**: feat(cli): order flags by categories
* **Logcli** [1115](https://github.com/grafana/loki/pull/1115) **pracucci**: logcli: introduced QueryStringBuilder utility to clean up query string encoding
* **Logcli** [1103](https://github.com/grafana/loki/pull/1103) **pracucci**: logcli: added --step support to query command
* **Logcli** [987](https://github.com/grafana/loki/pull/987) **joe-elliott**: Logcli: Add Support for New Query Path

## Tooling

* **Dashboards** [1188](https://github.com/grafana/loki/pull/1188) **joe-elliott**: Adding Operational dashboards
* **Dashboards** [1143](https://github.com/grafana/loki/pull/1143) **joe-elliott**: Improved compression ratio histogram
* **Dashboards** [1126](https://github.com/grafana/loki/pull/1126) **joe-elliott**: Fix Loki Chunks Dashboard
* **Tools** [1108](https://github.com/grafana/loki/pull/1108) **joe-elliott**: Updated push path to current prod

## Plugins

* **DockerDriver** [972](https://github.com/grafana/loki/pull/972) **cyriltovena**: Add stream label to docker driver
* **DockerDriver** [971](https://github.com/grafana/loki/pull/971) **cyriltovena**: Allow to pass max-size and max-file to the docker driver
* **DockerDriver** [970](https://github.com/grafana/loki/pull/970) **mindfl**: docker-driver compose labels support
<!-- -->
* **Fluentd** [928](https://github.com/grafana/loki/pull/928) **candlerb**: fluent-plugin-grafana-loki: Escape double-quotes in labels, and suppress labels with value nil
<!-- -->
* **Fluent Bit** [1155](https://github.com/grafana/loki/pull/1155) **cyriltovena**: rollback fluent-bit push path until we release 0.4
* **Fluent Bit** [1096](https://github.com/grafana/loki/pull/1096) **JensErat**: fluent-bit: edge case tests
* **Fluent Bit** [847](https://github.com/grafana/loki/pull/847) **cosmo0920**: fluent-bit shared object go plugin

## Misc

Loki is now using a Bot to help keep issues and PR's pruned based on age/relevancy.  Please don't hesitate to comment on an issue or PR that you think was closed by the stale-bot which you think should remain open!!

* **Github** [965](https://github.com/grafana/loki/pull/965) **rfratto**: Change label used to keep issues from being marked as stale to keepalive
* **Github** [964](https://github.com/grafana/loki/pull/964) **rfratto**: Add probot-stale configuration to close stale issues.











# 0.3.0 (2019-08-16)

### Features/Enhancements


* **Loki** [877](https://github.com/grafana/loki/pull/877) **pracucci**: loki: Improve Tailer loop
* **Loki** [870](https://github.com/grafana/loki/pull/870) **sandlis**: bigtable-backup: update docker image for bigtable-backup tool
* **Loki** [862](https://github.com/grafana/loki/pull/862) **sandlis**: live-tailing: preload all the historic entries before query context is cancelled
* **Loki** [858](https://github.com/grafana/loki/pull/858) **pracucci**: loki: removed unused TestGZIPCompression
* **Loki** [854](https://github.com/grafana/loki/pull/854) **adityacs**: Readiness probe for querier
* **Loki** [851](https://github.com/grafana/loki/pull/851) **cyriltovena**: Add readiness probe to distributor deployment.
* **Loki** [894](https://github.com/grafana/loki/pull/894) **rfratto**: ksonnet: update ingester config to transfer chunks on rollout
<!-- -->
* **Build** [901](https://github.com/grafana/loki/pull/901) **sh0rez**: chore(packaging): set tag length to 7
* **Build** [900](https://github.com/grafana/loki/pull/900) **sh0rez**: chore(ci/cd): fix grafanasaur credentials and CircleCI image build
* **Build** [891](https://github.com/grafana/loki/pull/891) **sh0rez**: chore(ci/cd): build containers using drone.io
* **Build** [888](https://github.com/grafana/loki/pull/888) **rfratto**: Makefile: disable building promtail with systemd support on non-amd64 platforms
* **Build** [887](https://github.com/grafana/loki/pull/887) **slim-bean**: chore(packaging): Dockerfile make avoid containers
* **Build** [886](https://github.com/grafana/loki/pull/886) **sh0rez**: chore(packaging): wrong executable format
* **Build** [855](https://github.com/grafana/loki/pull/855) **ikeeip**: set helm chart appVersion while release
<!-- -->
* **Promtail** [856](https://github.com/grafana/loki/pull/856) **martinbaillie**: promtail: Add ServiceMonitor and headless Service
* **Promtail** [809](https://github.com/grafana/loki/pull/809) **rfratto**: Makefile: build promtail with CGO_ENABLED if GOHOSTOS=GOOS=linux
* **Promtail** [730](https://github.com/grafana/loki/pull/730) **rfratto**: promtail: Add systemd journal support

> 809, 730 NOTE: Systemd journal support is currently limited to amd64 images, arm support should come in the future when the transition to building the arm image and binaries is done natively via an arm container
<!-- -->
* **Docs** [896](https://github.com/grafana/loki/pull/896) **dalance**: docs: fix link format
* **Docs** [876](https://github.com/grafana/loki/pull/876) **BouchaaraAdil**: update Docs: update Retention section on Operations doc file
* **Docs** [864](https://github.com/grafana/loki/pull/864) **temal-**: docs: Replace old values in operations.md
* **Docs** [853](https://github.com/grafana/loki/pull/853) **cyriltovena**: Add governance documentation
<!-- -->
* **Deployment** [874](https://github.com/grafana/loki/pull/874) **slim-bean**: make our ksonnet a little more modular by parameterizing the chunk and index stores
* **Deployment** [857](https://github.com/grafana/loki/pull/857) **slim-bean**: Reorder relabeling rules to prevent pod label from overwriting config define labels

> 857 POSSIBLY BREAKING: If you relied on a custom pod label to overwrite one of the labels configured by the other sections of the scrape config: `job`, `namespace`, `instance`, `container_name` and/or `__path__`, this will no longer happen, the custom pod labels are now loaded first and will be overwritten by any of these listed labels.


### Fixes

* **Loki** [897](https://github.com/grafana/loki/pull/897) **pracucci**: Fix panic in tailer when an ingester is removed from the ring while tailing
* **Loki** [880](https://github.com/grafana/loki/pull/880) **cyriltovena**: fix a bug where nil line buffer would be put back
* **Loki** [859](https://github.com/grafana/loki/pull/859) **pracucci**: loki: Fixed out of order entries allowed in a chunk on edge case
<!-- -->
* **Promtail** [893](https://github.com/grafana/loki/pull/893) **rfratto**: pkg/promtail/positions: remove executable bit from positions file
<!-- -->
* **Deployment** [867](https://github.com/grafana/loki/pull/867) **slim-bean**: Update read dashboard to include only query and label query routes
* **Deployment** [865](https://github.com/grafana/loki/pull/865) **sandlis**: fix broken jsonnet for querier
<!-- -->
* **Canary** [889](https://github.com/grafana/loki/pull/889) **slim-bean**: fix(canary): Fix Flaky Tests
<!-- -->
* **Pipeline** [869](https://github.com/grafana/loki/pull/869) **jojohappy**: Pipeline: Fixed labels process test with same objects
<!-- -->
* **Logcli** [863](https://github.com/grafana/loki/pull/863) **adityacs**: Fix Nolabels parse metrics


# 0.2.0 (2019-08-02)

There were over 100 PR's merged since 0.1.0 was released, here's a highlight:

### Features / Enhancements

* **Loki**:  [521](https://github.com/grafana/loki/pull/521) Query label values and names are now fetched from the store.
* **Loki**:  [541](https://github.com/grafana/loki/pull/541) Improvements in live tailing of logs.
* **Loki**: [713](https://github.com/grafana/loki/pull/713) Storage memory improvement.
* **Loki**: [764](https://github.com/grafana/loki/pull/764) Tailing can fetch previous logs for context.
* **Loki**: [782](https://github.com/grafana/loki/pull/782) Performance improvement: Query storage by iterating through chunks in batches.
* **Loki**: [788](https://github.com/grafana/loki/pull/788) Querier timeouts.
* **Loki**: [794](https://github.com/grafana/loki/pull/794) Support ingester chunk transfer on shutdown.
* **Loki**: [729](https://github.com/grafana/loki/pull/729) Bigtable backup tool support.
<!-- -->
* **Pipeline**: [738](https://github.com/grafana/loki/pull/738) Added a template stage for manipulating label values.
* **Pipeline**: [732](https://github.com/grafana/loki/pull/732) Support for Unix timestamps.
* **Pipeline**: [760](https://github.com/grafana/loki/pull/760) Support timestamps without year.
<!-- -->
* **Helm**:  [641](https://github.com/grafana/loki/pull/641) Helm integration testing.
* **Helm**: [824](https://github.com/grafana/loki/pull/824) Add service monitor.
* **Helm**: [830](https://github.com/grafana/loki/pull/830) Customize namespace.
<!-- -->
* **Docker-Plugin**: [663](https://github.com/grafana/loki/pull/663) Created a Docker logging driver plugin.
<!-- -->
* **Fluent-Plugin**: [669](https://github.com/grafana/loki/pull/669) Ability to specify keys to remove.
* **Fluent-Plugin**: [709](https://github.com/grafana/loki/pull/709) Multi-worker support.
* **Fluent-Plugin**: [792](https://github.com/grafana/loki/pull/792) Add prometheus for metrics and update gems.
<!-- -->
* **Build**: [668](https://github.com/grafana/loki/pull/668),[762](https://github.com/grafana/loki/pull/762) Build multiple architecture containers.
<!-- -->
* **Loki-Canary**: [772](https://github.com/grafana/loki/pull/772) Moved into Loki project.

### Bugfixes

There were many fixes, here are a few of the most important:

* **Promtail**: [650](https://github.com/grafana/loki/pull/650) Build on windows.
* **Fluent-Plugin**: [667](https://github.com/grafana/loki/pull/667) Rename fluent plugin.
* **Docker-Plugin**: [813](https://github.com/grafana/loki/pull/813) Fix panic for newer docker version (18.09.7+).


# 0.1.0 (2019-06-03)

First (beta) Release!<|MERGE_RESOLUTION|>--- conflicted
+++ resolved
@@ -32,11 +32,8 @@
 * [9357](https://github.com/grafana/loki/pull/9357) **Indransh**: Add HTTP API to change the log level at runtime
 * [9431](https://github.com/grafana/loki/pull/9431) **dannykopping**: Add more buckets to `loki_memcache_request_duration_seconds` metric; latencies can increase if using memcached with NVMe
 * [8684](https://github.com/grafana/loki/pull/8684) **oleksii-boiko-ua**: Helm: Add hpa templates for read, write and backend components.
-<<<<<<< HEAD
 * [9535](https://github.com/grafana/loki/pull/9535) **salvacorts** Index stats cache can be configured independently of the results cache. If it's not configured, but it's enabled, it will use the results cache configuration.
-=======
 * [9604](https://github.com/grafana/loki/pull/9604) **dannykopping**: Querier: configurable writeback queue bytes size
->>>>>>> 3c52034d
 
 ##### Fixes
 
