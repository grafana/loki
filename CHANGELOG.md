## Main/Unreleased

### All Changes

#### Loki

##### Enhancements
<<<<<<< HEAD
* [7380](https://github.com/grafana/loki/pull/7380) **liguozhong**: metrics query: range vector support streaming agg when no overlap
=======
* [7436](https://github.com/grafana/loki/pull/7436) **periklis**: Expose ring and memberlist handlers through internal server listener
>>>>>>> 709c8508
* [7346](https://github.com/grafana/loki/pull/7346) **mostafa**: Clarify how and where to download the Loki config file from
* [7227](https://github.com/grafana/loki/pull/7227) **Red-GV**: Add ability to configure tls minimum version and cipher suites
* [7179](https://github.com/grafana/loki/pull/7179) **vlad-diachenko**: Add ability to use Azure Service Principals credentials to authenticate to Azure Blob Storage.
* [7101](https://github.com/grafana/loki/pull/7101) **liguozhong**: Promtail: Add support for max stream limit.
* [7063](https://github.com/grafana/loki/pull/7063) **kavirajk**: Add additional `push` mode to Loki canary that can directly push logs to given Loki URL.
* [7069](https://github.com/grafana/loki/pull/7069) **periklis**: Add support for custom internal server listener for readiness probes.
* [7023](https://github.com/grafana/loki/pull/7023) **liguozhong**: logql engine support exec `vector(0)` grammar.
* [6983](https://github.com/grafana/loki/pull/6983) **slim-bean**: `__timestamp__` and `__line__` are now available in the logql `label_format` query stage.
* [6821](https://github.com/grafana/loki/pull/6821) **kavirajk**: Introduce new cache type `embedded-cache` which is an in-process cache system that runs loki without the need for an external cache (like memcached, redis, etc). It can be run in two modes `distributed: false` (default, and same as old `fifocache`) and `distributed: true` which runs cache in distributed fashion sharding keys across peers if Loki is run in microservices or SSD mode.
* [6691](https://github.com/grafana/loki/pull/6691) **dannykopping**: Update production-ready Loki cluster in docker-compose
* [6317](https://github.com/grafana/loki/pull/6317) **dannykoping**: General: add cache usage statistics
* [6444](https://github.com/grafana/loki/pull/6444) **aminesnow** Add TLS config to query frontend.
* [6372](https://github.com/grafana/loki/pull/6372) **splitice**: Add support for numbers in JSON fields.
* [6179](https://github.com/grafana/loki/pull/6179) **chaudum**: Add new HTTP endpoint to delete ingester ring token file and shutdown process gracefully
* [5997](https://github.com/grafana/loki/pull/5997) **simonswine**: Querier: parallize label queries to both stores.
* [5406](https://github.com/grafana/loki/pull/5406) **ctovena**: Revise the configuration parameters that configure the usage report to grafana.com.
* [7264](https://github.com/grafana/loki/pull/7264) **bboreham**: Chunks: decode varints directly from byte buffer, for speed.
* [7263](https://github.com/grafana/loki/pull/7263) **bboreham**: Dependencies: klauspost/compress package to v1.15.11; improves performance.
* [7270](https://github.com/grafana/loki/pull/7270) **wilfriedroset**: Add support for `username` to redis cache configuration.

##### Fixes
* [7426](https://github.com/grafana/loki/pull/7426) **periklis**: Add missing compactor delete client tls client config
* [7238](https://github.com/grafana/loki/pull/7328) **periklis**: Fix internal server bootstrap for query frontend
* [7288](https://github.com/grafana/loki/pull/7288) **ssncferreira**: Fix query mapping in AST mapper `rangemapper` to support the new `VectorExpr` expression.
* [7040](https://github.com/grafana/loki/pull/7040) **bakunowski**: Remove duplicated `loki_boltdb_shipper` prefix from `tables_upload_operation_total` metric.
* [6937](https://github.com/grafana/loki/pull/6937) **ssncferreira**: Fix topk and bottomk expressions with parameter <= 0.
* [6780](https://github.com/grafana/loki/pull/6780) **periklis**:  Attach the panic recovery handler on all HTTP handlers
* [6358](https://github.com/grafana/loki/pull/6358) **taharah**: Fixes sigv4 authentication for the Ruler's remote write configuration by allowing both a global and per tenant configuration.
* [6375](https://github.com/grafana/loki/pull/6375) **dannykopping**: Fix bug that prevented users from using the `json` parser after a `line_format` pipeline stage.
* [6505](https://github.com/grafana/loki/pull/6375) **dmitri-lerko** Fixes `failed to receive pubsub messages` error with promtail GCPLog client.
##### Changes
* [6726](https://github.com/grafana/loki/pull/6726) **kavirajk**: upgrades go from 1.17.9 -> 1.18.4
* [6415](https://github.com/grafana/loki/pull/6415) **salvacorts**: Evenly spread queriers across kubernetes nodes.
* [6349](https://github.com/grafana/loki/pull/6349) **simonswine**: Update the default HTTP listen port from 80 to 3100. Make sure to configure the port explicitly if you are using port 80.
* [6835](https://github.com/grafana/loki/pull/6835) **DylanGuedes**: Add new per-tenant query timeout configuration and remove engine query timeout.
* [7212](https://github.com/grafana/loki/pull/7212) **Juneezee**: Replaces deprecated `io/ioutil` with `io` and `os`.
* [7361](https://github.com/grafana/loki/pull/7361) **szczepad**: Renames metric `loki_log_messages_total` to `loki_internal_log_messages_total`

#### Promtail

##### Enhancements

* [7247](https://github.com/grafana/loki/pull/7247) **liguozhong**: Add config reload endpoint / signal to promtail.
* [6708](https://github.com/grafana/loki/pull/6708) **DylanGuedes**: Add compressed files support to Promtail.
* [5977](https://github.com/grafana/loki/pull/5977) **juissi-t** lambda-promtail: Add support for Kinesis data stream events
* [6828](https://github.com/grafana/loki/pull/6828) **alexandre1984rj** Add the BotScore and BotScoreSrc fields once the Cloudflare API returns those two fields on the list of all available log fields.
* [6656](https://github.com/grafana/loki/pull/6656) **carlospeon**: Allow promtail to add matches to the journal reader
* [7401](https://github.com/grafana/loki/pull/7401) **thepalbi**: Add timeout to GCP Logs push target
* [7414](https://github.com/grafana/loki/pull/7414) **thepalbi**: Add basic tracing support

##### Fixes
* [6766](https://github.com/grafana/loki/pull/6766) **kavirajk**: fix(logql): Make `LabelSampleExtractor` ignore processing the line if it doesn't contain that specific label. Fixes unwrap behavior explained in the issue https://github.com/grafana/loki/issues/6713
* [7016](https://github.com/grafana/loki/pull/7016) **chodges15**: Fix issue with dropping logs when a file based SD target's labels are updated

##### Changes
* **quodlibetor**: Change Docker target discovery log level from `Error` to `Info`


#### Logcli
* [7325](https://github.com/grafana/loki/pull/7325) **dbirks**: Document setting up command completion

#### Fluent Bit

#### Loki Canary
* [7398](https://github.com/grafana/loki/pull/7398) **verejoel**: Allow insecure TLS connections

#### Jsonnet
* [6189](https://github.com/grafana/loki/pull/6189) **irizzant**: Add creation of a `ServiceMonitor` object for Prometheus scraping through configuration parameter `create_service_monitor`. Simplify mixin usage by adding (https://github.com/prometheus-operator/kube-prometheus) library.


### Notes

This release was created from a branch starting at commit FIXME but it may also contain backported changes from main.

Check the history of the branch FIXME.

### Dependencies

* Go Version:     FIXME

# 2.6.1 (2022/07/18)

### All Changes

* [6658](https://github.com/grafana/loki/pull/6658) Updated the versions of [dskit](https://github.com/grafana/dskit) and [memberlist](https://github.com/grafana/memberlist) to allow configuring cluster labels for memberlist. Cluster labels prevent mixing the members between two consistent hash rings of separate applications that are run in the same Kubernetes cluster.
* [6681](https://github.com/grafana/loki/pull/6681) Fixed an HTTP connection leak between the querier and the compactor when the log entry deletion feature is enabled.
* [6583](https://github.com/grafana/loki/pull/6583) Fixed noisy error messages when the log entry deletion feature is disabled for a tenant.

# 2.6.0 (2022/07/08)

### All Changes
Here is the list with the changes that were produced since the previous release.

#### Loki

##### Enhancements
* [5662](https://github.com/grafana/loki/pull/5662) **ssncferreira** **chaudum** Improve performance of instant queries by splitting range into multiple subqueries that are executed in parallel.
* [5848](https://github.com/grafana/loki/pull/5848) **arcosx**: Add Baidu AI Cloud as a storage backend choice.
* [6410](https://github.com/grafana/loki/pull/6410) **MichelHollands**: Add support for per tenant delete API access enabling.
* [5879](https://github.com/grafana/loki/pull/5879) **MichelHollands**: Remove lines matching delete request expression when using "filter-and-delete" deletion mode.
* [5984](https://github.com/grafana/loki/pull/5984) **dannykopping** and **salvacorts**: Improve query performance by preventing unnecessary querying of ingesters when the query data is old enough to be in object storage.
* [5971](https://github.com/grafana/loki/pull/5971) **kavirajk**: Extend the `metrics.go` recording of statistics about metadata queries to include labels and series queries.
* [6136](https://github.com/grafana/loki/pull/6136) **periklis**: Add support for alertmanager header authorization.
* [6163](https://github.com/grafana/loki/pull/6163) **jburnham**: LogQL: Add a `default` sprig template function in LogQL label/line formatter.

##### Fixes
* [6152](https://github.com/grafana/loki/pull/6152) **slim-bean**: Fixes unbounded ingester memory growth when live tailing under specific circumstances.
* [5685](https://github.com/grafana/loki/pull/5685) **chaudum**: Fix bug in push request parser that allowed users to send arbitrary non-string data as "log line".
* [5799](https://github.com/grafana/loki/pull/5799) **cyriltovena** Fix deduping issues when multiple entries with the same timestamp exist. !hide or not hide (bugfix Loki)
* [5888](https://github.com/grafana/loki/pull/5888) **Papawy** Fix common configuration block net interface name when overwritten by ring common configuration.

##### Changes
* [6361](https://github.com/grafana/loki/pull/6361) **chaudum**: Sum values in unwrapped rate aggregation instead of treating them as counter.
* [6412](https://github.com/grafana/loki/pull/6412) **chaudum**: Add new unwrapped range aggregation `rate_counter()` to LogQL
* [6042](https://github.com/grafana/loki/pull/6042) **slim-bean**: Add a new configuration to allow fudging of ingested timestamps to guarantee sort order of duplicate timestamps at query time.
* [6120](https://github.com/grafana/loki/pull/6120) **KMiller-Grafana**: Rename configuration parameter fudge_duplicate_timestamp to be increment_duplicate_timestamp.
* [5777](https://github.com/grafana/loki/pull/5777) **tatchiuleung**: storage: make Azure blobID chunk delimiter configurable
* [5650](https://github.com/grafana/loki/pull/5650) **cyriltovena**: Remove more chunkstore and schema version below v9
* [5643](https://github.com/grafana/loki/pull/5643) **simonswine**: Introduce a ChunkRef type as part of logproto
* [6435](https://github.com/grafana/loki/pull/6435) **MichelHollands**: Remove the `whole-stream-deletion` mode.
* [5899](https://github.com/grafana/loki/pull/5899) **simonswine**: Update go image to 1.17.9.

#### Promtail

##### Enhancements
* [6105](https://github.com/grafana/loki/pull/6105) **rutgerke** Export metrics for the Promtail journal target.
* [5943](https://github.com/grafana/loki/pull/5943) **tpaschalis**: Add configuration support for excluding configuration files when instantiating Promtail.
* [5790](https://github.com/grafana/loki/pull/5790) **chaudum**: Add UDP support for Promtail's syslog target.
* [6102](https://github.com/grafana/loki/pull/6102) **timchenko-a**: Add multi-tenancy support to lambda-promtail.
* [6099](https://github.com/grafana/loki/pull/6099) **cstyan**: Drop lines with malformed JSON in Promtail JSON pipeline stage.
* [5715](https://github.com/grafana/loki/pull/5715) **chaudum**: Allow promtail to push RFC5424 formatted syslog messages
* [6395](https://github.com/grafana/loki/pull/6395) **DylanGuedes**: Add encoding support

##### Fixes
* [6034](https://github.com/grafana/loki/pull/6034) **DylanGuedes**: Promtail: Fix symlink tailing behavior.
##### Changes
* [5686](https://github.com/grafana/loki/pull/5686) **ssncferreira**: Move promtail StreamLagLabels config to upper level config.Config
* [5839](https://github.com/grafana/loki/pull/5839) **marctc**: Add ActiveTargets method to promtail
* [5661](https://github.com/grafana/loki/pull/5661) **masslessparticle**: Invalidate caches on deletes
#### Fluent Bit
* [5711](https://github.com/grafana/loki/pull/5711) **MichelHollands**: Update fluent-bit output name

#### Loki Canary
* [6310](https://github.com/grafana/loki/pull/6310) **chodges15**: Add support for client-side TLS certs in loki-canary for Loki connection
### Notes

This release was created from a branch starting at commit `1794a766134f07b54386b1a431b58e1d44e6d7f7` but it may also contain backported changes from main.

Check the history of the branch `release-2.6.x`.

### Dependencies

* Go Version:     1.17.9

# 2.5.0 (2022/04/07)

Release notes for 2.5.0 can be found on the [release notes page](https://grafana.com/docs/loki/latest/release-notes/v2-5/)

### All Changes

Here is a list of all significant changes, in the past we have included all changes
but with over 500 PR's merged since the last release we decided to curate the list
to include only the most relevant.

#### Loki

##### Enhancements
* [5542](https://github.com/grafana/loki/pull/5542) **bboreham**: regexp filter: use modified package with optimisations
* [5318](https://github.com/grafana/loki/pull/5318) **jeschkies**: Speed up `EntrySortIterator` by 20%.
* [5317](https://github.com/grafana/loki/pull/5317) **owen-d**: Logql/parallel binop
* [5315](https://github.com/grafana/loki/pull/5315) **bboreham**: filters: use faster regexp package
* [5311](https://github.com/grafana/loki/pull/5311) **vlad-diachenko**: Removed redundant memory allocations in parsers
* [5291](https://github.com/grafana/loki/pull/5291) **owen-d**: less opaque chunk keys on fs with v12
* [5275](https://github.com/grafana/loki/pull/5275) **SasSwart**: Parse duration expressions in accordance with promql
* [5249](https://github.com/grafana/loki/pull/5249) **3JIou-home**: Push: add deflate compression in post requests
* [5160](https://github.com/grafana/loki/pull/5160) **sandeepsukhani**: add objects list caching for boltdb-shipper index store to reduce object storage list api calls
* [5148](https://github.com/grafana/loki/pull/5148) **chaudum**: Auto-expire old items from FIFO cache
* [5093](https://github.com/grafana/loki/pull/5093) **liguozhong**: [enhancement] querier : Add "query_memory_only" to make loki have option to rely only on memory availability.
* [5078](https://github.com/grafana/loki/pull/5078) **ssncferreira**: Loki: Implement custom /config handler (#4785)
* [5054](https://github.com/grafana/loki/pull/5054) **JordanRushing**: new v12 schema optimized to better handle S3 prefix rate limits
* [5013](https://github.com/grafana/loki/pull/5013) **liguozhong**: [new feature] logql: extrapolate unwrapped rate function
* [4947](https://github.com/grafana/loki/pull/4947) **siavashs**: Support Redis Cluster Configuration Endpoint
* [4938](https://github.com/grafana/loki/pull/4938) **DylanGuedes**: Add distributor ring page
* [4879](https://github.com/grafana/loki/pull/4879) **cyriltovena**: LogQL: add __line__ function to | line_format template
* [4858](https://github.com/grafana/loki/pull/4858) **sandy2008**: feat(): add ManagedIdentity in Azure Blob Storage
## Main
* [5789](https://github.com/grafana/loki/pull/5789) **bboreham**: Production config: add dot to some DNS address to reduce lookups.
* [5780](https://github.com/grafana/loki/pull/5780) **simonswine**: Update alpine image to 3.15.4.
* [5715](https://github.com/grafana/loki/pull/5715) **chaudum** Add option to push RFC5424 syslog messages from Promtail in syslog scrape target.
* [5696](https://github.com/grafana/loki/pull/5696) **paullryan** don't block scraping of new logs from cloudflare within promtail if an error is received from cloudflare about too early logs.
* [5685](https://github.com/grafana/loki/pull/5625) **chaudum** Fix bug in push request parser that allowed users to send arbitrary non-string data as "log line".
* [5707](https://github.com/grafana/loki/pull/5707) **franzwong** Promtail: Rename config name limit_config to limits_config.
* [5626](https://github.com/grafana/loki/pull/5626) **jeschkies** Apply query limits to multi-tenant queries by choosing the most restrictive limit from the set of tenant limits.
* [5622](https://github.com/grafana/loki/pull/5622) **chaudum**: Fix bug in query splitter that caused `interval` query parameter to be ignored and therefore returning more logs than expected.
* [5521](https://github.com/grafana/loki/pull/5521) **cstyan**: Move stream lag configuration to top level clients config struct and refactor stream lag metric, this resolves a bug with duplicate metric collection when a single Promtail binary is running multiple Promtail clients.
* [5568](https://github.com/grafana/loki/pull/5568) **afayngelerindbx**: Fix canary panics due to concurrent execution of `confirmMissing`
* [5552](https://github.com/grafana/loki/pull/5552) **jiachengxu**: Loki mixin: add `DiskSpaceUtilizationPanel`
* [5541](https://github.com/grafana/loki/pull/5541) **bboreham**: Queries: reject very deeply nested regexps which could crash Loki.
* [5536](https://github.com/grafana/loki/pull/5536) **jiachengxu**: Loki mixin: make labelsSelector in loki chunks dashboards configurable
* [5535](https://github.com/grafana/loki/pull/5535) **jiachengxu**: Loki mixins: use labels selector for loki chunks dashboard
* [5507](https://github.com/grafana/loki/pull/5507) **MichelHollands**: Remove extra param in call for inflightRequests metric.
* [5481](https://github.com/grafana/loki/pull/5481) **MichelHollands**: Add a DeletionMode config variable to specify the delete mode and validate match parameters.
* [5356](https://github.com/grafana/loki/pull/5356) **jbschami**: Enhance lambda-promtail to support adding extra labels from an environment variable value
* [5409](https://github.com/grafana/loki/pull/5409) **ldb**: Enable best effort parsing for Syslog messages
* [5392](https://github.com/grafana/loki/pull/5392) **MichelHollands**: Etcd credentials are parsed as secrets instead of plain text now.
* [5361](https://github.com/grafana/loki/pull/5361) **ctovena**: Add usage report to grafana.com.
* [5354](https://github.com/grafana/loki/pull/5354) **tlinhart**: Add support for ARM64 to lambda-promtail drone build job.
* [5289](https://github.com/grafana/loki/pull/5289) **ctovena**: Fix deduplication bug in queries when mutating labels.
* [5302](https://github.com/grafana/loki/pull/5302) **MasslessParticle** Update azure blobstore client to use new sdk.
* [5243](https://github.com/grafana/loki/pull/5290) **ssncferreira**: Update Promtail to support duration string formats.
* [5266](https://github.com/grafana/loki/pull/5266) **jeschkies**: Write Promtail position file atomically on Unix.
* [5280](https://github.com/grafana/loki/pull/5280) **jeschkies**: Fix Docker target connection loss.
* [5243](https://github.com/grafana/loki/pull/5243) **owen-d**: moves `querier.split-queries-by-interval` to limits code only.
* [5139](https://github.com/grafana/loki/pull/5139) **DylanGuedes**: Drop support for legacy configuration rules format.
* [5262](https://github.com/grafana/loki/pull/5262) **MichelHollands**: Remove the labelFilter field
* [4911](https://github.com/grafana/loki/pull/4911) **jeschkies**: Support Docker service discovery in Promtail.
* [5107](https://github.com/grafana/loki/pull/5107) **chaudum** Fix bug in fluentd plugin that caused log lines containing non UTF-8 characters to be dropped.
* [5148](https://github.com/grafana/loki/pull/5148) **chaudum** Add periodic task to prune old expired items from the FIFO cache to free up memory.
* [5187](https://github.com/grafana/loki/pull/5187) **aknuds1** Rename metric `cortex_experimental_features_in_use_total` to `loki_experimental_features_in_use_total` and metric `log_messages_total` to `loki_log_messages_total`.
* [5170](https://github.com/grafana/loki/pull/5170) **chaudum** Fix deadlock in Promtail caused when targets got removed from a target group by the discovery manager.
* [5163](https://github.com/grafana/loki/pull/5163) **chaudum** Fix regression in fluentd plugin introduced with #5107 that caused `NoMethodError` when parsing non-string values of log lines.
* [5144](https://github.com/grafana/loki/pull/5144) **dannykopping** Ruler: fix remote write basic auth credentials.
* [5091](https://github.com/grafana/loki/pull/5091) **owen-d**: Changes `ingester.concurrent-flushes` default to 32
* [5031](https://github.com/grafana/loki/pull/5031) **liguozhong**: Promtail: Add global read rate limiting.
* [4879](https://github.com/grafana/loki/pull/4879) **cyriltovena**: LogQL: add __line__ function to | line_format template.
* [5081](https://github.com/grafana/loki/pull/5081) **SasSwart**: Add the option to configure memory ballast for Loki
* [5085](https://github.com/grafana/loki/pull/5085) **aknuds1**: Upgrade Cortex to [e0807c4eb487](https://github.com/cortexproject/cortex/compare/4e9fc3a2b5ab..e0807c4eb487) and Prometheus to [692a54649ed7](https://github.com/prometheus/prometheus/compare/2a3d62ac8456..692a54649ed7)
* [5067](https://github.com/grafana/loki/pull/5057) **cstyan**: Add a metric to Azure Blob Storage client to track total egress bytes
* [5065](https://github.com/grafana/loki/pull/5065) **AndreZiviani**: lambda-promtail: Add ability to ingest logs from S3
* [4950](https://github.com/grafana/loki/pull/4950) **DylanGuedes**: Implement common instance addr/net interface
* [4949](https://github.com/grafana/loki/pull/4949) **ssncferreira**: Add query `queueTime` metric to statistics and metrics.go
* [4938](https://github.com/grafana/loki/pull/4938) **DylanGuedes**: Implement ring status page for the distributor
* [5023](https://github.com/grafana/loki/pull/5023) **ssncferreira**: Move `querier.split-queries-by-interval` to a per-tenant configuration
* [4993](https://github.com/grafana/loki/pull/4926) **thejosephstevens**: Fix parent of wal and wal_cleaner in loki ruler config docs
* [4933](https://github.com/grafana/loki/pull/4933) **jeschkies**: Support matchers in series label values query.
* [4926](https://github.com/grafana/loki/pull/4926) **thejosephstevens**: Fix comment in Loki module loading for accuracy
* [4920](https://github.com/grafana/loki/pull/4920) **chaudum**: Add `-list-targets` command line flag to list all available run targets
* [4860](https://github.com/grafana/loki/pull/4860) **cyriltovena**: Add rate limiting and metrics to hedging
* [4865](https://github.com/grafana/loki/pull/4865) **taisho6339**: Fix duplicate registry.MustRegister call in Promtail Kafka
* [4845](https://github.com/grafana/loki/pull/4845) **chaudum** Return error responses consistently as JSON
* [4826](https://github.com/grafana/loki/pull/4826) **cyriltovena**: Adds the ability to hedge storage requests.
* [4785](https://github.com/grafana/loki/pull/4785) **DylanGuedes**: Loki: Print current config by calling /config
* [4775](https://github.com/grafana/loki/pull/4775) **jeschkies**: Make `*` and `+` non-greedy to double regex filter speed.
* [4769](https://github.com/grafana/loki/pull/4769) **cyriltovena**: Improve LogQL format stages requireLabel
* [4731](https://github.com/grafana/loki/pull/4731) **cyriltovena**: Improve heap iterators.
* [4394](https://github.com/grafana/loki/pull/4394) **cyriltovena**: Improve case insensitive search to avoid allocations.


##### Fixes

* [5768](https://github.com/grafana/loki/pull/5768) **slim-bean**: Loki: Increase flush_op_timeout default from 10s to 10m
* [5761](https://github.com/grafana/loki/pull/5761) **slim-bean**: Promtil: Fix a panic when using the loki push api target.
* [5622](https://github.com/grafana/loki/pull/5622) **chaudum**: Preserve interval parameter when splitting queries by time
* [5541](https://github.com/grafana/loki/pull/5541) **bboreham**: Queries: update package to reject very deeply nested regexps which could crash Loki
* [5527](https://github.com/grafana/loki/pull/5527) **liguozhong**: [bugfix] fix nil pointer
* [5474](https://github.com/grafana/loki/pull/5474) **cyriltovena**: Disable sharding of count/avg when labels are mutated
* [5472](https://github.com/grafana/loki/pull/5472) **MasslessParticle**: Fix potential deadlock in the table manager
* [5444](https://github.com/grafana/loki/pull/5444) **cyriltovena**: Do not insert missing point when sharding
* [5425](https://github.com/grafana/loki/pull/5425) **cyriltovena**: Do not use WaitGroup context for StepEvaluator
* [5423](https://github.com/grafana/loki/pull/5423) **cyriltovena**: Correctly sets hash value for headblock iterator
* [5418](https://github.com/grafana/loki/pull/5418) **RangerCD**: Fix two remote_timeout configs in ingester_client block
* [5413](https://github.com/grafana/loki/pull/5413) **MasslessParticle**: Fix a deadlock in the Azure Blob client
* [5399](https://github.com/grafana/loki/pull/5399) **MasslessParticle**: Fix Azure issue where 404 not recognized
* [5362](https://github.com/grafana/loki/pull/5362) **gotjosh**: Ruler: Rule group not found API message
* [5342](https://github.com/grafana/loki/pull/5342) **sandeepsukhani**: Fix apply retention issue
* [5334](https://github.com/grafana/loki/pull/5334) **kavirajk**: Makes `tailer.droppedStreams` slice bounded.
* [5324](https://github.com/grafana/loki/pull/5324) **owen-d**: Release entryBufferPool once
* [5303](https://github.com/grafana/loki/pull/5303) **owen-d**: Better logic for when to shard wrt disabled lookback
* [5298](https://github.com/grafana/loki/pull/5298) **sandeepsukhani**: fix a panic in index-gateway caused by double closing of a channel
* [5297](https://github.com/grafana/loki/pull/5297) **vlad-diachenko**: Changed logic of handling RPC error with code Cancelled
* [5289](https://github.com/grafana/loki/pull/5289) **cyriltovena**: Fixes log deduplication when mutating Labels using LogQL
* [5261](https://github.com/grafana/loki/pull/5261) **sandeepsukhani**: use default retention period to check user index may have expired chunks when user does not have custom retention
* [5234](https://github.com/grafana/loki/pull/5234) **RangerCD**: Ignore missing stream while querying from ingester
* [5168](https://github.com/grafana/loki/pull/5168) **kavirajk**: Add `nil` check for Ruler BasicAuth config.
* [5144](https://github.com/grafana/loki/pull/5144) **dannykopping**: Ruler: Fix remote write basic auth credentials
* [5113](https://github.com/grafana/loki/pull/5113) **kavirajk**: Fix cancel issue between Query Frontend and Query Schdeduler
* [5080](https://github.com/grafana/loki/pull/5080) **kavirajk**: Handle `context` cancellation in some of the `querier` downstream requests
* [5075](https://github.com/grafana/loki/pull/5075) **cyriltovena**: Fixes a possible cancellation issue in the frontend
* [5063](https://github.com/grafana/loki/pull/5063) **cyriltovena**: Fix deadlock in disconnecting querier
* [5060](https://github.com/grafana/loki/pull/5060) **cyriltovena**: Fix race conditions in frontend_scheduler_worker.
* [5006](https://github.com/grafana/loki/pull/5006) **sandeepsukhani**: fix splitting of queries when step is larger than split interval
* [4904](https://github.com/grafana/loki/pull/4904) **bboreham**: ingester: use consistent set of instances to avoid panic
* [4902](https://github.com/grafana/loki/pull/4902) **cyriltovena**: Fixes 500 when query is outside of max_query_lookback
* [4828](https://github.com/grafana/loki/pull/4828) **chaudum**: Set correct `Content-Type` header in query response
* [4761](https://github.com/grafana/loki/pull/4761) **slim-bean**: Loki: Set querier worker max concurrent regardless of run configuration.
* [4741](https://github.com/grafana/loki/pull/4741) **sandeepsukhani**: index cleanup fixes while applying retention

##### Changes
* [5544](https://github.com/grafana/loki/pull/5544) **ssncferreira**: Update vectorAggEvaluator to fail for expressions without grouping
* [5543](https://github.com/grafana/loki/pull/5543) **cyriltovena**: update loki go version to 1.17.8
* [5450](https://github.com/grafana/loki/pull/5450) **BenoitKnecht**: pkg/ruler/base: Add external_labels option
* [5484](https://github.com/grafana/loki/pull/5484) **sandeepsukhani**: Add support for per user index query readiness with limits overrides
* [5719](https://github.com/grafana/loki/pull/5719) **kovaxur**: Loki can use both basic-auth and tenant-id
* [5358](https://github.com/grafana/loki/pull/5358) **DylanGuedes**: Add `RingMode` support to `IndexGateway`
* [5435](https://github.com/grafana/loki/pull/5435) **slim-bean**: set match_max_concurrent true by default
* [5361](https://github.com/grafana/loki/pull/5361) **cyriltovena**: Add usage report into Loki.
* [5243](https://github.com/grafana/loki/pull/5243) **owen-d**: Refactor/remove global splitby
* [5229](https://github.com/grafana/loki/pull/5229) **chaudum**: Return early if push payload does not contain data
* [5217](https://github.com/grafana/loki/pull/5217) **sandeepsukhani**: step align start and end time of the original query while splitting it
* [5204](https://github.com/grafana/loki/pull/5204) **trevorwhitney**: Default max_outstanding_per_tenant to 2048
* [5181](https://github.com/grafana/loki/pull/5181) **sandeepsukhani**: align metric queries by step and other queries by split interval
* [5178](https://github.com/grafana/loki/pull/5178) **liguozhong**: Handle `context` cancellation in some of the `querier` store.index-cache-read.
* [5172](https://github.com/grafana/loki/pull/5172) **cyriltovena**: Avoid splitting large range vector aggregation.
* [5125](https://github.com/grafana/loki/pull/5125) **sasagarw**: Remove split-queries-by-interval validation
* [5091](https://github.com/grafana/loki/pull/5091) **owen-d**: better defaults for flush queue parallelism
* [5083](https://github.com/grafana/loki/pull/5083) **liguozhong**: [enhancement] querier cache: WriteBackCache should be off query path
* [5081](https://github.com/grafana/loki/pull/5081) **SasSwart**: Add the option to configure memory ballast for Loki
* [5077](https://github.com/grafana/loki/pull/5077) **trevorwhitney**: improve default config values
* [5067](https://github.com/grafana/loki/pull/5067) **cstyan**: Add an egress bytes total metric to the azure client.
* [5026](https://github.com/grafana/loki/pull/5026) **sandeepsukhani**: compactor changes for building per user index files in boltdb shipper
* [5023](https://github.com/grafana/loki/pull/5023) **ssncferreira**: Move querier.split-queries-by-interval to a per-tenant configuration
* [5022](https://github.com/grafana/loki/pull/5022) **owen-d**: adds instrumentation to azure object client
* [4942](https://github.com/grafana/loki/pull/4942) **cyriltovena**: Allow to disable http2 for GCS.
* [4891](https://github.com/grafana/loki/pull/4891) **liguozhong**: [optimization] cache prometheus : fix "loki_cache_request_duration_seconds_bucket" ‘status_code’ label always equals "200"
* [4737](https://github.com/grafana/loki/pull/4737) **owen-d**: ensures components with required SRV lookups use the correct port
* [4736](https://github.com/grafana/loki/pull/4736) **sandeepsukhani**: allow applying retention at different interval than compaction with a config
* [4656](https://github.com/grafana/loki/pull/4656) **ssncferreira**: Fix dskit/ring metric with 'cortex_' prefix


#### Promtail

##### Enhancements
* [5359](https://github.com/grafana/loki/pull/5359) **JBSchami**: Lambda-promtail: Enhance lambda-promtail to support adding extra labels from an environment variable value
* [5290](https://github.com/grafana/loki/pull/5290) **ssncferreira**: Update promtail to support duration string formats
* [5051](https://github.com/grafana/loki/pull/5051) **liguozhong**: [new] promtail pipeline:  Promtail Rate Limit stage #5048
* [5031](https://github.com/grafana/loki/pull/5031) **liguozhong**: [new] promtail: add readline rate limit
* [4911](https://github.com/grafana/loki/pull/4911) **jeschkies**: Provide Docker target and discovery in Promtail.
* [4813](https://github.com/grafana/loki/pull/4813) **cyriltovena**: Promtail pull cloudflare logs
* [4744](https://github.com/grafana/loki/pull/4744) **cyriltovena**: Add GELF support for Promtail.
* [4663](https://github.com/grafana/loki/pull/4663) **taisho6339**: Add SASL&mTLS authentication support for Kafka in Promtail

##### Fixes
* [5497](https://github.com/grafana/loki/pull/5497) **MasslessParticle**: Fix orphaned metrics in the file tailer
* [5409](https://github.com/grafana/loki/pull/5409) **ldb**: promtail/targets/syslog: Enable best effort parsing for Syslog messages
* [5246](https://github.com/grafana/loki/pull/5246) **rsteneteg**: Promtail: skip glob search if filetarget path is an existing file and not a directory
* [5238](https://github.com/grafana/loki/pull/5238) **littlepangdi**: Promtail: fix TargetManager.run() not exit after stop is called
* [4874](https://github.com/grafana/loki/pull/4874) **Alan01252**: Promtail: Fix replace missing adjacent capture groups
* [4832](https://github.com/grafana/loki/pull/4832) **taisho6339**: Use http prefix path correctly in promtail
* [4716](https://github.com/grafana/loki/pull/4716) **cyriltovena**: Fixes Promtail User-Agent.
* [5698](https://github.com/grafana/loki/pull/5698) **paullryan**: Promtail: Fix retry/stop when erroring for out of cloudflare retention range (e.g. over 168 hours old)

##### Changes
* [5377](https://github.com/grafana/loki/pull/5377) **slim-bean**: Promtail: Remove promtail_log_entries_bytes_bucket histogram
* [5266](https://github.com/grafana/loki/pull/5266) **jeschkies**: Write Promtail position file atomically.
* [4794](https://github.com/grafana/loki/pull/4794) **taisho6339**: Aggregate inotify watcher to file target manager
* [4745](https://github.com/grafana/loki/pull/4745) **taisho6339**: Expose Kafka message key in labels

#### Logcli
* [5477](https://github.com/grafana/loki/pull/5477) **atomic77**: logcli: Remove port from TLS server name when provided in --addr
* [4667](https://github.com/grafana/loki/pull/4667) **jeschkies**: Package logcli as rpm and deb.
* [4606](https://github.com/grafana/loki/pull/4606) **kavirajk**: Execute Loki queries on raw log data piped to stdin

#### Lambda-Promtail
* [5065](https://github.com/grafana/loki/pull/5065) **AndreZiviani**: lambda-promtail: Add ability to ingest logs from S3

#### Fluent Bit
* [5223](https://github.com/grafana/loki/pull/5223) **cyriltovena**: fluent-bit: Attempt to unmarshal nested json.

#### FluentD
* [6240](https://github.com/grafana/loki/pull/6240) **taharah**: Add the feature flag `include_thread_label` to allow the `fluentd_thread` label included when using multiple threads for flushing to be configurable
* [5107](https://github.com/grafana/loki/pull/5107) **chaudum**: fluentd: Fix bug that caused lines to be dropped when containing non utf-8 characters
* [5163](https://github.com/grafana/loki/pull/5163) **chaudum**: Fix encoding error in fluentd client

### Notes

This release was created from a branch starting at commit 614912181e6f3988b2b22791053278cfb64e169c but it may also contain backported changes from main.

Check the history of the branch `release-2.5.x`.

### Dependencies

* Go Version:     1.17.8


# 2.4.1 (2021/11/07)

Release notes for 2.4.1 can be found on the [release notes page](https://grafana.com/docs/loki/latest/release-notes/v2-4/)

### All Changes

* [4687](https://github.com/grafana/loki/pull/4687) **owen-d**: overrides checks for nil tenant limits on AllByUserID
* [4683](https://github.com/grafana/loki/pull/4683) **owen-d**: Adds replication_factor doc to common config
* [4681](https://github.com/grafana/loki/pull/4681) **slim-bean**: Loki: check new Read target when initializing boltdb-shipper store

# 2.4.0 (2021/11/05)

Release notes for 2.4.0 can be found on the [release notes page](https://grafana.com/docs/loki/latest/release-notes/v2-4/)

### All Changes

Here is a list of all changes included in 2.4.0.

#### Loki

* [4649](https://github.com/grafana/loki/pull/4649) **cstyan**: Instrument s3 client DeleteObject requests.
* [4643](https://github.com/grafana/loki/pull/4643) **trevorwhitney**: compactor depends on memberlist for memberlist ring option
* [4642](https://github.com/grafana/loki/pull/4642) **slim-bean**: Loki: fix handling of tail requests when using target `all` or `read`
* [4641](https://github.com/grafana/loki/pull/4641) **ssncferreira**: Migration to dskit/ring
* [4638](https://github.com/grafana/loki/pull/4638) **DylanGuedes**: Loki: Revert distributor defaulting to `inmemory`
* [4635](https://github.com/grafana/loki/pull/4635) **owen-d**: dont try to use the scheduler ring when a downstream url is configured
* [4630](https://github.com/grafana/loki/pull/4630) **chaudum**: Allow HTTP POST requests on ring pages
* [4627](https://github.com/grafana/loki/pull/4627) **slim-bean**: Loki: Explicitly define allowed HTTP methods on HTTP endpoints
* [4625](https://github.com/grafana/loki/pull/4625) **sandeepsukhani**: Logs deletion fixes
* [4617](https://github.com/grafana/loki/pull/4617) **trevorwhitney**: Add common ring configuration
* [4615](https://github.com/grafana/loki/pull/4615) **owen-d**: uses ring.Write instead of ring.WriteNoExtend for compactor ring checks
* [4614](https://github.com/grafana/loki/pull/4614) **slim-bean**: Loki: query scheduler should send shutdown to frontends when ReplicationSet changes
* [4608](https://github.com/grafana/loki/pull/4608) **trevorwhitney**: default ingester final sleep to 0 unless otherwise specified
* [4607](https://github.com/grafana/loki/pull/4607) **owen-d**: improves scheduler & compactor ringwatcher checks
* [4603](https://github.com/grafana/loki/pull/4603) **garrettlish**: add date time sprig template functions in logql label/line formatter
* [4598](https://github.com/grafana/loki/pull/4598) **kavirajk**: Fix `ip` matcher lexer to differentiate filter from identifier
* [4596](https://github.com/grafana/loki/pull/4596) **owen-d**: Ignore validity window during wal replay
* [4595](https://github.com/grafana/loki/pull/4595) **owen-d**: Cleans up redundant setting of stream.unorderedWrites=true during replay
* [4594](https://github.com/grafana/loki/pull/4594) **owen-d**: Enable unordered_writes by default
* [4593](https://github.com/grafana/loki/pull/4593) **taisho6339**: Respect gRPC context error when handling errors
* [4592](https://github.com/grafana/loki/pull/4592) **owen-d**: introduces "entry too far behind" instrumentation for unordered writes
* [4589](https://github.com/grafana/loki/pull/4589) **owen-d**: replaces fallthrough statement in InitFrontend
* [4586](https://github.com/grafana/loki/pull/4586) **dannykopping**: Configuring query-frontend interface names with loopback device
* [4585](https://github.com/grafana/loki/pull/4585) **sandeepsukhani**: set wal dir to /loki/wal in docker config
* [4577](https://github.com/grafana/loki/pull/4577) **taisho6339**: Respect shard number in series api
* [4574](https://github.com/grafana/loki/pull/4574) **slim-bean**: Loki: Add a ring to the compactor used to control concurrency when not running standalone
* [4573](https://github.com/grafana/loki/pull/4573) **sandeepsukhani**: validate default limits config with other configs at startup
* [4570](https://github.com/grafana/loki/pull/4570) **DylanGuedes**: Loki: Append loopback to ingester net interface default list
* [4569](https://github.com/grafana/loki/pull/4569) **DylanGuedes**: Config: Change default RejectOldSamplesMaxAge from 14d to 7d
* [4563](https://github.com/grafana/loki/pull/4563) **cyriltovena**: Fixes the Series function to handle properly sharding.
* [4554](https://github.com/grafana/loki/pull/4554) **cyriltovena**: Fixes a panic in the labels API when no parameters are supplied.
* [4550](https://github.com/grafana/loki/pull/4550) **cyriltovena**: Fixes an edge case in the batch chunk iterator.
* [4546](https://github.com/grafana/loki/pull/4546) **slim-bean**: Loki: Apply the ingester ring config to all other rings (distributor, ruler, query-scheduler)
* [4545](https://github.com/grafana/loki/pull/4545) **trevorwhitney**: Fix race condition in Query Scheduler ring with frontend/worker
* [4543](https://github.com/grafana/loki/pull/4543) **trevorwhitney**: Change a few default config values and improve application of common storage config
* [4542](https://github.com/grafana/loki/pull/4542) **owen-d**: only exports tenant limits which differ from defaults and export defa…
* [4531](https://github.com/grafana/loki/pull/4531) **JordanRushing**: Add quick nil check in TenantLimits for runtime_config
* [4529](https://github.com/grafana/loki/pull/4529) **owen-d**: correctly sets subservicesWatcher on scheduler
* [4525](https://github.com/grafana/loki/pull/4525) **owen-d**: Safely checks read ring for potentially nil scheduler
* [4524](https://github.com/grafana/loki/pull/4524) **dannykopping**: Clarify error message when no valid target scrape config is defined for `promtail` job
* [4520](https://github.com/grafana/loki/pull/4520) **JordanRushing**: Introduce `overrides-exporter` module to Loki
* [4519](https://github.com/grafana/loki/pull/4519) **DylanGuedes**: Loki: Enable FIFO cache by default
* [4518](https://github.com/grafana/loki/pull/4518) **slim-bean**: Loki: Fix bug where items are returned to a sync.Pool incorrectly
* [4510](https://github.com/grafana/loki/pull/4510) **lingpeng0314**: add group_{left,right} to LogQL
* [4508](https://github.com/grafana/loki/pull/4508) **trevorwhitney**: Apply better defaults when boltdb shipper is being used
* [4498](https://github.com/grafana/loki/pull/4498) **trevorwhitney**: Feature: add virtual read and write targets
* [4487](https://github.com/grafana/loki/pull/4487) **cstyan**: Update go.mod to go 1.17
* [4484](https://github.com/grafana/loki/pull/4484) **dannykopping**: Replacing go-kit/kit/log with go-kit/log
* [4482](https://github.com/grafana/loki/pull/4482) **owen-d**: always expose loki_build_info
* [4479](https://github.com/grafana/loki/pull/4479) **owen-d**: restores for state at seconds(now-forDuration)
* [4478](https://github.com/grafana/loki/pull/4478) **replay**: Update cortex to newer version
* [4473](https://github.com/grafana/loki/pull/4473) **trevorwhitney**: Configuration: add a common config section for object storage
* [4457](https://github.com/grafana/loki/pull/4457) **kavirajk**: Fix return values of Matrix and Vector during query range in QueryShardingMiddleware
* [4453](https://github.com/grafana/loki/pull/4453) **liguozhong**: [querier] s3: add getObject retry
* [4446](https://github.com/grafana/loki/pull/4446) **garrettlish**: make LogQL syntax scope from private to public
* [4443](https://github.com/grafana/loki/pull/4443) **DylanGuedes**: Loki: Change how push API checks for contentType
* [4440](https://github.com/grafana/loki/pull/4440) **DylanGuedes**: Loki: Override distributor's default ring KV store
* [4437](https://github.com/grafana/loki/pull/4437) **dannykopping**: Ruler: Do not clear remote-write HTTP client config
* [4436](https://github.com/grafana/loki/pull/4436) **JordanRushing**: Add metric prefix changes for chunk store and runtime config to upgrading.md
* [4435](https://github.com/grafana/loki/pull/4435) **trevorwhitney**: Change default values for two GRPC setting we have to set so the queriers can connect to a frontend or scheduler
* [4433](https://github.com/grafana/loki/pull/4433) **trevorwhitney**: Add more tests around config parsing changes from common config PR
* [4432](https://github.com/grafana/loki/pull/4432) **owen-d**: tests checkpoints immediately and gives more of a time buffer
* [4431](https://github.com/grafana/loki/pull/4431) **dannykopping**: Ruler: Overwrite instead of merge remote-write headers
* [4429](https://github.com/grafana/loki/pull/4429) **dannykopping**: Ruler: Refactoring remote-write config overrides
* [4424](https://github.com/grafana/loki/pull/4424) **slim-bean**: Loki: Add a ring to the query scheduler to allow discovery via the ring as an alternative to DNS
* [4421](https://github.com/grafana/loki/pull/4421) **owen-d**: Safe per tenant overrides loading
* [4415](https://github.com/grafana/loki/pull/4415) **DylanGuedes**: Loki: Change default limits to common values
* [4413](https://github.com/grafana/loki/pull/4413) **trevorwhitney**: add compactor working dir to auto-configured file paths
* [4411](https://github.com/grafana/loki/pull/4411) **slim-bean**: Loki: Bug: frontend waiting on results which would never come
* [4400](https://github.com/grafana/loki/pull/4400) **trevorwhitney**: auto-apply memberlist ring config when join_members provided
* [4391](https://github.com/grafana/loki/pull/4391) **garrettlish**: add on and ignoring clauses in binOpExpr
* [4388](https://github.com/grafana/loki/pull/4388) **trevorwhitney**: default chunk target size to ~1MB~ 1.5MB
* [4367](https://github.com/grafana/loki/pull/4367) **owen-d**: removes deprecated duplicate per stream rate limit fields
* [4364](https://github.com/grafana/loki/pull/4364) **dannykopping**: Ruler: improve control over marshaling relabel.Config
* [4354](https://github.com/grafana/loki/pull/4354) **dannykopping**: Ruler: adding `pkg/metrics` from agent
* [4349](https://github.com/grafana/loki/pull/4349) **JordanRushing**: Add recovery middleware to Ingester; re-add recovery middleware to Querier when not running in standalone mode
* [4348](https://github.com/grafana/loki/pull/4348) **trevorwhitney**: allow ingester and distributor to run on same instance
* [4347](https://github.com/grafana/loki/pull/4347) **slim-bean**: Loki: Common Config
* [4344](https://github.com/grafana/loki/pull/4344) **dannykopping**: Ruler: per-tenant WAL
* [4327](https://github.com/grafana/loki/pull/4327) **aknuds1**: Chore: Use dskit/limiter
* [4322](https://github.com/grafana/loki/pull/4322) **owen-d**: Hotfix #4308 into k62
* [4321](https://github.com/grafana/loki/pull/4321) **owen-d**: Hotfix #4308 into k61
* [4313](https://github.com/grafana/loki/pull/4313) **aknuds1**: Chore: Use middleware package from dskit
* [4312](https://github.com/grafana/loki/pull/4312) **aknuds1**: Chore: Use dskit/grpcclient
* [4308](https://github.com/grafana/loki/pull/4308) **cyriltovena**: Fixes the pattern parser validation.
* [4304](https://github.com/grafana/loki/pull/4304) **aknuds1**: Chore: Reformat Go files
* [4302](https://github.com/grafana/loki/pull/4302) **cyriltovena**: Fixes a bug in the block cache code.
* [4301](https://github.com/grafana/loki/pull/4301) **trevorwhitney**: Feature: allow querier and query frontend targets to run on same process
* [4295](https://github.com/grafana/loki/pull/4295) **aknuds1**: Chore: Upgrade dskit
* [4289](https://github.com/grafana/loki/pull/4289) **kavirajk**: Add custom UnmarshalJSON for bytesize type
* [4282](https://github.com/grafana/loki/pull/4282) **chaudum**: Chore: Update Cortex and use kv package from grafana/dskit
* [4276](https://github.com/grafana/loki/pull/4276) **chaudum**: Export MemberlistKV field on Loki struct
* [4272](https://github.com/grafana/loki/pull/4272) **taisho6339**: Add count to 'loki_ingester_memory_chunks' when recovery from wal
* [4265](https://github.com/grafana/loki/pull/4265) **owen-d**: remove empty streams after wal replay
* [4255](https://github.com/grafana/loki/pull/4255) **owen-d**: replaces old cortex_chunk_store prefix with loki_chunk_store
* [4253](https://github.com/grafana/loki/pull/4253) **JordanRushing**: Change prefix for `runtimeconfig` metrics from `cortex_` to `loki_`
* [4251](https://github.com/grafana/loki/pull/4251) **dannykopping**: Runtime config: do not validate nil limits
* [4246](https://github.com/grafana/loki/pull/4246) **JordanRushing**:     Add missing `Inc()` to correctly increment the `dropStage.dropCount` metric on valid dropped log line; update related docs
* [4240](https://github.com/grafana/loki/pull/4240) **bboreham**: Simplify Distributor.push
* [4238](https://github.com/grafana/loki/pull/4238) **liguozhong**: [fix] distributor: fix goroutine leak
* [4236](https://github.com/grafana/loki/pull/4236) **owen-d**: better per stream rate limits configuration options
* [4228](https://github.com/grafana/loki/pull/4228) **owen-d**: bumps per stream default rate limits
* [4227](https://github.com/grafana/loki/pull/4227) **aknuds1**: Chore: Use runtimeconfig from dskit
* [4225](https://github.com/grafana/loki/pull/4225) **aknuds1**: Flagext: Use flagext package from dskit
* [4213](https://github.com/grafana/loki/pull/4213) **owen-d**: Refactor per stream rate limit
* [4212](https://github.com/grafana/loki/pull/4212) **owen-d**: WAL replay discard metrics
* [4211](https://github.com/grafana/loki/pull/4211) **BenoitKnecht**: pkg/storage/chunk/aws: Add s3.http.ca-file option
* [4207](https://github.com/grafana/loki/pull/4207) **cstyan**: Improve error message for stream rate limit.
* [4196](https://github.com/grafana/loki/pull/4196) **56quarters**: Chore: Use services and modules from grafana/dskit
* [4193](https://github.com/grafana/loki/pull/4193) **owen-d**: adds loki_ingester_wal_replay_active metric and records this more acc…
* [4192](https://github.com/grafana/loki/pull/4192) **owen-d**: Cleanup/unordered writes ingester config
* [4191](https://github.com/grafana/loki/pull/4191) **cstyan**: [ingester/stream]: Add a byte stream rate limit.
* [4188](https://github.com/grafana/loki/pull/4188) **aknuds1**: Chore: Upgrade to latest Cortex
* [4185](https://github.com/grafana/loki/pull/4185) **sandeepsukhani**: Canary: allow setting tenant id for querying logs from loki
* [4181](https://github.com/grafana/loki/pull/4181) **owen-d**: initiate grpc health check always
* [4176](https://github.com/grafana/loki/pull/4176) **sokoide**: Authc/z: Enable grpc_client_config to allow mTLS
* [4172](https://github.com/grafana/loki/pull/4172) **sandeepsukhani**: Retention speedup
* [4160](https://github.com/grafana/loki/pull/4160) **owen-d**: safely close nonOverlapping iterators
* [4155](https://github.com/grafana/loki/pull/4155) **owen-d**: Auth followup - Remove unused
* [4153](https://github.com/grafana/loki/pull/4153) **owen-d**: uses more fleshed out cortex auth utility & adds new auth-ignored routes
* [4149](https://github.com/grafana/loki/pull/4149) **owen-d**: add unordered writes to local config
* [4141](https://github.com/grafana/loki/pull/4141) **dannykopping**: Ruler: write meaningful logs when remote-write is disabled or is misconfigured
* [4135](https://github.com/grafana/loki/pull/4135) **slim-bean**: Build: Fix build version info
* [4132](https://github.com/grafana/loki/pull/4132) **owen-d**: Promote/ruler api
* [4130](https://github.com/grafana/loki/pull/4130) **owen-d**: Tenant/unordered
* [4128](https://github.com/grafana/loki/pull/4128) **sandeepsukhani**: add a storage client for boltdb-shipper which would do all the object key management for storage operations
* [4126](https://github.com/grafana/loki/pull/4126) **cstyan**: Allow for loki-canary to generate a percentage of out of order log lines
* [4114](https://github.com/grafana/loki/pull/4114) **owen-d**: Stream iterators account for unordered data
* [4111](https://github.com/grafana/loki/pull/4111) **owen-d**: ingester.index-shards config
* [4107](https://github.com/grafana/loki/pull/4107) **sandeepsukhani**: fix finding tables which would have out of retention data
* [4104](https://github.com/grafana/loki/pull/4104) **owen-d**: Discard/ooo
* [4071](https://github.com/grafana/loki/pull/4071) **jeschkies**: Support frontend V2 with query scheduler.

#### Promtail
* [4599](https://github.com/grafana/loki/pull/4599) **rsteneteg**: [Promtail] resolve issue with promtail not scraping target if only path changed in a simpler way that dont need mutex to sync threads
* [4588](https://github.com/grafana/loki/pull/4588) **owen-d**: regenerates assets from current vfsgen dependency
* [4568](https://github.com/grafana/loki/pull/4568) **cyriltovena**: Promtail Kafka target
* [4567](https://github.com/grafana/loki/pull/4567) **cyriltovena**: Refactor client configs in Promtail.
* [4556](https://github.com/grafana/loki/pull/4556) **james-callahan**: promtail: no need for GCP promtail_instance label now that loki supports out-of-order writes
* [4516](https://github.com/grafana/loki/pull/4516) **lizzzcai**: promtail: update promtail base image to debian:bullseye-slim
* [4507](https://github.com/grafana/loki/pull/4507) **dannykopping**: Promtail: allow for customisable stream lag labels
* [4495](https://github.com/grafana/loki/pull/4495) **sankalp-r**: Promtail: add static labels in stage
* [4461](https://github.com/grafana/loki/pull/4461) **rsteneteg**: Promtail: fix filetarget to not be stuck if no files was detected on startup
* [4346](https://github.com/grafana/loki/pull/4346) **sandeepsukhani**: add logfmt promtail stage to be able to extract data from logfmt formatted log
* [4336](https://github.com/grafana/loki/pull/4336) **ldb**: clients/promtail: Add ndjson and plaintext formats to loki_push
* [4235](https://github.com/grafana/loki/pull/4235) **kavirajk**: Add metrics for gcplog scrape.
* [3907](https://github.com/grafana/loki/pull/3907) **johanfleury**: promtail: add support for TLS/mTLS in syslog receiver

#### Logcli
* [4303](https://github.com/grafana/loki/pull/4303) **cyriltovena**: Allow to run local boltdb queries with logcli.
* [4242](https://github.com/grafana/loki/pull/4242) **chaudum**: cli: Register configuration option `store.max-look-back-period` as CLI argument
* [4203](https://github.com/grafana/loki/pull/4203) **invidian**: cmd/logcli: add --follow flag as an alias for --tail

#### Build
* [4639](https://github.com/grafana/loki/pull/4639) **slim-bean**: Build: simplify how protos are built
* [4609](https://github.com/grafana/loki/pull/4609) **slim-bean**: Build: Update CODEOWNERS to put Karen back in charge of the docs
* [4541](https://github.com/grafana/loki/pull/4541) **cstyan**: Fix drone ECR publish.
* [4481](https://github.com/grafana/loki/pull/4481) **cstyan**: Update golang and loki-build-image image versions.
* [4480](https://github.com/grafana/loki/pull/4480) **cstyan**: Add drone build job for lambda-promtail images.
* [4462](https://github.com/grafana/loki/pull/4462) **cstyan**: Update loki-build-image to drone 1.4.0
* [4373](https://github.com/grafana/loki/pull/4373) **jeschkies**: Instruct how to sign `drone.yml`.
* [4358](https://github.com/grafana/loki/pull/4358) **JordanRushing**: Add DroneCI pipeline stage to validate loki example configs; create example configuration files
* [4353](https://github.com/grafana/loki/pull/4353) **dannykopping**: CI: Fixing linter deprecations
* [4286](https://github.com/grafana/loki/pull/4286) **slim-bean**: Build: Tweak stalebot message
* [4252](https://github.com/grafana/loki/pull/4252) **slim-bean**: Build: update stalebot message to be more descriptive and friendlier
* [4226](https://github.com/grafana/loki/pull/4226) **aknuds1**: Makefile: Add format target
* [4220](https://github.com/grafana/loki/pull/4220) **slim-bean**: Build: Add github action backport workflow
* [4189](https://github.com/grafana/loki/pull/4189) **mathew-fleisch**: Makefile: Add darwin/arm64 build to release binaries

#### Project
* [4535](https://github.com/grafana/loki/pull/4535) **carlpett**: Fix branch reference in PR template
* [4604](https://github.com/grafana/loki/pull/4604) **kavirajk**: Update PR template to include `changelog` update in the checklist
* [4494](https://github.com/grafana/loki/pull/4494) **cstyan**: Add a a parameter to keep/drop the stream label from cloudwatch.
* [4315](https://github.com/grafana/loki/pull/4315) **cstyan**: Rewrite lambda-promtail to use subscription filters.

#### Dashboards
* [4634](https://github.com/grafana/loki/pull/4634) **cyriltovena**: Fixes the operational dashboard using an old metric.
* [4618](https://github.com/grafana/loki/pull/4618) **cstyan**: loki-mixin: fix label selectors + logs dashboard
* [4575](https://github.com/grafana/loki/pull/4575) **dannykopping**: Adding recording rules dashboard
* [4441](https://github.com/grafana/loki/pull/4441) **owen-d**: Revert "loki-mixin: use centralized configuration for dashboard matchers / selectors"
* [4438](https://github.com/grafana/loki/pull/4438) **dannykopping**: Dashboards: adding "logs" into regex
* [4423](https://github.com/grafana/loki/pull/4423) **cstyan**: Add tag/link fix to operational dashboard and promtail mixin dashboard.
* [4401](https://github.com/grafana/loki/pull/4401) **cstyan**: Minor dashboard fixes


#### Docker-driver
* [4396](https://github.com/grafana/loki/pull/4396) **owen-d**: Removes docker driver empty log line message
* [4190](https://github.com/grafana/loki/pull/4190) **jeschkies**: Document known Docker driver issues.

#### FluentD
* [4261](https://github.com/grafana/loki/pull/4261) **MrWong99**: FluentD output plugin: Remove an unused variable when processing chunks

#### Docs
* [4646](https://github.com/grafana/loki/pull/4646) **KMiller-Grafana**: Docs: revise modes of operation section
* [4631](https://github.com/grafana/loki/pull/4631) **kavirajk**: Add changelog and upgrade guide for #4556
* [4616](https://github.com/grafana/loki/pull/4616) **owen-d**: index-gw sts doc fix. closes #4583
* [4612](https://github.com/grafana/loki/pull/4612) **surdaft**: Docs: Fix typo in docs
* [4611](https://github.com/grafana/loki/pull/4611) **KMiller-Grafana**: Docs: revise incendiary language added in PR 4507
* [4601](https://github.com/grafana/loki/pull/4601) **mustafacansevinc**: docs: fix promtail docs links in loki installation page
* [4597](https://github.com/grafana/loki/pull/4597) **owen-d**: a few doc fixes in preparation for 2.4
* [4590](https://github.com/grafana/loki/pull/4590) **owen-d**: improves grouping docs examples
* [4579](https://github.com/grafana/loki/pull/4579) **DylanGuedes**: Docs: Modify modes of operation image
* [4576](https://github.com/grafana/loki/pull/4576) **DylanGuedes**: Rename hybrid mode to simple scalable mode
* [4566](https://github.com/grafana/loki/pull/4566) **dannykopping**: Documenting recording rules per-tenant WAL
* [4565](https://github.com/grafana/loki/pull/4565) **DylanGuedes**: Docs: Add virtual targets docs
* [4559](https://github.com/grafana/loki/pull/4559) **chri2547**: docs: Update curl POST  example in docs
* [4548](https://github.com/grafana/loki/pull/4548) **cstyan**: Improve lambda-promtail docs based on Owens review.
* [4540](https://github.com/grafana/loki/pull/4540) **JordanRushing**: Update CHANGELOG.md and /docs with info on new `overrides-exporter` module for Loki
* [4539](https://github.com/grafana/loki/pull/4539) **cstyan**: Modify lambda-promtail docs based on rewrite.
* [4527](https://github.com/grafana/loki/pull/4527) **yangkb09**: Docs: add missing quote to log_queries.md
* [4521](https://github.com/grafana/loki/pull/4521) **owen-d**: brings storage architecture up to date
* [4499](https://github.com/grafana/loki/pull/4499) **vdm**: Docs: Remove ListObjects S3 permission
* [4493](https://github.com/grafana/loki/pull/4493) **DylanGuedes**: Docs: Move rule storages configs to their own sections
* [4486](https://github.com/grafana/loki/pull/4486) **KMiller-Grafana**: Docs: correct the page parameter in the Grafana Cloud advertisement
* [4485](https://github.com/grafana/loki/pull/4485) **DylanGuedes**: Document the common config section
* [4422](https://github.com/grafana/loki/pull/4422) **KMiller-Grafana**: Docs: revise wording of Grafana Cloud advertisement
* [4417](https://github.com/grafana/loki/pull/4417) **KMiller-Grafana**: Docs: remove empty section "Generic placeholders"
* [4416](https://github.com/grafana/loki/pull/4416) **KMiller-Grafana**: Docs: correctly represent product name
* [4403](https://github.com/grafana/loki/pull/4403) **KMiller-Grafana**: Docs: introduce a fundamentals section
* [4399](https://github.com/grafana/loki/pull/4399) **KMiller-Grafana**: Docs: prominently advertise free Grafana Cloud availability
* [4374](https://github.com/grafana/loki/pull/4374) **KMiller-Grafana**: Docs: clarify distinction between single binary and microservices.
* [4363](https://github.com/grafana/loki/pull/4363) **KMiller-Grafana**: Docs: Remove wording like "As of version 1.6, you can..."
* [4361](https://github.com/grafana/loki/pull/4361) **JasonGiedymin**: fix(docs): spelling mistake
* [4357](https://github.com/grafana/loki/pull/4357) **carehart**: Correct typo
* [4345](https://github.com/grafana/loki/pull/4345) **pr0PM**: Deduplicating the compactor docs
* [4342](https://github.com/grafana/loki/pull/4342) **KMiller-Grafana**: Docs: Organize and edit the LogQL section
* [4324](https://github.com/grafana/loki/pull/4324) **lingenavd**: Docs: Update _index.md to add value boltdb-shipper for the key store
* [4320](https://github.com/grafana/loki/pull/4320) **KMiller-Grafana**: Docs: improve spelling, grammar, and formatting.
* [4310](https://github.com/grafana/loki/pull/4310) **dannykopping**: Correcting documentation example for `/api/prom/query`
* [4309](https://github.com/grafana/loki/pull/4309) **GneyHabub**: Docs: Fix a link
* [4294](https://github.com/grafana/loki/pull/4294) **mr-karan**: docs:  (logs-deletion.md) URL Encode curl command
* [4293](https://github.com/grafana/loki/pull/4293) **Birdi7**: docs: fix link to Promtail documentation
* [4283](https://github.com/grafana/loki/pull/4283) **SeriousM**: Correct the indention for azure storage configuration
* [4277](https://github.com/grafana/loki/pull/4277) **ivanahuckova**: Update example for /series endpoint in _index.md
* [4247](https://github.com/grafana/loki/pull/4247) **KMiller-Grafana**: Docs: inject newlines for configuration section readability
* [4245](https://github.com/grafana/loki/pull/4245) **KMiller-Grafana**: Docs: revise max_query_lookback knob definition
* [4244](https://github.com/grafana/loki/pull/4244) **JordanRushing**: Update limits_config docs to include querier.max_query_lookback flag
* [4237](https://github.com/grafana/loki/pull/4237) **KMiller-Grafana**: Docs: first draft, Loki accepts out-of-order writes
* [4231](https://github.com/grafana/loki/pull/4231) **Aletor93**: doc: fix typo on loki-external-labels for docker client labels
* [4222](https://github.com/grafana/loki/pull/4222) **KMiller-Grafana**: Docs: minor improvements to Loki Canary docs
* [4208](https://github.com/grafana/loki/pull/4208) **cstyan**: Update tanka installation docs to refer to tanka section about `jb`
* [4206](https://github.com/grafana/loki/pull/4206) **jeschkies**: Link Kubernetes service discovery configuration.
* [4199](https://github.com/grafana/loki/pull/4199) **owen-d**: fixes typo
* [4184](https://github.com/grafana/loki/pull/4184) **mcdeck**: Update docker.md
* [4175](https://github.com/grafana/loki/pull/4175) **KMiller-Grafana**: Docs: correct path to Promtail configuration file
* [4163](https://github.com/grafana/loki/pull/4163) **smuth4**: Docs: Update docker install to work out of the box
* [4152](https://github.com/grafana/loki/pull/4152) **charles-woshicai**: Docs: example about using azure storage account as storage
* [4147](https://github.com/grafana/loki/pull/4147) **KMiller-Grafana**: Docs: fluentd client phrasing and formatting
* [4145](https://github.com/grafana/loki/pull/4145) **KMiller-Grafana**: Docs: improve LogQL section
* [4134](https://github.com/grafana/loki/pull/4134) **KMiller-Grafana**: Docs: revise section header (out of order writes)
* [4131](https://github.com/grafana/loki/pull/4131) **owen-d**: updates unordered writes config docs
* [4125](https://github.com/grafana/loki/pull/4125) **owen-d**: Initial out of order docs
* [4122](https://github.com/grafana/loki/pull/4122) **yasharne**: update boltdb-shipper index period
* [4120](https://github.com/grafana/loki/pull/4120) **vitaliyf**: Docs: Fix broken "Upgrading" link
* [4113](https://github.com/grafana/loki/pull/4113) **KMiller-Grafana**: Docs: Fix typos and grammar. Inject newlines for readability.
* [4112](https://github.com/grafana/loki/pull/4112) **slim-bean**: Docs: updated changelog and references to 2.3
* [4100](https://github.com/grafana/loki/pull/4100) **jeschkies**: Document operation with the query scheduler.
* [4088](https://github.com/grafana/loki/pull/4088) **KMiller-Grafana**: Update Loki README with better links and descriptions
* [3880](https://github.com/grafana/loki/pull/3880) **timothydlister**: Update fluent-plugin-loki documentation URLs

#### Jsonnet
* [4629](https://github.com/grafana/loki/pull/4629) **owen-d**: Default wal to enabled in jsonnet lib
* [4624](https://github.com/grafana/loki/pull/4624) **chaudum**: Disable chunk transfers in jsonnet lib
* [4530](https://github.com/grafana/loki/pull/4530) **owen-d**: Jsonnet/overrides exporter
* [4496](https://github.com/grafana/loki/pull/4496) **jeschkies**: Use different metrics for `PromtailFileLagging`.
* [4405](https://github.com/grafana/loki/pull/4405) **jdbaldry**: fix: Correct grafana-token creation command
* [4279](https://github.com/grafana/loki/pull/4279) **kevinschoonover**: loki-mixin: use centralized configuration for dashboard matchers / selectors
* [4259](https://github.com/grafana/loki/pull/4259) **eamonryan**: Jsonnet: Update license path argument name
* [4217](https://github.com/grafana/loki/pull/4217) **Duologic**: fix(rules): upstream recording rule switched to sum_irate
* [4182](https://github.com/grafana/loki/pull/4182) **owen-d**: fine tune grpc configs jsonnet
* [4180](https://github.com/grafana/loki/pull/4180) **owen-d**: corrects query scheduler image
* [4165](https://github.com/grafana/loki/pull/4165) **jdbaldry**: Jsonnet: Add Grafana Enterprise Logs library
* [4154](https://github.com/grafana/loki/pull/4154) **owen-d**: updates scheduler libsonnet
* [4102](https://github.com/grafana/loki/pull/4102) **jeschkies**: Define ksonnet lib for query scheduler.


### Notes

This release was created from a branch starting at commit e95d193acf1633a6ec33a328b8a4a3d844e8e5f9 but it may also contain backported changes from main.

Check the history of the branch `release-2.4`.

### Dependencies

* Go Version:     1.17.2
* Cortex Version: 3f329a21cad432325268717eecf2b77c8d95150f

# 2.3.0 (2021/08/06)

Release notes for 2.3.0 can be found on the [release notes page](https://grafana.com/docs/loki/latest/release-notes/v2-3/)

### All Changes

#### Loki
* [4048](https://github.com/grafana/loki/pull/4048) **dannykopping**: Ruler: implementing write relabelling on recording rule samples
* [4091](https://github.com/grafana/loki/pull/4091) **cyriltovena**: Fixes instant queries in the frontend.
* [4087](https://github.com/grafana/loki/pull/4087) **cyriltovena**: Fixes unaligned shards between ingesters and storage.
* [4047](https://github.com/grafana/loki/pull/4047) **cyriltovena**: Add min_sharding_lookback limits to the frontends
* [4027](https://github.com/grafana/loki/pull/4027) **jdbaldry**: fix: Restore /config endpoint and correct handlerFunc for buildinfo
* [4020](https://github.com/grafana/loki/pull/4020) **simonswine**: Restrict path segments in TenantIDs (CVE-2021-36156 CVE-2021-36157)
* [4019](https://github.com/grafana/loki/pull/4019) **cyriltovena**: Improve decoding of JSON responses.
* [4018](https://github.com/grafana/loki/pull/4018) **sandeepsukhani**: Compactor improvements
* [4017](https://github.com/grafana/loki/pull/4017) **aknuds1**: Chore: Upgrade Prometheus and Cortex
* [3996](https://github.com/grafana/loki/pull/3996) **owen-d**: fixes a badly referenced variable name in StepEvaluator code
* [3995](https://github.com/grafana/loki/pull/3995) **owen-d**: Headblock interop
* [3992](https://github.com/grafana/loki/pull/3992) **MichelHollands**: Update Cortex version
* [3991](https://github.com/grafana/loki/pull/3991) **periklis**: Add LogQL AST walker
* [3990](https://github.com/grafana/loki/pull/3990) **cyriltovena**: Intern label keys for LogQL parser.
* [3986](https://github.com/grafana/loki/pull/3986) **kavirajk**: Ip matcher for LogQL
* [3984](https://github.com/grafana/loki/pull/3984) **jeschkies**: Filter instant queries and shard them.
* [3983](https://github.com/grafana/loki/pull/3983) **cyriltovena**: Reject labels with invalid runes when using implicit extraction parser.
* [3981](https://github.com/grafana/loki/pull/3981) **owen-d**: fixes chunk size method in facade
* [3979](https://github.com/grafana/loki/pull/3979) **MichelHollands**: Add a chunk filterer field to the config
* [3977](https://github.com/grafana/loki/pull/3977) **sandeepsukhani**: add a metric for counting number of failures in opening existing active index files
* [3976](https://github.com/grafana/loki/pull/3976) **sandeepsukhani**: fix flaky retention tests
* [3974](https://github.com/grafana/loki/pull/3974) **owen-d**: WAL Replay counter
* [3973](https://github.com/grafana/loki/pull/3973) **56quarters**: Use the Cortex wrapper for getting tenant ID from a context
* [3972](https://github.com/grafana/loki/pull/3972) **jeschkies**: Return build info under `/loki/api/v1/status/buildinfo`.
* [3970](https://github.com/grafana/loki/pull/3970) **sandeepsukhani**: log name of the file failed to open during startup by ingester
* [3969](https://github.com/grafana/loki/pull/3969) **sandeepsukhani**: add some tests in compactor and fix a bug in IntervalHasExpiredChunks check in retention with tests
* [3968](https://github.com/grafana/loki/pull/3968) **cyriltovena**: Improve head chunk allocations when reading samples.
* [3967](https://github.com/grafana/loki/pull/3967) **sandeepsukhani**: fix a panic in compactor when retention is not enabled
* [3966](https://github.com/grafana/loki/pull/3966) **sandeepsukhani**: fix panic in compactor when retention is not enabled
* [3957](https://github.com/grafana/loki/pull/3957) **owen-d**: Unordered head block
* [3949](https://github.com/grafana/loki/pull/3949) **cyriltovena**: Allow no overrides config for tenants.
* [3946](https://github.com/grafana/loki/pull/3946) **cyriltovena**: Improve marker file current time metrics.
* [3934](https://github.com/grafana/loki/pull/3934) **sandeepsukhani**: optimize table retetion
* [3932](https://github.com/grafana/loki/pull/3932) **Timbus**: Parser: Allow literal control chars in logfmt decoder
* [3929](https://github.com/grafana/loki/pull/3929) **sandeepsukhani**: remove boltdb files from ingesters on startup which do not have a index bucket
* [3928](https://github.com/grafana/loki/pull/3928) **dannykopping**: Querier/Ingester: Fixing json expression parser bug
* [3919](https://github.com/grafana/loki/pull/3919) **github-vincent-miszczak**: Add ingester.autoforget-unhealthy-timeout opt-in feature
* [3888](https://github.com/grafana/loki/pull/3888) **kavirajk**: Make `overrides` configmap names and mount path as variables.
* [3871](https://github.com/grafana/loki/pull/3871) **kavirajk**: Add explict syntax for using `pattern` parser
* [3865](https://github.com/grafana/loki/pull/3865) **sandeepsukhani**: feat: index-gateway for boltdb-shipper index store
* [3856](https://github.com/grafana/loki/pull/3856) **cyriltovena**: Shards Series API.
* [3852](https://github.com/grafana/loki/pull/3852) **cyriltovena**: Shard ingester queries.
* [3849](https://github.com/grafana/loki/pull/3849) **cyriltovena**: Logs ingester and store queries boundaries.
* [3840](https://github.com/grafana/loki/pull/3840) **cyriltovena**: Add retention label to loki_distributor_bytes_received_total metrics
* [3837](https://github.com/grafana/loki/pull/3837) **cyriltovena**: LogQL: Pattern Parser
* [3835](https://github.com/grafana/loki/pull/3835) **sesky4**: lz4: update lz4 version to v4.1.7 to avoid possibly panic
* [3833](https://github.com/grafana/loki/pull/3833) **cyriltovena**: Fixes a flaky retention test.
* [3827](https://github.com/grafana/loki/pull/3827) **sandeepsukhani**: Logs deletion fixes
* [3816](https://github.com/grafana/loki/pull/3816) **dannykopping**: Extracting queue interface
* [3807](https://github.com/grafana/loki/pull/3807) **dannykopping**: Loki: allow for multiple targets
* [3797](https://github.com/grafana/loki/pull/3797) **dannykopping**: Exposing remote writer for use in integration tests
* [3792](https://github.com/grafana/loki/pull/3792) **MichelHollands**: Add a QueryFrontendTripperware module
* [3785](https://github.com/grafana/loki/pull/3785) **sandeepsukhani**: just log a warning when a store type other than boltdb-shipper is detected when custom retention is enabled
* [3772](https://github.com/grafana/loki/pull/3772) **sandeepsukhani**: initialize retention and deletion components only when they are enabled
* [3771](https://github.com/grafana/loki/pull/3771) **sandeepsukhani**: revendor cortex to latest master
* [3769](https://github.com/grafana/loki/pull/3769) **sandeepsukhani**: reduce allocs in delete requests manager by reusing slice for tracing non-deleted intervals for chunks
* [3766](https://github.com/grafana/loki/pull/3766) **dannykopping**: Ruler: Recording Rules
* [3763](https://github.com/grafana/loki/pull/3763) **cyriltovena**: Fixes parser labels hint for grouping.
* [3762](https://github.com/grafana/loki/pull/3762) **cyriltovena**: Improve mark file processing.
* [3758](https://github.com/grafana/loki/pull/3758) **owen-d**: exposes loki codec
* [3746](https://github.com/grafana/loki/pull/3746) **sandeepsukhani**: Boltdb shipper deletion fixes
* [3743](https://github.com/grafana/loki/pull/3743) **cyriltovena**: Replace satori.uuid with gofrs/uuid
* [3736](https://github.com/grafana/loki/pull/3736) **cyriltovena**: Add fromJson to the template stage.
* [3733](https://github.com/grafana/loki/pull/3733) **cyriltovena**: Fixes a goroutine leak in the store when doing cancellation.
* [3706](https://github.com/grafana/loki/pull/3706) **cyriltovena**: Improve retention mark files.
* [3700](https://github.com/grafana/loki/pull/3700) **slim-bean**: Loki: Add a flag for queriers to run standalone and only query store
* [3693](https://github.com/grafana/loki/pull/3693) **cyriltovena**: Removes file sync syscall for compaction.
* [3688](https://github.com/grafana/loki/pull/3688) **sandeepsukhani**: Logs deletion support for boltdb-shipper store
* [3687](https://github.com/grafana/loki/pull/3687) **cyriltovena**: Use model.Duration for easy yaml/json marshalling.
* [3686](https://github.com/grafana/loki/pull/3686) **cyriltovena**: Fixes a panic with the frontend when use with downstream URL.
* [3677](https://github.com/grafana/loki/pull/3677) **cyriltovena**: Deprecate max_look_back_period in the chunk storage.
* [3673](https://github.com/grafana/loki/pull/3673) **cyriltovena**: Pass in the now value to the retention.
* [3672](https://github.com/grafana/loki/pull/3672) **cyriltovena**: Use pgzip in the compactor.
* [3665](https://github.com/grafana/loki/pull/3665) **cyriltovena**: Trigger compaction prior retention.
* [3664](https://github.com/grafana/loki/pull/3664) **owen-d**: revendor compatibility: various prom+k8s+cortex
* [3643](https://github.com/grafana/loki/pull/3643) **cyriltovena**: Rejects push requests with  streams without labels.
* [3642](https://github.com/grafana/loki/pull/3642) **cyriltovena**: Custom Retention
* [3641](https://github.com/grafana/loki/pull/3641) **owen-d**: removes naming collision
* [3632](https://github.com/grafana/loki/pull/3632) **kavirajk**: replace `time.Duration` -> `model.Duration` for `Limits`.
* [3628](https://github.com/grafana/loki/pull/3628) **kavirajk**: Add json struct tags to limits.
* [3627](https://github.com/grafana/loki/pull/3627) **MichelHollands**: Update cortex to 1.8
* [3623](https://github.com/grafana/loki/pull/3623) **slim-bean**: Loki/Promtail: Client Refactor
* [3619](https://github.com/grafana/loki/pull/3619) **liguozhong**: [ui] add '/config' page
* [3618](https://github.com/grafana/loki/pull/3618) **MichelHollands**: Add interceptor override and make ingester and cfg public
* [3605](https://github.com/grafana/loki/pull/3605) **sandeepsukhani**: cleanup boltdb files failing to open during loading tables which are possibly corrupt
* [3603](https://github.com/grafana/loki/pull/3603) **cyriltovena**: Adds chunk filter hook for ingesters.
* [3602](https://github.com/grafana/loki/pull/3602) **MichelHollands**: Loli: Make the store field public
* [3595](https://github.com/grafana/loki/pull/3595) **owen-d**: locks trailers during iteration
* [3594](https://github.com/grafana/loki/pull/3594) **owen-d**: adds distributor replication factor metric
* [3573](https://github.com/grafana/loki/pull/3573) **cyriltovena**: Fixes a race when using specific tenant and multi-client.
* [3569](https://github.com/grafana/loki/pull/3569) **cyriltovena**: Add a chunk filter hook in the store.
* [3566](https://github.com/grafana/loki/pull/3566) **cyriltovena**: Properly release the ticker in Loki client.
* [3564](https://github.com/grafana/loki/pull/3564) **cyriltovena**: Improve matchers validations.
* [3563](https://github.com/grafana/loki/pull/3563) **sandeepsukhani**: ignore download of missing boltdb files possibly removed during compaction
* [3562](https://github.com/grafana/loki/pull/3562) **cyriltovena**: Fixes a test from #3216.
* [3553](https://github.com/grafana/loki/pull/3553) **cyriltovena**: Add a target to reproduce fuzz testcase
* [3550](https://github.com/grafana/loki/pull/3550) **cyriltovena**: Fixes a bug in MatrixStepper when sharding queries.
* [3549](https://github.com/grafana/loki/pull/3549) **MichelHollands**: LBAC changes
* [3544](https://github.com/grafana/loki/pull/3544) **alrs**: single import of jsoniter in logql subpackages
* [3540](https://github.com/grafana/loki/pull/3540) **cyriltovena**: Support for single step metric query.
* [3532](https://github.com/grafana/loki/pull/3532) **MichelHollands**: Loki: Update cortex version and fix resulting changes
* [3530](https://github.com/grafana/loki/pull/3530) **sandeepsukhani**: split series api queries by day in query-frontend
* [3517](https://github.com/grafana/loki/pull/3517) **cyriltovena**: Fixes a race introduced by #3434.
* [3515](https://github.com/grafana/loki/pull/3515) **cyriltovena**: Add sprig text/template functions to template stage.
* [3509](https://github.com/grafana/loki/pull/3509) **sandeepsukhani**: fix live tailing of logs from Loki
* [3572](https://github.com/grafana/loki/pull/3572) **slim-bean**: Loki: Distributor log message bodySize should always reflect the compressed size
* [3496](https://github.com/grafana/loki/pull/3496) **owen-d**: reduce replay flush threshold
* [3491](https://github.com/grafana/loki/pull/3491) **sandeepsukhani**: make prefix for keys of objects created by boltdb-shipper configurable
* [3487](https://github.com/grafana/loki/pull/3487) **cyriltovena**: Set the byte slice cap correctly when unsafely converting string.
* [3471](https://github.com/grafana/loki/pull/3471) **cyriltovena**: Set a max size for the logql parser to 5k.
* [3470](https://github.com/grafana/loki/pull/3470) **cyriltovena**: Fixes Issue 28593: loki:fuzz_parse_expr: Timeout in fuzz_parse_expr.
* [3469](https://github.com/grafana/loki/pull/3469) **cyriltovena**: Fixes out-of-memory fuzzing issue.
* [3466](https://github.com/grafana/loki/pull/3466) **pracucci**: Upgrade Cortex
* [3455](https://github.com/grafana/loki/pull/3455) **garrettlish**: Implement offset modifier for range vector aggregation in LogQL
* [3434](https://github.com/grafana/loki/pull/3434) **adityacs**: support math functions in line_format and label_format
* [3216](https://github.com/grafana/loki/pull/3216) **sandeepsukhani**: check for stream selectors to have atleast one equality matcher
* [3050](https://github.com/grafana/loki/pull/3050) **cyriltovena**: first_over_time and last_over_time

#### Docs
* [4031](https://github.com/grafana/loki/pull/4031) **KMiller-Grafana**: Docs: add weights to YAML metadata to order the LogQL subsections
* [4029](https://github.com/grafana/loki/pull/4029) **bearice**: Docs: Update S3 permissions list
* [4026](https://github.com/grafana/loki/pull/4026) **KMiller-Grafana**: Docs: correct fluentbit config value for DqueSync
* [4024](https://github.com/grafana/loki/pull/4024) **KMiller-Grafana**: Docs: fix bad links
* [4016](https://github.com/grafana/loki/pull/4016) **lizzzcai**: <docs>:fix typo in remote debugging docs
* [4012](https://github.com/grafana/loki/pull/4012) **KMiller-Grafana**: Revise portions of the docs LogQL section
* [3998](https://github.com/grafana/loki/pull/3998) **owen-d**: Fixes regexReplaceAll docs
* [3980](https://github.com/grafana/loki/pull/3980) **KMiller-Grafana**: Docs: Revise/update the overview section.
* [3965](https://github.com/grafana/loki/pull/3965) **mamil**: fix typos
* [3962](https://github.com/grafana/loki/pull/3962) **KMiller-Grafana**: Docs: added new target (docs-next) to the docs' Makefile.
* [3956](https://github.com/grafana/loki/pull/3956) **sandeepsukhani**: add config and documentation about index-gateway
* [3938](https://github.com/grafana/loki/pull/3938) **seiffert**: Doc: List 'compactor' as valid value for target option
* [3936](https://github.com/grafana/loki/pull/3936) **lukahartwig**: Fix typo
* [3921](https://github.com/grafana/loki/pull/3921) **KMiller-Grafana**: Docs: revise the LogCLI subsection
* [3911](https://github.com/grafana/loki/pull/3911) **KMiller-Grafana**: Docs: Make identification of experimental items consistent and obvious
* [3910](https://github.com/grafana/loki/pull/3910) **KMiller-Grafana**: Docs: add structure for a release notes section
* [3909](https://github.com/grafana/loki/pull/3909) **kavirajk**: Sync `main` branch docs to `next` folder
* [3899](https://github.com/grafana/loki/pull/3899) **KMiller-Grafana**: Docs: correct “ and ” with " and same with single quote mark.
* [3897](https://github.com/grafana/loki/pull/3897) **kavirajk**: Update steps to release versioned docs
* [3882](https://github.com/grafana/loki/pull/3882) **KMiller-Grafana**: Docs: improve section on building from source
* [3876](https://github.com/grafana/loki/pull/3876) **ivanahuckova**: Documentation: Unify spelling of backtick in documentation
* [3873](https://github.com/grafana/loki/pull/3873) **KMiller-Grafana**: Docs: remove duplicated arch info from the overview section
* [3875](https://github.com/grafana/loki/pull/3875) **kavirajk**: Add missing `-querier.max-concurrent` config in the doc
* [3868](https://github.com/grafana/loki/pull/3868) **sanadhis**: docs: http_path_prefix as correct item of server_config
* [3860](https://github.com/grafana/loki/pull/3860) **KMiller-Grafana**: Docs: Correct capitalization and formatting of "Promtail"
* [3851](https://github.com/grafana/loki/pull/3851) **dannykopping**: Ruler: documentation for recording rules
* [3846](https://github.com/grafana/loki/pull/3846) **crockk**: Docs: Minor syntax tweaks for consistency
* [3843](https://github.com/grafana/loki/pull/3843) **azuwis**: multiline: Add regex stage example and note
* [3829](https://github.com/grafana/loki/pull/3829) **arempter**: Add oauth2 docs options for promtail client
* [3828](https://github.com/grafana/loki/pull/3828) **julienduchesne**: Fix broken link in `Windows Event Log` scraping docs
* [3826](https://github.com/grafana/loki/pull/3826) **sandeepsukhani**: docs for logs deletion feature
* [3824](https://github.com/grafana/loki/pull/3824) **KMiller-Grafana**: Docs: add and order missing design docs
* [3823](https://github.com/grafana/loki/pull/3823) **KMiller-Grafana**: Docs: updates
* [3815](https://github.com/grafana/loki/pull/3815) **paketb0te**: Docs: fixed typo in "Loki compared to other log systems" (levels -> labels)
* [3810](https://github.com/grafana/loki/pull/3810) **alegmal**: documentation:  corrected double "the the" in index.md
* [3799](https://github.com/grafana/loki/pull/3799) **bt909**: docs: Add memached_client parameter "addresses" list
* [3798](https://github.com/grafana/loki/pull/3798) **bt909**: docs: Change redis configuration value for enabling TLS to correct syntax
* [3790](https://github.com/grafana/loki/pull/3790) **KMiller-Grafana**: Docs: remove unnecessary lists of sections
* [3775](https://github.com/grafana/loki/pull/3775) **cyriltovena**: Retention doc
* [3764](https://github.com/grafana/loki/pull/3764) **slim-bean**: Docs: fix makefile
* [3757](https://github.com/grafana/loki/pull/3757) **fionaliao**: [docs] Remove unnecessary backtick from example
* [3756](https://github.com/grafana/loki/pull/3756) **fredrikekre**: [docs] add LokiLogger.jl to unofficial clients.
* [3723](https://github.com/grafana/loki/pull/3723) **oddlittlebird**: Docs: Update _index.md
* [3720](https://github.com/grafana/loki/pull/3720) **fredrikekre**: [docs/clients] fix header for "Unofficial clients" and add a reference to said section.
* [3715](https://github.com/grafana/loki/pull/3715) **jaddqiu**: Update troubleshooting.md
* [3714](https://github.com/grafana/loki/pull/3714) **kavirajk**: Fluent-bit git repo link fix
* [3713](https://github.com/grafana/loki/pull/3713) **cyriltovena**: Add a target to find dead links in our documentation.
* [3690](https://github.com/grafana/loki/pull/3690) **atxviking**: API Documentation: Fix document links for /loki/api/v1/push example
* [3655](https://github.com/grafana/loki/pull/3655) **trevorwhitney**: Documentation: add note about wildcard log patterns and log rotation
* [3648](https://github.com/grafana/loki/pull/3648) **Ruppsn**: Update labels.md in Loki Docs
* [3647](https://github.com/grafana/loki/pull/3647) **3Xpl0it3r**: fix the promtail-default-config download link in doc
* [3644](https://github.com/grafana/loki/pull/3644) **periklis**: Add Red Hat to adopters
* [3633](https://github.com/grafana/loki/pull/3633) **osg-grafana**: Fix wget link.
* [3596](https://github.com/grafana/loki/pull/3596) **timazet**: documentation: typo correction
* [3578](https://github.com/grafana/loki/pull/3578) **liguozhong**: [doc] mtric -> metric
* [3576](https://github.com/grafana/loki/pull/3576) **sergeykranga**: Promtail documentation: fix template example for regexReplaceAll function
* [3568](https://github.com/grafana/loki/pull/3568) **MichelHollands**: docs: some small docs fixes
* [3559](https://github.com/grafana/loki/pull/3559) **klausenbusk**: Doc: Remove removed --ingester.recover-from-wal option and fix out-of-date defaults
* [3555](https://github.com/grafana/loki/pull/3555) **samjewell**: LogQL Docs: Remove key-value pair missing from logfmt output
* [3552](https://github.com/grafana/loki/pull/3552) **lkokila**: Update README.md
* [3551](https://github.com/grafana/loki/pull/3551) **cyriltovena**: Fixes doc w/r/t grpc compression.
* [3542](https://github.com/grafana/loki/pull/3542) **kavirajk**: Remove memberlist config from ring config.
* [3529](https://github.com/grafana/loki/pull/3529) **Whyeasy**: Added docs for GCP internal labels.
* [3525](https://github.com/grafana/loki/pull/3525) **robbymilo**: docs: add title to Lambda Promtail
* [3516](https://github.com/grafana/loki/pull/3516) **cyriltovena**: Fixes broken link in the documentation.
* [3513](https://github.com/grafana/loki/pull/3513) **owen-d**: fixes broken link
* [3543](https://github.com/grafana/loki/pull/3543) **owen-d**: compactor docs
* [3526](https://github.com/grafana/loki/pull/3526) **wardbekker**: Added Architecture Diagram
* [3518](https://github.com/grafana/loki/pull/3518) **wardbekker**: fix spelling in doc
* [3503](https://github.com/grafana/loki/pull/3503) **cyriltovena**: Update README.md
* [3484](https://github.com/grafana/loki/pull/3484) **thomasrockhu**: Add Codecov badge to README
* [3478](https://github.com/grafana/loki/pull/3478) **chancez**: docs/upgrading: Fix typo
* [3477](https://github.com/grafana/loki/pull/3477) **slim-bean**: Jsonnet/Docs: update for 2.2 release
* [3472](https://github.com/grafana/loki/pull/3472) **aronisstav**: Docs: Fix markdown for promtail's output stage
* [3464](https://github.com/grafana/loki/pull/3464) **camilleryr**: Documentation: Update boltdb-shipper.md to fix typo
* [3442](https://github.com/grafana/loki/pull/3442) **owen-d**: adds deprecation notice for chunk transfers
* [3430](https://github.com/grafana/loki/pull/3430) **kavirajk**: doc(gcplog): Add note on scraping multiple GCP projects

#### Promtail
* [4011](https://github.com/grafana/loki/pull/4011) **dannykopping**: Promtail: adding pipeline stage inspector
* [4006](https://github.com/grafana/loki/pull/4006) **dannykopping**: Promtail: output timestamp with nanosecond precision in dry-run mode
* [3971](https://github.com/grafana/loki/pull/3971) **cyriltovena**: Fixes negative gauge in Promtail.
* [3834](https://github.com/grafana/loki/pull/3834) **trevorwhitney**: Promtail: add consul agent service discovery
* [3711](https://github.com/grafana/loki/pull/3711) **3Xpl0it3r**: add debug information for extracted data
* [3683](https://github.com/grafana/loki/pull/3683) **kbudde**: promtail: added timezone to logger in dry-run mode #3679"
* [3654](https://github.com/grafana/loki/pull/3654) **cyriltovena**: Adds the ability to provide a tripperware to Promtail client.
* [3587](https://github.com/grafana/loki/pull/3587) **rsteneteg**: Promtail: Remove non-ready filemanager targets
* [3501](https://github.com/grafana/loki/pull/3501) **kavirajk**: Add unique promtail_instance id to labels for gcptarget
* [3457](https://github.com/grafana/loki/pull/3457) **nmiculinic**: Promtail: Added path information to deleted tailed file
* [3400](https://github.com/grafana/loki/pull/3400) **adityacs**: support max_message_length configuration for syslog parser


#### Logcli
* [3879](https://github.com/grafana/loki/pull/3879) **vyzigold**: logcli: Add retries to unsuccessful log queries
* [3749](https://github.com/grafana/loki/pull/3749) **dbluxo**: logcli: add support for bearer token authentication
* [3739](https://github.com/grafana/loki/pull/3739) **rsteneteg**: correct logcli instant query timestamp param name
* [3678](https://github.com/grafana/loki/pull/3678) **cyriltovena**: Add the ability to wrap the roundtripper of the logcli client.


#### Build
* [4034](https://github.com/grafana/loki/pull/4034) **aknuds1**: loki-build-image: Fix building
* [4028](https://github.com/grafana/loki/pull/4028) **aknuds1**: loki-build-image: Upgrade golangci-lint and Go
* [4007](https://github.com/grafana/loki/pull/4007) **dannykopping**: Adding @grafana/loki-team as default CODEOWNERS
* [3997](https://github.com/grafana/loki/pull/3997) **owen-d**: aligns rule path in docker img with bundled config. closes #3952
* [3950](https://github.com/grafana/loki/pull/3950) **julienduchesne**: Sign drone.yml file
* [3944](https://github.com/grafana/loki/pull/3944) **jeschkies**: Lint script files.
* [3941](https://github.com/grafana/loki/pull/3941) **cyriltovena**: Development Docker Compose Setup
* [3935](https://github.com/grafana/loki/pull/3935) **ecraven**: Makefile: Only set PROMTAIL_CGO if CGO_ENABLED is not 0.
* [3832](https://github.com/grafana/loki/pull/3832) **julienduchesne**: Add step to identify windows Drone runner
* [3731](https://github.com/grafana/loki/pull/3731) **cyriltovena**: Fix website branch to trigger update.
* [3708](https://github.com/grafana/loki/pull/3708) **julienduchesne**: Deploy loki with Drone plugin instead of CircleCI job
* [3703](https://github.com/grafana/loki/pull/3703) **darkn3rd**: Update docker.md for 2.2.1
* [3625](https://github.com/grafana/loki/pull/3625) **slim-bean**: Build: Update CI for branch rename to main
* [3624](https://github.com/grafana/loki/pull/3624) **slim-bean**: Build: Fix drone dependencies on manifest step
* [3615](https://github.com/grafana/loki/pull/3615) **slim-bean**: Remove codecov
* [3481](https://github.com/grafana/loki/pull/3481) **slim-bean**: Update Go and Alpine versions


#### Jsonnet
* [4030](https://github.com/grafana/loki/pull/4030) **cyriltovena**: Improve the sweep lag panel in the retention dashboard.
* [3917](https://github.com/grafana/loki/pull/3917) **jvrplmlmn**: refactor(production/ksonnet): Remove kausal from the root element
* [3893](https://github.com/grafana/loki/pull/3893) **sandeepsukhani**: update uid of loki-deletion dashboard
* [3891](https://github.com/grafana/loki/pull/3891) **sandeepsukhani**: add index-gateway to reads and reads-resources dashboards
* [3877](https://github.com/grafana/loki/pull/3877) **sandeepsukhani**: Fix jsonnet for index-gateway
* [3854](https://github.com/grafana/loki/pull/3854) **cyriltovena**: Fixes Loki reads dashboard.
* [3848](https://github.com/grafana/loki/pull/3848) **kavirajk**: Add explicit `main` to pull loki and promtail to install it via Tanka
* [3794](https://github.com/grafana/loki/pull/3794) **sandeepsukhani**: add a dashboard for log deletion requests in loki
* [3697](https://github.com/grafana/loki/pull/3697) **owen-d**: better operational dashboard annotations via diff logger
* [3658](https://github.com/grafana/loki/pull/3658) **cyriltovena**: Add a dashboard for retention to the loki-mixin.
* [3601](https://github.com/grafana/loki/pull/3601) **owen-d**: Dashboard/fix operational vars
* [3584](https://github.com/grafana/loki/pull/3584) **sandeepsukhani**: add loki resource usage dashboard for read and write path

#### Project
* [3963](https://github.com/grafana/loki/pull/3963) **rfratto**: Remove Robert Fratto from list of team members
* [3926](https://github.com/grafana/loki/pull/3926) **cyriltovena**: Add Danny Kopping to the Loki Team.
* [3732](https://github.com/grafana/loki/pull/3732) **dannykopping**: Issue Templates: Improve wording and add warnings
* [3722](https://github.com/grafana/loki/pull/3722) **oddlittlebird**: Update CODEOWNERS
* [3951](https://github.com/grafana/loki/pull/3951) **owen-d**: update sizing calc
* [3931](https://github.com/grafana/loki/pull/3931) **owen-d**: Hackathon/cluster
* [3920](https://github.com/grafana/loki/pull/3920) **owen-d**: adds replication &  deduping into cost
* [3630](https://github.com/grafana/loki/pull/3630) **slim-bean**: Re-license to AGPLv3

#### Docker-driver
* [3814](https://github.com/grafana/loki/pull/3814) **kavirajk**: Update the docker-driver doc about default labels
* [3727](https://github.com/grafana/loki/pull/3727) **3Xpl0it3r**: docker-driver: remove duplicated code
* [3709](https://github.com/grafana/loki/pull/3709) **cyriltovena**: Fixes docker driver that would panic when closed.

### Notes

This release was created from revision 8012362674568379a3871ff8c4a2bfd1ddba7ad1 (Which was PR 3460)

### Dependencies

* Go Version:     1.16.2
* Cortex Version: 485474c9afb2614fb89af3f48803c37d016bbaed

## 2.2.1 (2021/04/05)

2.2.1 fixes several important bugs, it is recommended everyone running 2.2.0 upgrade to 2.2.1

2.2.1 also adds the `labelallow` pipeline stage in Promtail which lets an allowlist be created for what labels will be sent by Promtail to Loki.

* [3468](https://github.com/grafana/loki/pull/3468) **adityacs**: Support labelallow stage in Promtail
* [3502](https://github.com/grafana/loki/pull/3502) **cyriltovena**: Fixes a bug where unpack would mutate log line.
* [3540](https://github.com/grafana/loki/pull/3540) **cyriltovena**: Support for single step metric query.
* [3550](https://github.com/grafana/loki/pull/3550) **cyriltovena**: Fixes a bug in MatrixStepper when sharding queries.
* [3566](https://github.com/grafana/loki/pull/3566) **cyriltovena**: Properly release the ticker in Loki client.
* [3573](https://github.com/grafana/loki/pull/3573) **cyriltovena**: Fixes a race when using specific tenant and multi-client.

## 2.2.0 (2021/03/10)

With over 200 PR's 2.2 includes significant features, performance improvements, and bug fixes!

The most upvoted issue for Loki was closed in this release! [Issue 74](https://github.com/grafana/loki/issues/74) requesting support for handling multi-line logs in Promtail was implemented in [PR 3024](https://github.com/grafana/loki/pull/3024). Thanks @jeschkies!

Other exciting news for Promtail, [PR 3246](https://github.com/grafana/loki/pull/3246) by @cyriltovena introduces support for reading Windows Events!

Switching to Loki, @owen-d has added a write ahead log to Loki! [PR 2981](https://github.com/grafana/loki/pull/2981) was the first of many as we have spent the last several months using and abusing our write ahead logs to flush out any bugs!

A significant number of the PR's in this release have gone to improving the features introduced in Loki 2.0. @cyriltovena overhauled the JSON parser in [PR 3163](https://github.com/grafana/loki/pull/3163) (and a few other PR's), to provide both a faster and smarter parsing to only extract JSON content which is used in the query output.  The newest Loki squad member @dannykopping fine tuned the JSON parser options in [PR 3280](https://github.com/grafana/loki/pull/3280) allowing you to specific individual JSON elements, including support now for accessing elements in an array.  Many, many other additional improvements have been made, as well as several fixes to the new LogQL features added some months ago, this upgrade should have everyone seeing improvements in their queries.

@cyriltovena also set his PPROF skills loose on the Loki write path which resulted in about 8x less memory usage on our distributors and a much more stable memory usage when ingesters are flushing a lot of chunks at the same time.

There are many other noteworthy additions and fixes, too many to list, but we should call out one more feature all you Google Cloud Platform users might be excited about: in [PR 3083](https://github.com/grafana/loki/pull/3083) @kavirajk added support to Promtail for listening on Google Pub/Sub topics, letting you setup log sinks for your GCP logs to be ingested by Promtail and sent to Loki!

Thanks to everyone for another exciting Loki release!!

Please read the [Upgrade Guide](https://github.com/grafana/loki/blob/master/docs/sources/upgrading/_index.md#220) before upgrading for a smooth experience.

TL;DR Loki 2.2 changes the internal chunk format which limits what versions you can downgrade to, a bug in how many queries were allowed to be scheduled per tenant was fixed which might affect your `max_query_parallelism` and `max_outstanding_per_tenant` settings, and we fixed a mistake related `scrape_configs` which do not have a `pipeline_stages` defined. If you have any Promtail `scrape_configs` which do not specify `pipeline_stages` you should go read the upgrade notes!

### All Changes

#### Loki

* [3460](https://github.com/grafana/loki/pull/3460) **slim-bean**: Loki: Per Tenant Runtime Configs
* [3459](https://github.com/grafana/loki/pull/3459) **cyriltovena**: Fixes split interval for metrics queries.
* [3432](https://github.com/grafana/loki/pull/3432) **slim-bean**: Loki: change ReadStringAsSlice to ReadString so it doesn't parse quotes inside the packed _entry
* [3429](https://github.com/grafana/loki/pull/3429) **cyriltovena**: Improve the parser hint tests.
* [3426](https://github.com/grafana/loki/pull/3426) **cyriltovena**: Only unpack entry if the key `_entry` exist.
* [3424](https://github.com/grafana/loki/pull/3424) **cyriltovena**: Add fgprof to Loki and Promtail.
* [3423](https://github.com/grafana/loki/pull/3423) **cyriltovena**: Add limit and line_returned in the query log.
* [3420](https://github.com/grafana/loki/pull/3420) **cyriltovena**: Introduce a unpack parser.
* [3417](https://github.com/grafana/loki/pull/3417) **cyriltovena**: Fixes a race in the scheduling limits.
* [3416](https://github.com/grafana/loki/pull/3416) **ukolovda**: Distributor: append several tests for HTTP parser.
* [3411](https://github.com/grafana/loki/pull/3411) **slim-bean**: Loki: fix alignment of atomic 64 bit to work with 32 bit OS
* [3409](https://github.com/grafana/loki/pull/3409) **gotjosh**: Instrumentation: Add histogram for request duration on gRPC client to Ingesters
* [3408](https://github.com/grafana/loki/pull/3408) **jgehrcke**: distributor: fix snappy-compressed protobuf POST request handling (#3407)
* [3388](https://github.com/grafana/loki/pull/3388) **owen-d**: prevents duplicate log lines from being replayed. closes #3378
* [3383](https://github.com/grafana/loki/pull/3383) **cyriltovena**: Fixes head chunk iterator direction.
* [3380](https://github.com/grafana/loki/pull/3380) **slim-bean**: Loki: Fix parser hint for extracted labels which collide with stream labels
* [3372](https://github.com/grafana/loki/pull/3372) **cyriltovena**: Fixes a panic with whitespace key.
* [3350](https://github.com/grafana/loki/pull/3350) **cyriltovena**: Fixes ingester stats.
* [3348](https://github.com/grafana/loki/pull/3348) **cyriltovena**: Fixes 500 in the querier when returning multiple errors.
* [3347](https://github.com/grafana/loki/pull/3347) **cyriltovena**: Fixes a tight loop in the Engine with LogQL parser.
* [3344](https://github.com/grafana/loki/pull/3344) **cyriltovena**: Fixes some 500 returned by querier when storage cancellation happens.
* [3342](https://github.com/grafana/loki/pull/3342) **cyriltovena**: Bound parallelism frontend
* [3340](https://github.com/grafana/loki/pull/3340) **owen-d**: Adds some flushing instrumentation/logs
* [3339](https://github.com/grafana/loki/pull/3339) **owen-d**: adds Start() method to WAL interface to delay checkpointing until aft…
* [3338](https://github.com/grafana/loki/pull/3338) **sandeepsukhani**: dedupe index on all the queries for a table instead of query batches
* [3326](https://github.com/grafana/loki/pull/3326) **owen-d**: removes wal recover flag
* [3307](https://github.com/grafana/loki/pull/3307) **slim-bean**: Loki: fix validation error and metrics
* [3306](https://github.com/grafana/loki/pull/3306) **cyriltovena**: Add finalizer to zstd.
* [3300](https://github.com/grafana/loki/pull/3300) **sandeepsukhani**: increase db retain period in ingesters to cover index cache validity period as well
* [3299](https://github.com/grafana/loki/pull/3299) **owen-d**: Logql/absent label optimization
* [3295](https://github.com/grafana/loki/pull/3295) **jtlisi**: chore: update cortex to latest and fix refs
* [3291](https://github.com/grafana/loki/pull/3291) **ukolovda**: Distributor: Loki API can receive gzipped JSON
* [3280](https://github.com/grafana/loki/pull/3280) **dannykopping**: LogQL: Simple JSON expressions
* [3279](https://github.com/grafana/loki/pull/3279) **cyriltovena**: Fixes logfmt parser hints.
* [3278](https://github.com/grafana/loki/pull/3278) **owen-d**: Testware/ rate-unwrap-multi
* [3274](https://github.com/grafana/loki/pull/3274) **liguozhong**: [ingester_query] change var "clients" to "reps"
* [3267](https://github.com/grafana/loki/pull/3267) **jeschkies**: Update vendored Cortex to 0976147451ee
* [3263](https://github.com/grafana/loki/pull/3263) **cyriltovena**: Fix a bug with  metric queries and label_format.
* [3261](https://github.com/grafana/loki/pull/3261) **sandeepsukhani**: fix broken json logs push path
* [3256](https://github.com/grafana/loki/pull/3256) **jtlisi**: update vendored cortex and add new replace overrides
* [3251](https://github.com/grafana/loki/pull/3251) **cyriltovena**: Ensure we have parentheses for bin ops.
* [3249](https://github.com/grafana/loki/pull/3249) **cyriltovena**: Fixes a bug where slice of Entries where not zeroed
* [3241](https://github.com/grafana/loki/pull/3241) **cyriltovena**: Allocate entries array with correct size  while decoding WAL entries.
* [3237](https://github.com/grafana/loki/pull/3237) **cyriltovena**: Fixes unmarshalling of tailing responses.
* [3236](https://github.com/grafana/loki/pull/3236) **slim-bean**: Loki: Log a crude lag metric for how far behind a client is.
* [3234](https://github.com/grafana/loki/pull/3234) **cyriltovena**: Fixes previous commit not using the new sized body.
* [3233](https://github.com/grafana/loki/pull/3233) **cyriltovena**: Re-introduce https://github.com/grafana/loki/pull/3178.
* [3228](https://github.com/grafana/loki/pull/3228) **MichelHollands**: Add config endpoint
* [3218](https://github.com/grafana/loki/pull/3218) **owen-d**: WAL backpressure
* [3217](https://github.com/grafana/loki/pull/3217) **cyriltovena**: Rename checkpoint proto package to avoid conflict with cortex.
* [3215](https://github.com/grafana/loki/pull/3215) **cyriltovena**: Cortex update pre 1.7
* [3211](https://github.com/grafana/loki/pull/3211) **cyriltovena**: Fixes tail api marshalling for v1.
* [3210](https://github.com/grafana/loki/pull/3210) **cyriltovena**: Reverts flush buffer pooling.
* [3201](https://github.com/grafana/loki/pull/3201) **sandeepsukhani**: limit query range in async store for ingesters when query-ingesters-within flag is set
* [3200](https://github.com/grafana/loki/pull/3200) **cyriltovena**: Improve ingester flush memory usage.
* [3195](https://github.com/grafana/loki/pull/3195) **owen-d**: Ignore flushed chunks during checkpointing
* [3194](https://github.com/grafana/loki/pull/3194) **cyriltovena**: Fixes unwrap expressions from  last optimization.
* [3193](https://github.com/grafana/loki/pull/3193) **cyriltovena**: Improve checkpoint series iterator.
* [3188](https://github.com/grafana/loki/pull/3188) **cyriltovena**: Improves checkpointerWriter memory usage
* [3180](https://github.com/grafana/loki/pull/3180) **owen-d**: moves boltdb flags to config file
* [3178](https://github.com/grafana/loki/pull/3178) **cyriltovena**: Logs PushRequest data.
* [3163](https://github.com/grafana/loki/pull/3163) **cyriltovena**: Uses custom json-iter decoder for log entries.
* [3159](https://github.com/grafana/loki/pull/3159) **MichelHollands**: Make httpAuthMiddleware field public
* [3153](https://github.com/grafana/loki/pull/3153) **cyriltovena**: Improve wal entries encoding.
* [3152](https://github.com/grafana/loki/pull/3152) **AllenzhLi**: update github.com/gorilla/websocket to fixes a potential denial-of-service (DoS) vector
* [3146](https://github.com/grafana/loki/pull/3146) **owen-d**: More semantically correct flush shutdown
* [3143](https://github.com/grafana/loki/pull/3143) **cyriltovena**: Fixes absent_over_time to work with all log selector.
* [3141](https://github.com/grafana/loki/pull/3141) **owen-d**: Swaps mutex for atomic in ingester's OnceSwitch
* [3137](https://github.com/grafana/loki/pull/3137) **owen-d**: label_format no longer shardable and introduces the Shardable() metho…
* [3136](https://github.com/grafana/loki/pull/3136) **owen-d**: Don't fail writes due to full WAL disk
* [3134](https://github.com/grafana/loki/pull/3134) **cyriltovena**: Improve distributors validation and apply in-place filtering.
* [3132](https://github.com/grafana/loki/pull/3132) **owen-d**: Integrates label replace into sharding code
* [3131](https://github.com/grafana/loki/pull/3131) **MichelHollands**: Update cortex to 1 6
* [3126](https://github.com/grafana/loki/pull/3126) **dannykopping**: Implementing line comments
* [3122](https://github.com/grafana/loki/pull/3122) **owen-d**: Self documenting pipeline process interface
* [3117](https://github.com/grafana/loki/pull/3117) **owen-d**: Wal/recover corruption
* [3114](https://github.com/grafana/loki/pull/3114) **owen-d**: Disables the stream limiter until wal has recovered
* [3092](https://github.com/grafana/loki/pull/3092) **liguozhong**: lru cache logql.ParseLabels
* [3090](https://github.com/grafana/loki/pull/3090) **cyriltovena**: Improve tailer matching by using the index.
* [3087](https://github.com/grafana/loki/pull/3087) **MichelHollands**: feature: make server publicly available
* [3080](https://github.com/grafana/loki/pull/3080) **cyriltovena**: Improve JSON parser and add labels parser hints.
* [3077](https://github.com/grafana/loki/pull/3077) **MichelHollands**: Make the moduleManager field public
* [3065](https://github.com/grafana/loki/pull/3065) **cyriltovena**: Optimizes SampleExpr to remove unnecessary line_format.
* [3064](https://github.com/grafana/loki/pull/3064) **cyriltovena**: Add zstd and flate compressions algorithms.
* [3053](https://github.com/grafana/loki/pull/3053) **cyriltovena**: Add absent_over_time
* [3048](https://github.com/grafana/loki/pull/3048) **cyriltovena**: Support rate for unwrapped expressions.
* [3047](https://github.com/grafana/loki/pull/3047) **cyriltovena**: Add function label_replace.
* [3030](https://github.com/grafana/loki/pull/3030) **cyriltovena**: Allows by/without to be empty and available for max/min_over_time
* [3025](https://github.com/grafana/loki/pull/3025) **cyriltovena**: Fixes a swallowed context err in the batch storage.
* [3013](https://github.com/grafana/loki/pull/3013) **owen-d**: headblock checkpointing up to v3
* [3008](https://github.com/grafana/loki/pull/3008) **cyriltovena**: Fixes the ruler storage with  the boltdb store.
* [3000](https://github.com/grafana/loki/pull/3000) **owen-d**: Introduces per stream chunks mutex
* [2981](https://github.com/grafana/loki/pull/2981) **owen-d**: Adds WAL support (experimental)
* [2960](https://github.com/grafana/loki/pull/2960) **sandeepsukhani**: fix table deletion in table client for boltdb-shipper

#### Promtail

* [3422](https://github.com/grafana/loki/pull/3422) **kavirajk**: Modify script to accept inclusion and exclustion filters as variables
* [3404](https://github.com/grafana/loki/pull/3404) **dannykopping**: Remove default docker pipeline stage
* [3401](https://github.com/grafana/loki/pull/3401) **slim-bean**: Promtail: Add pack stage
* [3381](https://github.com/grafana/loki/pull/3381) **adityacs**: fix nested captured groups indexing in replace stage
* [3332](https://github.com/grafana/loki/pull/3332) **cyriltovena**: Embed timezone data in Promtail.
* [3304](https://github.com/grafana/loki/pull/3304) **kavirajk**: Use project-id from the variables. Remove hardcoding
* [3303](https://github.com/grafana/loki/pull/3303) **cyriltovena**: Increase the windows bookmark buffer.
* [3302](https://github.com/grafana/loki/pull/3302) **cyriltovena**: Fixes races in multiline stage and promtail.
* [3298](https://github.com/grafana/loki/pull/3298) **gregorybrzeski**: Promtail: fix typo in config variable name - BookmarkPath
* [3285](https://github.com/grafana/loki/pull/3285) **kavirajk**: Make incoming labels from gcp into Loki internal labels.
* [3284](https://github.com/grafana/loki/pull/3284) **kavirajk**: Avoid putting all the GCP labels into loki labels
* [3246](https://github.com/grafana/loki/pull/3246) **cyriltovena**: Windows events
* [3224](https://github.com/grafana/loki/pull/3224) **veltmanj**: Fix(pkg/promtail)  CVE-2020-11022 JQuery vulnerability
* [3207](https://github.com/grafana/loki/pull/3207) **cyriltovena**: Fixes panic when using multiple clients
* [3191](https://github.com/grafana/loki/pull/3191) **rfratto**: promtail: pass registerer to gcplog
* [3175](https://github.com/grafana/loki/pull/3175) **rfratto**: Promtail: pass a prometheus registerer to promtail components
* [3083](https://github.com/grafana/loki/pull/3083) **kavirajk**: Gcplog targetmanager
* [3024](https://github.com/grafana/loki/pull/3024) **jeschkies**: Collapse multiline logs based on a start line.
* [3015](https://github.com/grafana/loki/pull/3015) **cyriltovena**: Add more information about why a tailer would stop.
* [2996](https://github.com/grafana/loki/pull/2996) **cyriltovena**: Asynchronous Promtail stages
* [2898](https://github.com/grafana/loki/pull/2898) **kavirajk**: fix(docker-driver): Propagate promtail's `client.Stop` properly

#### Logcli

* [3325](https://github.com/grafana/loki/pull/3325) **cyriltovena**: Fixes step encoding in logcli.
* [3271](https://github.com/grafana/loki/pull/3271) **chancez**: Refactor logcli Client interface to use time objects for LiveTailQueryConn
* [3270](https://github.com/grafana/loki/pull/3270) **chancez**: logcli: Fix handling of logcli query using --since/--from and --tail
* [3229](https://github.com/grafana/loki/pull/3229) **dethi**: logcli: support --include-label when not using --tail


#### Jsonnet

* [3447](https://github.com/grafana/loki/pull/3447) **owen-d**: Use better memory metric on operational dashboard
* [3439](https://github.com/grafana/loki/pull/3439) **owen-d**: simplifies jsonnet sharding
* [3357](https://github.com/grafana/loki/pull/3357) **owen-d**: Libsonnet/better sharding parallelism defaults
* [3356](https://github.com/grafana/loki/pull/3356) **owen-d**: removes sharding queue math after global concurrency PR
* [3329](https://github.com/grafana/loki/pull/3329) **sandeepsukhani**: fix config for statefulset rulers when using boltdb-shipper
* [3297](https://github.com/grafana/loki/pull/3297) **owen-d**: adds stateful ruler clause for boltdb shipper jsonnet
* [3254](https://github.com/grafana/loki/pull/3254) **hairyhenderson**: ksonnet: Remove invalid hostname from default promtail configuration
* [3181](https://github.com/grafana/loki/pull/3181) **owen-d**: remaining sts use parallel mgmt policy
* [3179](https://github.com/grafana/loki/pull/3179) **owen-d**: Ruler statefulsets
* [3156](https://github.com/grafana/loki/pull/3156) **slim-bean**: Jsonnet: Changes ingester PVC from 5Gi to 10Gi
* [3139](https://github.com/grafana/loki/pull/3139) **owen-d**: Less confusing jsonnet error message when using boltdb shipper defaults.
* [3079](https://github.com/grafana/loki/pull/3079) **rajatvig**: Fix ingester PVC data declaration to use configured value
* [3074](https://github.com/grafana/loki/pull/3074) **c0ffeec0der**: Ksonnet: Assign appropriate pvc size and class to compactor and ingester
* [3062](https://github.com/grafana/loki/pull/3062) **cyriltovena**: Remove regexes in the operational dashboard.
* [3014](https://github.com/grafana/loki/pull/3014) **owen-d**: loki wal libsonnet
* [3010](https://github.com/grafana/loki/pull/3010) **cyriltovena**: Fixes promtail mixin dashboard.

#### fluentd

* [3358](https://github.com/grafana/loki/pull/3358) **fpob**: Fix fluentd plugin when kubernetes labels were missing

#### fluent bit

* [3240](https://github.com/grafana/loki/pull/3240) **sbaier1**: fix fluent-bit output plugin generating invalid JSON


#### Docker Logging Driver

* [3331](https://github.com/grafana/loki/pull/3331) **cyriltovena**: Add pprof endpoint to docker-driver.
* [3225](https://github.com/grafana/loki/pull/3225) **Le0tk0k**: (fix: cmd/docker-driver): Insert a space in the error message

#### Docs
* [5934](https://github.com/grafana/loki/pull/5934) **johgsc**: Docs: revise modes of operation section
* [3437](https://github.com/grafana/loki/pull/3437) **caleb15**: docs: add note about regex
* [3421](https://github.com/grafana/loki/pull/3421) **kavirajk**: doc(gcplog): Advanced log export filter example
* [3419](https://github.com/grafana/loki/pull/3419) **suitupalex**: docs: promtail: Fix typo w/ windows_events hyperlink.
* [3418](https://github.com/grafana/loki/pull/3418) **dannykopping**: Adding upgrade documentation for promtail pipeline_stages change
* [3385](https://github.com/grafana/loki/pull/3385) **paaacman**: Documentation: enable environment variable in configuration
* [3373](https://github.com/grafana/loki/pull/3373) **StMarian**: Documentation: Fix configuration description
* [3371](https://github.com/grafana/loki/pull/3371) **owen-d**: Distributor overview docs
* [3370](https://github.com/grafana/loki/pull/3370) **tkowalcz**: documentation: Add Tjahzi to the list of unofficial clients
* [3352](https://github.com/grafana/loki/pull/3352) **kavirajk**: Remove extra space between broken link
* [3351](https://github.com/grafana/loki/pull/3351) **kavirajk**: Add some operation details to gcplog doc
* [3316](https://github.com/grafana/loki/pull/3316) **kavirajk**: docs(fix): Make best practices docs look better
* [3292](https://github.com/grafana/loki/pull/3292) **wapmorgan**: Patch 2 - fix link to another documentation files
* [3265](https://github.com/grafana/loki/pull/3265) **sandeepsukhani**: Boltdb shipper doc fixes
* [3239](https://github.com/grafana/loki/pull/3239) **owen-d**: updates tanka installation docs
* [3235](https://github.com/grafana/loki/pull/3235) **scoof**: docs: point to latest release for docker installation
* [3220](https://github.com/grafana/loki/pull/3220) **liguozhong**: [doc] fix err. "loki_frontend" is invalid
* [3212](https://github.com/grafana/loki/pull/3212) **nvtkaszpir**: Fix: Update docs for logcli
* [3190](https://github.com/grafana/loki/pull/3190) **kavirajk**: doc(gcplog): Fix titles for Cloud provisioning for GCP logs
* [3165](https://github.com/grafana/loki/pull/3165) **liguozhong**: [doc] fix:querier do not handle "/flush" api
* [3164](https://github.com/grafana/loki/pull/3164) **owen-d**: updates alerting docs post 2.0
* [3162](https://github.com/grafana/loki/pull/3162) **huikang**: Doc: Add missing wal in configuration
* [3148](https://github.com/grafana/loki/pull/3148) **huikang**: Doc: add missing type supported by table manager
* [3147](https://github.com/grafana/loki/pull/3147) **marionxue**: Markdown Code highlighting
* [3138](https://github.com/grafana/loki/pull/3138) **jeschkies**: Give another example for multiline.
* [3128](https://github.com/grafana/loki/pull/3128) **cyriltovena**: Fixes LogQL documentation links.
* [3124](https://github.com/grafana/loki/pull/3124) **wujie1993**: fix time duration unit
* [3123](https://github.com/grafana/loki/pull/3123) **scoren-gl**: Update getting-in-touch.md
* [3115](https://github.com/grafana/loki/pull/3115) **valmack**: Docs: Include instruction to enable variable expansion
* [3109](https://github.com/grafana/loki/pull/3109) **nileshcs**: Documentation fix for downstream_url
* [3102](https://github.com/grafana/loki/pull/3102) **slim-bean**: Docs: Changelog: fix indentation and add helm repo url
* [3094](https://github.com/grafana/loki/pull/3094) **benjaminhuo**: Fix storage guide links
* [3088](https://github.com/grafana/loki/pull/3088) **cyriltovena**: Small fixes for the documentation.
* [3084](https://github.com/grafana/loki/pull/3084) **ilpianista**: Update reference to old helm chart repo
* [3078](https://github.com/grafana/loki/pull/3078) **kavirajk**: mention the use of `config.expand-env` flag in the doc.
* [3049](https://github.com/grafana/loki/pull/3049) **vitalets**: [Docs] Clarify docker-driver configuration options
* [3039](https://github.com/grafana/loki/pull/3039) **jdbaldry**: doc: logql formatting fixes
* [3035](https://github.com/grafana/loki/pull/3035) **unguiculus**: Fix multiline docs
* [3033](https://github.com/grafana/loki/pull/3033) **RichiH**: docs: Create ADOPTERS.md
* [3032](https://github.com/grafana/loki/pull/3032) **oddlittlebird**: Docs: Update _index.md
* [3029](https://github.com/grafana/loki/pull/3029) **jeschkies**: Correct `multiline` documentation.
* [3027](https://github.com/grafana/loki/pull/3027) **nop33**: Fix docs header inconsistency
* [3026](https://github.com/grafana/loki/pull/3026) **owen-d**: wal docs
* [3017](https://github.com/grafana/loki/pull/3017) **jdbaldry**: doc: Cleanup formatting
* [3009](https://github.com/grafana/loki/pull/3009) **jdbaldry**: doc: Fix query-frontend typo
* [3002](https://github.com/grafana/loki/pull/3002) **keyolk**: Fix typo
* [2991](https://github.com/grafana/loki/pull/2991) **jontg**: Documentation:  Add a missing field to the extended config s3 example
* [2956](https://github.com/grafana/loki/pull/2956) **owen-d**: Updates chunkenc doc for V3

#### Build

* [3412](https://github.com/grafana/loki/pull/3412) **rfratto**: Remove unneeded prune-ci-tags drone job
* [3390](https://github.com/grafana/loki/pull/3390) **wardbekker**: Don't auto-include pod labels as loki labels as a sane default
* [3321](https://github.com/grafana/loki/pull/3321) **owen-d**: defaults promtail to 2.1.0 in install script
* [3277](https://github.com/grafana/loki/pull/3277) **kavirajk**: Add step to version Loki docs during public release process.
* [3243](https://github.com/grafana/loki/pull/3243) **chancez**: dist: Build promtail for windows/386 to support 32 bit windows hosts
* [3206](https://github.com/grafana/loki/pull/3206) **kavirajk**: Terraform script to automate GCP provisioning for gcplog
* [3149](https://github.com/grafana/loki/pull/3149) **jlosito**: Allow dependabot to keep github actions up-to-date
* [3072](https://github.com/grafana/loki/pull/3072) **slim-bean**: Helm: Disable CI
* [3031](https://github.com/grafana/loki/pull/3031) **AdamKorcz**: Testing: Introduced continuous fuzzing
* [3006](https://github.com/grafana/loki/pull/3006) **huikang**: Fix the docker image version in compose deployment


#### Tooling

* [3377](https://github.com/grafana/loki/pull/3377) **slim-bean**: Tooling: Update chunks-inspect to understand the new chunk format as well as new compression algorithms
* [3151](https://github.com/grafana/loki/pull/3151) **slim-bean**: Loki migrate-tool


### Notes

This release was created from revision 8012362674568379a3871ff8c4a2bfd1ddba7ad1 (Which was PR 3460)

### Dependencies

* Go Version:     1.15.3
* Cortex Version: 7dac81171c665be071bd167becd1f55528a9db32


## 2.1.0 (2020/12/23)

Happy Holidays from the Loki team! Please enjoy a new Loki release to welcome in the New Year!

2.1.0 Contains a number of fixes, performance improvements and enhancements to the 2.0.0 release!

### Notable changes

#### Helm users read this!

The Helm charts have moved!

* [2720](https://github.com/grafana/loki/pull/2720) **torstenwalter**: Deprecate Charts as they have been moved

This was done to consolidate Grafana's helm charts for all Grafana projects in one place: https://github.com/grafana/helm-charts/

**From now moving forward, please use the new Helm repo url: https://grafana.github.io/helm-charts**

The charts in the Loki repo will soon be removed so please update your Helm repo to the new URL and submit your PR's over there as well

Special thanks to @torstenwalter, @unguiculus, and @scottrigby for their initiative and amazing work to make this happen!

Also go check out the microservices helm chart contributed by @unguiculus in the new repo!

#### Fluent bit plugin users read this!

Fluent bit officially supports Loki as an output plugin now! WoooHOOO!

However this created a naming conflict with our existing output plugin (the new native output uses the name `loki`) so we have renamed our plugin.

* [2974](https://github.com/grafana/loki/pull/2974) **hedss**: fluent-bit: Rename Fluent Bit plugin output name.

In time our plan is to deprecate and eliminate our output plugin in favor of the native Loki support. However until then you can continue using the plugin with the following change:

Old:

```
[Output]
    Name loki
```

New:

```
[Output]
    Name grafana-loki
```

#### Fixes

A lot of work went into 2.0 with a lot of new code and rewrites to existing, this introduced and uncovered some bugs which are fixed in 2.1:

* [2807](https://github.com/grafana/loki/pull/2807) **cyriltovena**: Fix error swallowed in the frontend.
* [2805](https://github.com/grafana/loki/pull/2805) **cyriltovena**: Improve pipeline stages ast errors.
* [2824](https://github.com/grafana/loki/pull/2824) **owen-d**: Fix/validate compactor config
* [2830](https://github.com/grafana/loki/pull/2830) **sandeepsukhani**: fix panic in ingester when not running with boltdb shipper while queriers does
* [2850](https://github.com/grafana/loki/pull/2850) **owen-d**: Only applies entry limits to non-SampleExprs.
* [2855](https://github.com/grafana/loki/pull/2855) **sandeepsukhani**: fix query intervals when running boltdb-shipper in single binary
* [2895](https://github.com/grafana/loki/pull/2895) **shokada**: Fix error 'Unexpected: ("$", "$") while parsing field definition'
* [2902](https://github.com/grafana/loki/pull/2902) **cyriltovena**: Fixes metric query issue with no grouping.
* [2901](https://github.com/grafana/loki/pull/2901) **cyriltovena**: Fixes a panic with the logql.NoopPipeline.
* [2913](https://github.com/grafana/loki/pull/2913) **cyriltovena**: Fixes logql.QueryType.
* [2917](https://github.com/grafana/loki/pull/2917) **cyriltovena**: Fixes race condition in tailer since logql v2.
* [2960](https://github.com/grafana/loki/pull/2960) **sandeepsukhani**: fix table deletion in table client for boltdb-shipper

#### Enhancements

A number of performance and resource improvements have been made as well!

* [2911](https://github.com/grafana/loki/pull/2911) **sandeepsukhani**: Boltdb shipper query readiness
* [2875](https://github.com/grafana/loki/pull/2875) **cyriltovena**: Labels computation LogQLv2
* [2927](https://github.com/grafana/loki/pull/2927) **cyriltovena**: Improve logql parser allocations.
* [2926](https://github.com/grafana/loki/pull/2926) **cyriltovena**: Cache label strings in ingester to improve memory usage.
* [2931](https://github.com/grafana/loki/pull/2931) **cyriltovena**: Only append tailed entries if needed.
* [2973](https://github.com/grafana/loki/pull/2973) **cyriltovena**: Avoid parsing labels when tailer is sending from a stream.
* [2959](https://github.com/grafana/loki/pull/2959) **cyriltovena**: Improve tailer matcher function.
* [2876](https://github.com/grafana/loki/pull/2876) **jkellerer**: LogQL: Add unwrap bytes() conversion function


#### Notable mentions

Thanks to @timbyr for adding an often requested feature, the ability to support environment variable expansion in config files!

* [2837](https://github.com/grafana/loki/pull/2837) **timbyr**: Configuration: Support environment expansion in configuration

Thanks to @huikang for adding a new docker-compose file for running Loki as microservices!

* [2740](https://github.com/grafana/loki/pull/2740) **huikang**: Deploy: add docker-compose cluster deployment file

### All Changes

#### Loki
* [2988](https://github.com/grafana/loki/pull/2988) **slim-bean**: Loki: handle faults when opening boltdb files
* [2984](https://github.com/grafana/loki/pull/2984) **owen-d**: adds the ability to read chunkFormatV3 while writing v2
* [2983](https://github.com/grafana/loki/pull/2983) **slim-bean**: Loki: recover from panic opening boltdb files
* [2975](https://github.com/grafana/loki/pull/2975) **cyriltovena**: Fixes vector grouping injection.
* [2972](https://github.com/grafana/loki/pull/2972) **cyriltovena**: Add ProcessString to Pipeline.
* [2962](https://github.com/grafana/loki/pull/2962) **cyriltovena**: Implement io.WriteTo by chunks.
* [2951](https://github.com/grafana/loki/pull/2951) **owen-d**: bumps rules-action ref to logqlv2+ version
* [2946](https://github.com/grafana/loki/pull/2946) **cyriltovena**: Fixes the Stringer of the byte label operator.
* [2945](https://github.com/grafana/loki/pull/2945) **cyriltovena**: Fixes iota unexpected behaviour with bytes for chunk encoding.
* [2941](https://github.com/grafana/loki/pull/2941) **jeschkies**: Test label filter for bytes.
* [2934](https://github.com/grafana/loki/pull/2934) **owen-d**: chunk schema v3
* [2930](https://github.com/grafana/loki/pull/2930) **cyriltovena**: Fixes all in one grpc registrations.
* [2929](https://github.com/grafana/loki/pull/2929) **cyriltovena**: Cleanup labels parsing.
* [2922](https://github.com/grafana/loki/pull/2922) **codewithcheese**: Distributor registers logproto.Pusher service to receive logs via GRPC
* [2918](https://github.com/grafana/loki/pull/2918) **owen-d**: Includes delete routes for ruler namespaces
* [2903](https://github.com/grafana/loki/pull/2903) **cyriltovena**: Limit series for metric queries.
* [2892](https://github.com/grafana/loki/pull/2892) **cyriltovena**: Improve the chunksize test.
* [2891](https://github.com/grafana/loki/pull/2891) **sandeepsukhani**: fix flaky load tables test for boltdb-shipper uploads table-manager
* [2836](https://github.com/grafana/loki/pull/2836) **andir**: tests: fix quoting issues in test output when building with Go 1.15
* [2831](https://github.com/grafana/loki/pull/2831) **sandeepsukhani**: fix flaky tests in boltdb-shipper
* [2822](https://github.com/grafana/loki/pull/2822) **cyriltovena**: LogQL: Improve template format
* [2794](https://github.com/grafana/loki/pull/2794) **sandeepsukhani**: Revendor cortex to latest master
* [2764](https://github.com/grafana/loki/pull/2764) **owen-d**: WAL/marshalable chunks
* [2751](https://github.com/grafana/loki/pull/2751) **jeschkies**: Logging: Log throughput and total bytes human readable.

#### Helm
* [2986](https://github.com/grafana/loki/pull/2986) **cyriltovena**: Move CI to helm3.
* [2967](https://github.com/grafana/loki/pull/2967) **czunker**: Remove `helm init`
* [2965](https://github.com/grafana/loki/pull/2965) **czunker**: [Helm Chart Loki] Add needed k8s objects for alerting config
* [2940](https://github.com/grafana/loki/pull/2940) **slim-bean**: Helm: Update logstash to new chart and newer version
* [2835](https://github.com/grafana/loki/pull/2835) **tracyde**: Iss2734
* [2789](https://github.com/grafana/loki/pull/2789) **bewiwi**: Allows service targetPort modificaion
* [2651](https://github.com/grafana/loki/pull/2651) **scottrigby**: helm chart: Fix broken logo

#### Jsonnet
* [2976](https://github.com/grafana/loki/pull/2976) **beorn7**: Improve promtail alerts to retain the namespace label
* [2961](https://github.com/grafana/loki/pull/2961) **sandeepsukhani**: add missing ingester query routes in loki reads and operational dashboard
* [2899](https://github.com/grafana/loki/pull/2899) **halcyondude**: gateway: fix regression in tanka jsonnet
* [2873](https://github.com/grafana/loki/pull/2873) **Duologic**: fix(loki-mixin): refer to super.annotations
* [2852](https://github.com/grafana/loki/pull/2852) **chancez**: production/ksonnet: Add config_hash annotation to gateway deployment based on gateway configmap
* [2820](https://github.com/grafana/loki/pull/2820) **owen-d**: fixes promtail libsonnet tag. closes #2818
* [2718](https://github.com/grafana/loki/pull/2718) **halcyondude**: parameterize PVC storage class (ingester, querier, compactor)


#### Docs
* [2969](https://github.com/grafana/loki/pull/2969) **simonswine**: Add community forum to README.md
* [2968](https://github.com/grafana/loki/pull/2968) **yuichi10**: logcli: Fix logcli logql document URL
* [2942](https://github.com/grafana/loki/pull/2942) **hedss**: Docs: Corrects Fluent Bit documentation link to build the plugin.
* [2933](https://github.com/grafana/loki/pull/2933) **oddlittlebird**: Update CODEOWNERS
* [2909](https://github.com/grafana/loki/pull/2909) **fredr**: Docs: Add max_cache_freshness_per_query to limit_config
* [2890](https://github.com/grafana/loki/pull/2890) **dfang**: Fix typo
* [2888](https://github.com/grafana/loki/pull/2888) **oddlittlebird**: Update CODEOWNERS
* [2879](https://github.com/grafana/loki/pull/2879) **zhanghjster**: documentation: add tail_proxy_url option to query_frontend_config section
* [2869](https://github.com/grafana/loki/pull/2869) **nehaev**: documentation: Add loki4j to the list of unofficial clients
* [2853](https://github.com/grafana/loki/pull/2853) **RangerCD**: Fix typos in promtail
* [2848](https://github.com/grafana/loki/pull/2848) **dminca**: documentation: fix broken link in Best Practices section
* [2833](https://github.com/grafana/loki/pull/2833) **siavashs**: Docs: -querier.split-queries-by-day deprecation
* [2819](https://github.com/grafana/loki/pull/2819) **owen-d**: updates docs with delete permissions notice
* [2817](https://github.com/grafana/loki/pull/2817) **scoof**: Documentation: Add S3 IAM policy to be able to run Compactor
* [2811](https://github.com/grafana/loki/pull/2811) **slim-bean**: Docs: improve the helm upgrade section
* [2810](https://github.com/grafana/loki/pull/2810) **hedss**: CHANGELOG: Update update document links to point to the right place.
* [2704](https://github.com/grafana/loki/pull/2704) **owen-d**: WAL design doc
* [2636](https://github.com/grafana/loki/pull/2636) **LTek-online**: promtail documentation: changing the headers of the configuration docu to reflect configuration code

#### Promtail
* [2957](https://github.com/grafana/loki/pull/2957) **slim-bean**: Promtail: Update debian image and use a newer libsystemd
* [2928](https://github.com/grafana/loki/pull/2928) **cyriltovena**: Skip journald bad message.
* [2914](https://github.com/grafana/loki/pull/2914) **chancez**: promtail: Add support for using syslog message timestamp
* [2910](https://github.com/grafana/loki/pull/2910) **rfratto**: Expose underlying promtail client


#### Logcli
* [2948](https://github.com/grafana/loki/pull/2948) **tomwilkie**: Add a few more instructions to logcli --help.

#### Build
* [2877](https://github.com/grafana/loki/pull/2877) **cyriltovena**: Update to go 1.15
* [2814](https://github.com/grafana/loki/pull/2814) **torkelo**: Stats: Adding metrics collector GitHub action

#### Fluentd
* [2825](https://github.com/grafana/loki/pull/2825) **cyriltovena**: Bump fluentd plugin
* [2434](https://github.com/grafana/loki/pull/2434) **andsens**: fluent-plugin: Improve escaping in key_value format


### Notes

This release was created from revision ae9c4b82ec4a5d21267da50d6a1a8170e0ef82ff (Which was PR 2960) and the following PR's were cherry-picked
* [2984](https://github.com/grafana/loki/pull/2984) **owen-d**: adds the ability to read chunkFormatV3 while writing v2
* [2974](https://github.com/grafana/loki/pull/2974) **hedss**: fluent-bit: Rename Fluent Bit plugin output name.

### Dependencies

* Go Version:     1.15.3
* Cortex Version: 85942c5703cf22b64cecfd291e7e7c42d1b8c30c

## 2.0.1 (2020/12/10)

2.0.1 is a special release, it only exists to add the v3 support to Loki's chunk format.

**There is no reason to upgrade from 2.0.0 to 2.0.1**

This chunk version is internal to Loki and not configurable, and in a future version v3 will become the default (Likely 2.2.0).

We are creating this to enable users to roll back from a future release which was writing v3 chunks, back as far as 2.0.0 and still be able to read chunks.

This is mostly a safety measure to help if someone upgrades from 2.0.0 and skips versions to a future version which is writing v3 chunks and they encounter an issue which they would like to roll back. They would be able to then roll back to 2.0.1 and still read v3 chunks.

It should be noted this does not help anyone upgrading from a version older than 2.0.0, that is you should at least upgrade to 2.0.0 before going to a newer version if you are on a version older than 2.0.0.

## 2.0.0 (2020/10/26)

2.0.0 is here!!

We are extremely excited about the new features in 2.0.0, unlocking a whole new world of observability of our logs.

Thanks again for the many incredible contributions and improvements from the wonderful Loki community, we are very excited for the future!

### Important Notes

**Please Note** There are several changes in this release which require your attention!

* Anyone using a docker image please go read the [upgrade guide](https://github.com/grafana/loki/blob/master/docs/sources/upgrading/_index.md#200)!! There is one important consideration around a potentially breaking schema change depending on your configuration.
* MAJOR changes have been made to the boltdb-shipper index, breaking changes are not expected but extra precautions are highly recommended, more details in the [upgrade guide](https://github.com/grafana/loki/blob/master/docs/sources/upgrading/_index.md#200).
* The long deprecated `entry_parser` config in Promtail has been removed, use [pipeline_stages](https://grafana.com/docs/loki/latest/clients/promtail/configuration/#pipeline_stages) instead.

Check the [upgrade guide](https://github.com/grafana/loki/blob/master/docs/sources/upgrading/_index.md#200) for detailed information on all these changes.

### 2.0!!!!

There are too many PR's to list individually for the major improvements which we thought justified a 2.0 but here is the high level:

* Significant enhancements to the [LogQL query language](https://grafana.com/docs/loki/latest/logql/)!
* [Parse](https://grafana.com/docs/loki/latest/logql/#parser-expression) your logs to extract labels at query time.
* [Filter](https://grafana.com/docs/loki/latest/logql/#label-filter-expression) on query time extracted labels.
* [Format](https://grafana.com/docs/loki/latest/logql/#line-format-expression) your log lines any way you please!
* [Graph](https://grafana.com/docs/loki/latest/logql/#unwrapped-range-aggregations) the contents of your log lines as metrics, including support for many more of your favorite PromQL functions.
* Generate prometheus [alerts directly from your logs](https://grafana.com/docs/loki/latest/alerting/)!
* Create alerts using the same prometheus alert rule syntax and let Loki send alerts directly to your Prometheus Alertmanager!
* [boltdb-shipper](https://grafana.com/docs/loki/latest/operations/storage/boltdb-shipper/) is now production ready!
* This is it! Now Loki only needs a single object store (S3,GCS,Filesystem...) to store all the data, no more Cassandra, DynamoDB or Bigtable!

We are extremely excited about these new features, expect some talks, webinars, and blogs where we explain all this new functionality in detail.

### Notable mention

This is a small change but very helpful!

* [2737](https://github.com/grafana/loki/pull/2737) **dlemel8**: cmd/loki: add "verify-config" flag

Thank you @dlemel8 for this PR! Now you can start Loki with `-verify-config` to make sure your config is valid and Loki will exit with a status code 0 if it is!

### All Changes

#### Loki
* [2804](https://github.com/grafana/loki/pull/2804) **slim-bean**: Loki: log any chunk fetch failure
* [2803](https://github.com/grafana/loki/pull/2803) **slim-bean**: Update local and docker default config files to use boltdb-shipper with a few other config changes
* [2796](https://github.com/grafana/loki/pull/2796) **cyriltovena**: Fixes a bug that would add __error__ label incorrectly.
* [2793](https://github.com/grafana/loki/pull/2793) **cyriltovena**: Improve the way we reverse iterator for backward queries.
* [2790](https://github.com/grafana/loki/pull/2790) **sandeepsukhani**: Boltdb shipper metrics changes
* [2788](https://github.com/grafana/loki/pull/2788) **sandeepsukhani**: add a metric in compactor to record timestamp of last successful run
* [2786](https://github.com/grafana/loki/pull/2786) **cyriltovena**: Logqlv2 pushes groups down to edge
* [2778](https://github.com/grafana/loki/pull/2778) **cyriltovena**: Logqv2 optimization
* [2774](https://github.com/grafana/loki/pull/2774) **cyriltovena**: Handle panic in the store goroutine.
* [2773](https://github.com/grafana/loki/pull/2773) **cyriltovena**: Fixes race conditions in the batch iterator.
* [2770](https://github.com/grafana/loki/pull/2770) **sandeepsukhani**: Boltdb shipper query performance improvements
* [2769](https://github.com/grafana/loki/pull/2769) **cyriltovena**: LogQL: Labels and Metrics Extraction
* [2768](https://github.com/grafana/loki/pull/2768) **cyriltovena**: Fixes all lint errors.
* [2761](https://github.com/grafana/loki/pull/2761) **owen-d**: Service discovery refactor
* [2755](https://github.com/grafana/loki/pull/2755) **owen-d**: Revendor Cortex
* [2752](https://github.com/grafana/loki/pull/2752) **kavirajk**: fix: Remove depricated `entry_parser` from scrapeconfig
* [2741](https://github.com/grafana/loki/pull/2741) **owen-d**: better tenant logging in ruler memstore
* [2737](https://github.com/grafana/loki/pull/2737) **dlemel8**: cmd/loki: add "verify-config" flag
* [2735](https://github.com/grafana/loki/pull/2735) **cyriltovena**: Fixes the frontend logs to include org_id.
* [2732](https://github.com/grafana/loki/pull/2732) **sandeepsukhani**: set timestamp in instant query done by canaries
* [2726](https://github.com/grafana/loki/pull/2726) **dvrkps**: hack: clean getStore
* [2711](https://github.com/grafana/loki/pull/2711) **owen-d**: removes r/w pools from block/chunk types
* [2709](https://github.com/grafana/loki/pull/2709) **cyriltovena**: Bypass sharding middleware when a query can't be sharded.
* [2671](https://github.com/grafana/loki/pull/2671) **alrs**: pkg/querier: fix dropped error
* [2665](https://github.com/grafana/loki/pull/2665) **cnbailian**: Loki: Querier APIs respond JSON Content-Type
* [2663](https://github.com/grafana/loki/pull/2663) **owen-d**: improves numeric literal stringer impl
* [2662](https://github.com/grafana/loki/pull/2662) **owen-d**: exposes rule group validation fn
* [2661](https://github.com/grafana/loki/pull/2661) **owen-d**: Enable local rules backend & disallow configdb.
* [2656](https://github.com/grafana/loki/pull/2656) **sandeepsukhani**: run multiple queries per table at once with boltdb-shipper
* [2655](https://github.com/grafana/loki/pull/2655) **sandeepsukhani**: fix store query bug when running loki in single binary mode with boltdb-shipper
* [2650](https://github.com/grafana/loki/pull/2650) **owen-d**: Adds prometheus ruler routes
* [2647](https://github.com/grafana/loki/pull/2647) **arl**: pkg/chunkenc: fix test using string(int) conversion
* [2645](https://github.com/grafana/loki/pull/2645) **arl**: Tests: fix issue 2356: distributor_test.go fails when the system has no interface name in [eth0, en0, lo0]
* [2642](https://github.com/grafana/loki/pull/2642) **sandeepsukhani**: fix an issue with building loki
* [2640](https://github.com/grafana/loki/pull/2640) **sandeepsukhani**: improvements for boltdb-shipper compactor
* [2637](https://github.com/grafana/loki/pull/2637) **owen-d**: Ruler docs + single binary inclusion
* [2627](https://github.com/grafana/loki/pull/2627) **sandeepsukhani**: revendor cortex to latest master
* [2620](https://github.com/grafana/loki/pull/2620) **alrs**: pkg/storage/stores/shipper/uploads: fix test error
* [2614](https://github.com/grafana/loki/pull/2614) **cyriltovena**: Improve lz4 compression
* [2613](https://github.com/grafana/loki/pull/2613) **sandeepsukhani**: fix a panic when trying to stop boltdb-shipper multiple times using sync.once
* [2610](https://github.com/grafana/loki/pull/2610) **slim-bean**: Loki: Fix query-frontend ready handler
* [2601](https://github.com/grafana/loki/pull/2601) **sandeepsukhani**: rpc for querying ingesters to get chunk ids from its store
* [2589](https://github.com/grafana/loki/pull/2589) **owen-d**: Ruler/loki rule validator
* [2582](https://github.com/grafana/loki/pull/2582) **yeya24**: Add _total suffix to ruler counter metrics
* [2580](https://github.com/grafana/loki/pull/2580) **owen-d**: strict rule unmarshaling
* [2578](https://github.com/grafana/loki/pull/2578) **owen-d**: exports grouploader
* [2576](https://github.com/grafana/loki/pull/2576) **owen-d**: Better rule loading
* [2574](https://github.com/grafana/loki/pull/2574) **sandeepsukhani**: fix closing of compressed file from boltdb-shipper compactor
* [2572](https://github.com/grafana/loki/pull/2572) **adityacs**: Validate max_query_length in Labels API
* [2564](https://github.com/grafana/loki/pull/2564) **owen-d**: Error on no schema configs
* [2559](https://github.com/grafana/loki/pull/2559) **sandeepsukhani**: fix dir setup based on which mode it is running
* [2558](https://github.com/grafana/loki/pull/2558) **sandeepsukhani**: cleanup boltdb files in queriers during startup/shutdown
* [2552](https://github.com/grafana/loki/pull/2552) **owen-d**: fixes batch metrics help text & corrects bucketing
* [2550](https://github.com/grafana/loki/pull/2550) **sandeepsukhani**: fix a flaky test in boltdb shipper
* [2548](https://github.com/grafana/loki/pull/2548) **sandeepsukhani**: add some metrics for monitoring compactor
* [2546](https://github.com/grafana/loki/pull/2546) **sandeepsukhani**: register boltdb shipper compactor cli flags
* [2543](https://github.com/grafana/loki/pull/2543) **sandeepsukhani**: revendor cortex to latest master
* [2534](https://github.com/grafana/loki/pull/2534) **owen-d**: Consistent chunk metrics
* [2530](https://github.com/grafana/loki/pull/2530) **sandeepsukhani**: minor fixes and improvements for boltdb shipper
* [2526](https://github.com/grafana/loki/pull/2526) **sandeepsukhani**: compactor for compacting boltdb files uploaded by shipper
* [2510](https://github.com/grafana/loki/pull/2510) **owen-d**: adds batch based metrics
* [2507](https://github.com/grafana/loki/pull/2507) **sandeepsukhani**: compress boltdb files to gzip while uploading from shipper
* [2458](https://github.com/grafana/loki/pull/2458) **owen-d**: Feature/ruler (take 2)
* [2487](https://github.com/grafana/loki/pull/2487) **sandeepsukhani**: upload boltdb files from shipper only when they are not expected to be modified or during shutdown

#### Docs
* [2797](https://github.com/grafana/loki/pull/2797) **cyriltovena**: Logqlv2 docs
* [2772](https://github.com/grafana/loki/pull/2772) **DesistDaydream**: reapir Retention Example Configuration
* [2762](https://github.com/grafana/loki/pull/2762) **PabloCastellano**: fix: typo in upgrade.md
* [2750](https://github.com/grafana/loki/pull/2750) **owen-d**: fixes path in prom rules api docs
* [2733](https://github.com/grafana/loki/pull/2733) **owen-d**: Removes wrong capitalizations
* [2728](https://github.com/grafana/loki/pull/2728) **vishesh92**: Docs: Update docs for redis
* [2725](https://github.com/grafana/loki/pull/2725) **dvrkps**: fix some misspells
* [2724](https://github.com/grafana/loki/pull/2724) **MadhavJivrajani**: DOCS: change format of unordered lists in technical docs
* [2716](https://github.com/grafana/loki/pull/2716) **huikang**: Doc: fixing parameter name in configuration
* [2705](https://github.com/grafana/loki/pull/2705) **owen-d**: shows cortextool lint command for loki in alerting docs
* [2702](https://github.com/grafana/loki/pull/2702) **huikang**: Doc: fix broken links in production/README.md
* [2699](https://github.com/grafana/loki/pull/2699) **sandangel**: docs: use repetitive numbering
* [2698](https://github.com/grafana/loki/pull/2698) **bemasher**: Doc: Vague link text.
* [2697](https://github.com/grafana/loki/pull/2697) **owen-d**: updates alerting docs with new cortex tool loki linting support
* [2692](https://github.com/grafana/loki/pull/2692) **philnichol**: Docs: Corrected incorrect instances of (setup|set up)
* [2691](https://github.com/grafana/loki/pull/2691) **UniqueTokens**: Update metrics.md
* [2689](https://github.com/grafana/loki/pull/2689) **pgassmann**: docker plugin documentation update
* [2686](https://github.com/grafana/loki/pull/2686) **demon**: docs: Fix link to code of conduct
* [2657](https://github.com/grafana/loki/pull/2657) **owen-d**: fixes ruler docs & includes ruler configs in cmd/configs + docker img
* [2622](https://github.com/grafana/loki/pull/2622) **sandeepsukhani**: add compactor details and other boltdb-shipper doc improvments
* [2621](https://github.com/grafana/loki/pull/2621) **cyriltovena**: Fixes links in aws tutorials.
* [2606](https://github.com/grafana/loki/pull/2606) **cyriltovena**: More template stage examples.
* [2605](https://github.com/grafana/loki/pull/2605) **Decad**: Update docs to use raw link
* [2600](https://github.com/grafana/loki/pull/2600) **slim-bean**: Docs: Fix broken links on generated site
* [2597](https://github.com/grafana/loki/pull/2597) **nek-00-ken**: Fixup: url to access promtail config sample
* [2595](https://github.com/grafana/loki/pull/2595) **sh0rez**: docs: fix broken links
* [2594](https://github.com/grafana/loki/pull/2594) **wardbekker**: Update README.md
* [2592](https://github.com/grafana/loki/pull/2592) **owen-d**: fixes some doc links
* [2591](https://github.com/grafana/loki/pull/2591) **woodsaj**: Docs: fix links in installation docs
* [2586](https://github.com/grafana/loki/pull/2586) **ms42Q**: Doc fixes: remove typos and long sentence
* [2579](https://github.com/grafana/loki/pull/2579) **oddlittlebird**: Update CODEOWNERS
* [2566](https://github.com/grafana/loki/pull/2566) **owen-d**: Website doc link fixes
* [2528](https://github.com/grafana/loki/pull/2528) **owen-d**: Update tanka.md with steps for using k8s-alpha lib
* [2512](https://github.com/grafana/loki/pull/2512) **palemtnrider**: Documentation: Fixes  install and getting-started links in the readme
* [2508](https://github.com/grafana/loki/pull/2508) **owen-d**: memberlist correct yaml path. closes #2499
* [2506](https://github.com/grafana/loki/pull/2506) **ferdikurniawan**: Docs: fix dead link
* [2505](https://github.com/grafana/loki/pull/2505) **sh0rez**: doc: close code block
* [2501](https://github.com/grafana/loki/pull/2501) **tivvit**: fix incorrect upgrade link
* [2500](https://github.com/grafana/loki/pull/2500) **oddlittlebird**: Docs: Update README.md

#### Helm
* [2746](https://github.com/grafana/loki/pull/2746) **marcosartori**: helm/fluentbit K8S-Logging.Exclude &  and Mem_Buf_Limit toggle
* [2742](https://github.com/grafana/loki/pull/2742) **steven-sheehy**: Fix linting errors and use of deprecated repositories
* [2659](https://github.com/grafana/loki/pull/2659) **rskrishnar**: [Promtail] enables configuring psp in helm chart
* [2554](https://github.com/grafana/loki/pull/2554) **alexandre-allard-scality**: production/helm: add support for PV selector in Loki statefulset

#### FluentD
* [2739](https://github.com/grafana/loki/pull/2739) **jgehrcke**: FluentD loki plugin: add support for bearer_token_file parameter

#### Fluent Bit
* [2568](https://github.com/grafana/loki/pull/2568) **zjj2wry**: fluent-bit plugin support TLS

#### Promtail
* [2723](https://github.com/grafana/loki/pull/2723) **carlpett**: Promtail: Add counter promtail_batch_retries_total
* [2717](https://github.com/grafana/loki/pull/2717) **slim-bean**: Promtail: Fix deadlock on tailer shutdown.
* [2710](https://github.com/grafana/loki/pull/2710) **slim-bean**: Promtail: (and also fluent-bit) change the max batch size to 1MB
* [2708](https://github.com/grafana/loki/pull/2708) **Falco20019**: Promtail: Fix timestamp parser for short year format
* [2658](https://github.com/grafana/loki/pull/2658) **slim-bean**: Promtail: do not mark the position if the file is removed
* [2618](https://github.com/grafana/loki/pull/2618) **slim-bean**: Promtail: Add a stream lagging metric
* [2615](https://github.com/grafana/loki/pull/2615) **aminjam**: Add fallback_formats for timestamp stage
* [2603](https://github.com/grafana/loki/pull/2603) **rfratto**: Expose UserAgent and fix User-Agent version source
* [2575](https://github.com/grafana/loki/pull/2575) **unguiculus**: Promtail: Fix docker-compose.yaml
* [2571](https://github.com/grafana/loki/pull/2571) **rsteneteg**: Promtail: adding pipeline stage for dropping labels
* [2570](https://github.com/grafana/loki/pull/2570) **slim-bean**: Promtail: Fix concurrent map iteration when using stdin
* [2565](https://github.com/grafana/loki/pull/2565) **carlpett**: Add a counter for empty syslog messages
* [2542](https://github.com/grafana/loki/pull/2542) **slim-bean**: Promtail: implement shutdown for the no-op server
* [2532](https://github.com/grafana/loki/pull/2532) **slim-bean**: Promtail: Restart the tailer if we fail to read and upate current position

#### Ksonnet
* [2719](https://github.com/grafana/loki/pull/2719) **halcyondude**: nit: fix formatting for ksonnet/loki
* [2677](https://github.com/grafana/loki/pull/2677) **sandeepsukhani**: fix jsonnet for memcached-writes when using boltdb-shipper
* [2617](https://github.com/grafana/loki/pull/2617) **periklis**: Add config options for loki dashboards
* [2612](https://github.com/grafana/loki/pull/2612) **fredr**: Dashboard: typo in Loki Operational dashboard
* [2599](https://github.com/grafana/loki/pull/2599) **sandeepsukhani**: fix closing bracket in dashboards from loki-mixin
* [2584](https://github.com/grafana/loki/pull/2584) **sandeepsukhani**: Read, Write and operational dashboard improvements
* [2560](https://github.com/grafana/loki/pull/2560) **owen-d**: Jsonnet/ruler
* [2547](https://github.com/grafana/loki/pull/2547) **sandeepsukhani**: jsonnet for running loki using boltdb-shipper
* [2525](https://github.com/grafana/loki/pull/2525) **Duologic**: fix(ksonnet): don't depend on specific k8s version
* [2521](https://github.com/grafana/loki/pull/2521) **charandas**: fix: broken links in Tanka documentation
* [2503](https://github.com/grafana/loki/pull/2503) **owen-d**: Ksonnet docs
* [2494](https://github.com/grafana/loki/pull/2494) **primeroz**: Jsonnet Promtail: Change function for mounting configmap in promtail daemonset

#### Logstash
* [2607](https://github.com/grafana/loki/pull/2607) **adityacs**: Logstash cpu usage fix

#### Build
* [2602](https://github.com/grafana/loki/pull/2602) **sandeepsukhani**: add support for building querytee
* [2561](https://github.com/grafana/loki/pull/2561) **tharun208**: Added logcli docker image
* [2549](https://github.com/grafana/loki/pull/2549) **simnv**: Ignore .exe files build for Windows
* [2527](https://github.com/grafana/loki/pull/2527) **owen-d**: Update docker-compose.yaml to use 1.6.0

#### Docker Logging Driver
* [2459](https://github.com/grafana/loki/pull/2459) **RaitoBezarius**: Docker logging driver: Add a keymod for the extra attributes from the Docker logging driver

### Dependencies

* Go Version:     1.14.2
* Cortex Version: 85942c5703cf22b64cecfd291e7e7c42d1b8c30c

## 1.6.1 (2020-08-24)

This is a small release and only contains two fixes for Promtail:

* [2542](https://github.com/grafana/loki/pull/2542) **slim-bean**: Promtail: implement shutdown for the no-op server
* [2532](https://github.com/grafana/loki/pull/2532) **slim-bean**: Promtail: Restart the tailer if we fail to read and upate current position

The first only applies if you are running Promtail with both `--stdin` and `--server.disabled=true` flags.

The second is a minor rework to how Promtail handles a very specific error when attempting to read the size of a file and failing to do so.

Upgrading Promtail from 1.6.0 to 1.6.1 is only necessary if you have logs full of `msg="error getting tail position and/or size"`,
the code changed in this release has been unchanged for a long time and we suspect very few people are seeing this issue.

No changes to any other components (Loki, Logcli, etc) are included in this release.

## 1.6.0 (2020-08-13)

It's the second thursday of the eighth month of the year which means it's time for another Loki Release!!

Before we highlight important features and changes, congratulations to [@adityacs](https://github.com/adityacs), who is the newest member of the Loki team!
Aditya has been regularly contributing to the Loki project for the past year, with each contribution better than the last.
Many of the items on the following list were thanks to his hard work. Thank you, Aditya, and welcome to the team!

I think we might have set a new record with 189 PR's in this release!

### Important Notes

**Please Note** There are several changes in this release which might require your attention!

* The NET_BIND_SERVICE capability was removed from the Loki process in the docker image, it's no longer possible to run Loki with the supplied image on a port less than 1024
* If you run microservices, there is an important rollout sequence to prevent query errors.
* Scrape configs have changed for Promtail in both Helm and Ksonnet affecting two labels: `instance` -> `pod` and `container_name` -> `container`.
* Almost all of the Loki Canary metrics were renamed.
* A few command line flags where changed (although they are likely not commonly used)
* If you use ksonnet and run on GCS and Bigtable you may see an error in your config as a default value was removed.
* If you are using boltdb-shipper, you will likekly need to add a new schema_config entry.

Check the [upgrade guide](https://github.com/grafana/loki/blob/master/docs/sources/operations/upgrade.md#160) for detailed information on all these changes.

### Notable Features and Fixes

#### Query language enhancements

* [2150](https://github.com/grafana/loki/pull/2150) introduces `bytes_rate`, which calculates the per second byte rate of a log stream, and `bytes_over_time`, which returns the byte size of a log stream.
* [2182](https://github.com/grafana/loki/pull/2182) introduces a long list of comparison operators, which will let you write queries like `count_over_time({foo="bar"}[1m]) > 10`. Check out the PR for a more detailed description.

#### Loki performance improvements

* [2216](https://github.com/grafana/loki/pull/2216), [2218](https://github.com/grafana/loki/pull/2218), and [2219](https://github.com/grafana/loki/pull/2219) all improve how memory is allocated and reused for queries.
* [2239](https://github.com/grafana/loki/pull/2239) is a huge improvement for certain cases in which a query covers a large number of streams that all overlap in time. Overlapping data is now internally cached while Loki works to sort all the streams into the proper time order.
* [2293](https://github.com/grafana/loki/pull/2293) was a big refactor to how Loki internally processes log queries vs. metric queries, creating separate code paths to further optimize metric queries. Metric query performance is now 2 to 10 times faster.

If you are using the query-frontend:

* [2441](https://github.com/grafana/loki/pull/2441) improves how label queries can be split and queried in parallel
* [2123](https://github.com/grafana/loki/pull/2123) allows queries to the `series` API to be split by time and parallelized; and last but most significant
* [1927](https://github.com/grafana/loki/pull/1927) allows for a much larger range of queries to be sharded and performed in parallel. Query sharding is a topic in itself, but as a rough summary, this type of sharding is not time dependent and leverages how data is already stored by Loki to be able to split queries up into 16 separate pieces to be queried at the same time.

#### Promtail

* [2296](https://github.com/grafana/loki/pull/2296) allows Promtail to expose the Loki Push API. With this, you can push from any client to Promtail as if it were Loki, and Promtail can then forward those logs to another Promtail or to Loki. There are some good use cases for this with the Loki Docker Logging Driver; if you want an easier way to configure pipelines or expose metrics collection, point your Docker drivers at a Promtail instance.
* [2282](https://github.com/grafana/loki/pull/2282) contains an example Amazon Lambda where you can use a fan-in approach and ingestion timestamping in Promtail to work around `out of order` issues with multiple Lambdas processing the same log stream. This is one way to get logs from a high-cardinality source without adding a high-cardinality label.
* [2060](https://github.com/grafana/loki/pull/2060) introduces the `Replace` stage, which lets you find and replace or remove text inside a log line. Combined with [2422](https://github.com/grafana/loki/pull/2422) and [2480](https://github.com/grafana/loki/pull/2480), you can now find and replace sensitive data in a log line like a password or email address and replace it with ****, or hash the value to prevent readability, while still being able to trace the value through your logs. Last on the list of pipeline additions,
* [2496](https://github.com/grafana/loki/pull/2496) adds a `Drop` pipeline stage, which lets you drop log lines based on several criteria options including regex matching content, line length, or the age of the log line. The last two are useful to prevent sending to Loki logs that you know would be rejected based on configured limits in the Loki server.

#### Logstash output plugin

* [1822](https://github.com/grafana/loki/pull/1822) added a Logstash output plugin for Loki. If you have an existing Logstash install, you can now use this plugin to send your logs to Loki to make it easier to try out, or use Loki alongside an existing logging installation.

#### Loki Canary

* [2344](https://github.com/grafana/loki/pull/2344) improved the canaries capabilities for checking for data integrity, including spot checking for logs over a longer time window and running metric queries to verify count_over_time accuracy.

#### Logcli

* [2470](https://github.com/grafana/loki/pull/2470) allows you to color code your log lines based on their stream labels for a nice visual indicator of streams.
* [2497](https://github.com/grafana/loki/pull/2497) expands on the series API query to Loki with the`--analyze-labels` flag, which can show you a detailed breakdown of your label key and value combinations. This is very useful for finding improper label usage in Loki or labels with high cardinality.
* [2482](https://github.com/grafana/loki/pull/2482), in which LogCLI will automatically batch requests to Loki to allow making queries with a `--limit=` far larger than the server side limit defined in Loki. LogCLI will dispatch the request in a series of queries configured by the `--batch=` parameter (which defaults to 1000) until the requested limit is reached!

#### Misc

* [2453](https://github.com/grafana/loki/pull/2453) improves the error messages when a query times out, as `Context Deadline Exceeded` wasn’t the most intuitive.
* [2336](https://github.com/grafana/loki/pull/2336) provides two new flags that will print the entire Loki config object at startup. Be warned there are a lot of config options, and many won’t apply to your setup (such as storage configs you aren’t using), but this can be a really useful tool when troubleshooting. Sticking with the theme of best for last,
* [2224](https://github.com/grafana/loki/pull/2224) and [2288](https://github.com/grafana/loki/pull/2288) improve support for running Loki with a shared Ring using memberlist while not requiring Consul or Etcd. We need to follow up soon with some better documentation or a blog post on this!


### Dependencies

* Go Version:     1.14.2
* Cortex Version: 7014ff11ed70d9d59ad29d0a95e73999c436c47c

### All Changes

#### Loki
* [2484](https://github.com/grafana/loki/pull/2484) **slim-bean**: Loki: fix batch iterator error when all chunks overlap and chunk time ranges are greater than query time range
* [2483](https://github.com/grafana/loki/pull/2483) **sandeepsukhani**: download boltdb files parallelly during reads
* [2472](https://github.com/grafana/loki/pull/2472) **owen-d**: series endpoint uses normal splits
* [2466](https://github.com/grafana/loki/pull/2466) **owen-d**: BatchIter edge cases
* [2463](https://github.com/grafana/loki/pull/2463) **sandeepsukhani**: revendor cortex to latest master
* [2457](https://github.com/grafana/loki/pull/2457) **adityacs**: Fix panic in cassandra storage while registering metrics
* [2453](https://github.com/grafana/loki/pull/2453) **slim-bean**: Loki: Improve error messages on query timeout or cancel
* [2450](https://github.com/grafana/loki/pull/2450) **adityacs**: Fixes panic in runtime_config
* [2449](https://github.com/grafana/loki/pull/2449) **jvrplmlmn**: Replace usage of sync/atomic with uber-go/atomic
* [2441](https://github.com/grafana/loki/pull/2441) **cyriltovena**: Split label names queries in the frontend.
* [2427](https://github.com/grafana/loki/pull/2427) **owen-d**: Revendor cortex
* [2392](https://github.com/grafana/loki/pull/2392) **owen-d**: avoid mutating config while parsing -config.file
* [2346](https://github.com/grafana/loki/pull/2346) **cyriltovena**: Fixes LogQL grouping
* [2336](https://github.com/grafana/loki/pull/2336) **slim-bean**: Loki: add -print-config-stderr flag to dump loki's runtime config to stderr
* [2330](https://github.com/grafana/loki/pull/2330) **slim-bean**: Loki: Use a new context to update the ring state after a failed chunk transfer
* [2328](https://github.com/grafana/loki/pull/2328) **slim-bean**: Loki: Transfer one chunk at a time per series during chunk transfers
* [2327](https://github.com/grafana/loki/pull/2327) **adityacs**: Fix data race in ingester
* [2323](https://github.com/grafana/loki/pull/2323) **cyriltovena**: Improve object key parsing for boltdb shipper.
* [2306](https://github.com/grafana/loki/pull/2306) **cyriltovena**: Fixes buffered iterator skipping very long lines.
* [2302](https://github.com/grafana/loki/pull/2302) **cyriltovena**: Improve entry deduplication.
* [2294](https://github.com/grafana/loki/pull/2294) **cyriltovena**: Remove NET_BIND_SERVICE capability requirement.
* [2293](https://github.com/grafana/loki/pull/2293) **cyriltovena**: Improve metric queries by computing samples at the edges.
* [2288](https://github.com/grafana/loki/pull/2288) **periklis**: Add support for memberlist dns-based discovery
* [2268](https://github.com/grafana/loki/pull/2268) **owen-d**: lock fix for flaky test
* [2266](https://github.com/grafana/loki/pull/2266) **cyriltovena**: Update to latest cortex.
* [2264](https://github.com/grafana/loki/pull/2264) **adityacs**: Fix ingester results for series query
* [2261](https://github.com/grafana/loki/pull/2261) **sandeepsukhani**: create smaller unique files from boltdb shipper and other code refactorings
* [2254](https://github.com/grafana/loki/pull/2254) **slim-bean**: Loki: Series API will return all series with no match or empty matcher
* [2252](https://github.com/grafana/loki/pull/2252) **owen-d**: avoids further time splitting in querysharding mware
* [2250](https://github.com/grafana/loki/pull/2250) **slim-bean**: Loki: Remove redundant log warning
* [2249](https://github.com/grafana/loki/pull/2249) **owen-d**: avoids recording stats in the sharded engine
* [2248](https://github.com/grafana/loki/pull/2248) **cyriltovena**: Add performance profile flags for logcli.
* [2239](https://github.com/grafana/loki/pull/2239) **cyriltovena**: Cache overlapping blocks
* [2224](https://github.com/grafana/loki/pull/2224) **periklis**: Replace memberlist service in favor of cortex provided service
* [2223](https://github.com/grafana/loki/pull/2223) **adityacs**: Add Error method for step evaluators
* [2219](https://github.com/grafana/loki/pull/2219) **cyriltovena**: Reuse slice for the range vector allocations.
* [2218](https://github.com/grafana/loki/pull/2218) **cyriltovena**: Reuse buffer for hash computation in the engine.
* [2216](https://github.com/grafana/loki/pull/2216) **cyriltovena**: Improve point allocations for each steps in the logql engine.
* [2211](https://github.com/grafana/loki/pull/2211) **sandeepsukhani**: query tee proxy with support for comparison of responses
* [2206](https://github.com/grafana/loki/pull/2206) **sandeepsukhani**: disable index dedupe when rf > 1 and current or upcoming index type is boltdb-shipper
* [2204](https://github.com/grafana/loki/pull/2204) **owen-d**: bumps cortex & fixes conflicts
* [2191](https://github.com/grafana/loki/pull/2191) **periklis**: Add flag to disable tracing activation
* [2189](https://github.com/grafana/loki/pull/2189) **owen-d**: Fix vector-scalar comparisons
* [2182](https://github.com/grafana/loki/pull/2182) **owen-d**: Logql comparison ops
* [2178](https://github.com/grafana/loki/pull/2178) **cyriltovena**: Fixes path prefix in the querier.
* [2166](https://github.com/grafana/loki/pull/2166) **sandeepsukhani**: enforce requirment for periodic config for index tables to be 24h when using boltdb shipper
* [2161](https://github.com/grafana/loki/pull/2161) **cyriltovena**: Fix error message for max tail connections.
* [2156](https://github.com/grafana/loki/pull/2156) **sandeepsukhani**: boltdb shipper download failure handling and some refactorings
* [2150](https://github.com/grafana/loki/pull/2150) **cyriltovena**: Bytes aggregations
* [2136](https://github.com/grafana/loki/pull/2136) **cyriltovena**: Fixes Iterator boundaries
* [2123](https://github.com/grafana/loki/pull/2123) **adityacs**: Fix Series API slowness
* [1927](https://github.com/grafana/loki/pull/1927) **owen-d**: Feature/querysharding ii
* [2032](https://github.com/grafana/loki/pull/2032) **tivvit**: Added support for tail to query frontend

#### Promtail
* [2496](https://github.com/grafana/loki/pull/2496) **slim-bean**: Promtail: Drop stage
* [2475](https://github.com/grafana/loki/pull/2475) **slim-bean**: Promtail: force the log level on any Loki Push API target servers to match Promtail's log level.
* [2474](https://github.com/grafana/loki/pull/2474) **slim-bean**: Promtail: use --client.external-labels for all clients
* [2471](https://github.com/grafana/loki/pull/2471) **owen-d**: Fix/promtail yaml config
* [2464](https://github.com/grafana/loki/pull/2464) **slim-bean**: Promtail: Bug: loki push api, clone labels before handling
* [2438](https://github.com/grafana/loki/pull/2438) **rfratto**: pkg/promtail: propagate a logger rather than using util.Logger globally
* [2432](https://github.com/grafana/loki/pull/2432) **pyr0hu**: Promtail: Allow empty replace values for replace stage
* [2422](https://github.com/grafana/loki/pull/2422) **wardbekker**: Template: Added a sha256 template function for obfuscating / anonymize PII data in e.g. the replace stage
* [2414](https://github.com/grafana/loki/pull/2414) **rfratto**: Add RegisterFlagsWithPrefix to config structs
* [2386](https://github.com/grafana/loki/pull/2386) **cyriltovena**: Add regex function to promtail template stage.
* [2345](https://github.com/grafana/loki/pull/2345) **adityacs**: Refactor Promtail target manager code
* [2301](https://github.com/grafana/loki/pull/2301) **flixr**: Promtail: support unix timestamps with fractional seconds
* [2296](https://github.com/grafana/loki/pull/2296) **slim-bean**: Promtail: Loki Push API
* [2282](https://github.com/grafana/loki/pull/2282) **owen-d**: Lambda-Promtail
* [2242](https://github.com/grafana/loki/pull/2242) **carlpett**: Set user agent on outgoing http requests
* [2196](https://github.com/grafana/loki/pull/2196) **cyriltovena**: Adds default -config.file for the promtail docker images.
* [2127](https://github.com/grafana/loki/pull/2127) **bastjan**: Update go-syslog to accept non-UTF8 encoding in syslog message
* [2111](https://github.com/grafana/loki/pull/2111) **adityacs**: Fix Promtail journal seeking known position
* [2105](https://github.com/grafana/loki/pull/2105) **fatpat**: promtail: Add Entry variable to template
* [1118](https://github.com/grafana/loki/pull/1118) **shuttie**: promtail: fix high CPU usage on large kubernetes clusters.
* [2060](https://github.com/grafana/loki/pull/2060) **adityacs**: Feature: Replace stage in pipeline
* [2087](https://github.com/grafana/loki/pull/2087) **adityacs**: Set JournalTarget Priority value to keyword

#### Logcli
* [2497](https://github.com/grafana/loki/pull/2497) **slim-bean**: logcli: adds --analyize-labels to logcli series command and changes how labels are provided to the command
* [2482](https://github.com/grafana/loki/pull/2482) **slim-bean**: Logcli: automatically batch requests
* [2470](https://github.com/grafana/loki/pull/2470) **adityacs**: colored labels output for logcli
* [2235](https://github.com/grafana/loki/pull/2235) **pstibrany**: logcli: Remove single newline from the raw line before printing.
* [2126](https://github.com/grafana/loki/pull/2126) **cyriltovena**: Validate local storage config for the logcli
* [2083](https://github.com/grafana/loki/pull/2083) **adityacs**: Support querying labels on time range in logcli

#### Docs
* [2473](https://github.com/grafana/loki/pull/2473) **owen-d**: fixes lambda-promtail relative doc link
* [2454](https://github.com/grafana/loki/pull/2454) **oddlittlebird**: Create CODEOWNERS
* [2439](https://github.com/grafana/loki/pull/2439) **till**: Docs: updated "Upgrading" for docker driver
* [2437](https://github.com/grafana/loki/pull/2437) **wardbekker**: DOCS: clarified globbing behaviour of __path__ of the doublestar library
* [2431](https://github.com/grafana/loki/pull/2431) **endu**: fix dead link
* [2425](https://github.com/grafana/loki/pull/2425) **RichiH**: Change conduct contact email address
* [2420](https://github.com/grafana/loki/pull/2420) **petuhovskiy**: Fix docker driver doc
* [2418](https://github.com/grafana/loki/pull/2418) **cyriltovena**: Add logstash to clients page with FrontMatter.
* [2402](https://github.com/grafana/loki/pull/2402) **cyriltovena**: More fixes for the website.
* [2400](https://github.com/grafana/loki/pull/2400) **tontongg**: Fix URL to LogQL documentation
* [2398](https://github.com/grafana/loki/pull/2398) **robbymilo**: Docs - update links, readme
* [2397](https://github.com/grafana/loki/pull/2397) **coderanger**: 📝 Note that entry_parser is deprecated.
* [2396](https://github.com/grafana/loki/pull/2396) **dnsmichi**: Docs: Fix Fluentd title (visible in menu)
* [2391](https://github.com/grafana/loki/pull/2391) **cyriltovena**: Update fluentd docs and fixes links for the website.
* [2390](https://github.com/grafana/loki/pull/2390) **cyriltovena**: Fluent bit docs
* [2389](https://github.com/grafana/loki/pull/2389) **cyriltovena**: Docker driver doc
* [2385](https://github.com/grafana/loki/pull/2385) **abowloflrf**: Update logo link in README.md
* [2378](https://github.com/grafana/loki/pull/2378) **robbymilo**: Sync docs to website
* [2360](https://github.com/grafana/loki/pull/2360) **owen-d**: Makes timestamp parsing docs clearer
* [2358](https://github.com/grafana/loki/pull/2358) **rille111**: Documentation: Add example for having separate pvc for loki, using helm
* [2357](https://github.com/grafana/loki/pull/2357) **owen-d**: Storage backend examples
* [2338](https://github.com/grafana/loki/pull/2338) **cyriltovena**: Add a complete tutorial on how to ship logs from AWS EKS.
* [2335](https://github.com/grafana/loki/pull/2335) **cyriltovena**: Improve documentation of the metric stage.
* [2331](https://github.com/grafana/loki/pull/2331) **cyriltovena**: Add a tutorial to forward AWS ECS logs to Loki.
* [2321](https://github.com/grafana/loki/pull/2321) **cyriltovena**: Tutorial to run Promtail on AWS EC2
* [2318](https://github.com/grafana/loki/pull/2318) **adityacs**: Configuration documentation improvements
* [2317](https://github.com/grafana/loki/pull/2317) **owen-d**: remove DynamoDB chunk store doc
* [2308](https://github.com/grafana/loki/pull/2308) **wardbekker**: Added a link to the replace parsing stage
* [2305](https://github.com/grafana/loki/pull/2305) **rafaelpissolatto**: Fix schema_config store value
* [2285](https://github.com/grafana/loki/pull/2285) **adityacs**: Fix local.md doc
* [2284](https://github.com/grafana/loki/pull/2284) **owen-d**: Update local.md
* [2279](https://github.com/grafana/loki/pull/2279) **Fra-nk**: Documentation: Refine LogQL documentation
* [2273](https://github.com/grafana/loki/pull/2273) **RichiH**: Fix typo
* [2247](https://github.com/grafana/loki/pull/2247) **carlpett**: docs: Fix missing quotes
* [2233](https://github.com/grafana/loki/pull/2233) **vyzigold**: docs: Add readmes to individual helm charts
* [2220](https://github.com/grafana/loki/pull/2220) **oddlittlebird**: Docs: Local install edits
* [2217](https://github.com/grafana/loki/pull/2217) **fredr**: docs: BoltDB typo
* [2215](https://github.com/grafana/loki/pull/2215) **fredr**: docs: Correct loki address for docker-compose
* [2172](https://github.com/grafana/loki/pull/2172) **cyriltovena**: Update old link for pipeline stages.
* [2163](https://github.com/grafana/loki/pull/2163) **slim-bean**: docs: fix an error in the example log line and byte counter metrics
* [2160](https://github.com/grafana/loki/pull/2160) **slim-bean**: Fix some errors in the upgrade guide to 1.5.0 and add some missing notes discovered by users.
* [2152](https://github.com/grafana/loki/pull/2152) **eamonryan**: Fix typo in promtail ClusterRole
* [2139](https://github.com/grafana/loki/pull/2139) **adityacs**: Fix configuration docs
* [2137](https://github.com/grafana/loki/pull/2137) **RichiH**: Propose new governance
* [2136](https://github.com/grafana/loki/pull/2136) **cyriltovena**: Fixes Iterator boundaries
* [2125](https://github.com/grafana/loki/pull/2125) **theMercedes**: Update logql.md
* [2112](https://github.com/grafana/loki/pull/2112) **nileshcs**: Documentation: Outdated fluentd image name, UID details, link update
* [2092](https://github.com/grafana/loki/pull/2092) **i-takizawa**: docs: make <placeholders> visible

#### Build
* [2467](https://github.com/grafana/loki/pull/2467) **slim-bean**: Update Loki build image

#### Ksonnet
* [2460](https://github.com/grafana/loki/pull/2460) **Duologic**: refactor: use $.core.v1.envVar
* [2452](https://github.com/grafana/loki/pull/2452) **slim-bean**: ksonnet: Reduce querier parallelism to a more sane default value and remove the default setting for storage_backend
* [2377](https://github.com/grafana/loki/pull/2377) **Duologic**: refactor: moved jaeger-agent-mixin
* [2373](https://github.com/grafana/loki/pull/2373) **slim-bean**: Ksonnet: Add a Pod Disruption Budget to Loki Ingesters
* [2185](https://github.com/grafana/loki/pull/2185) **cyriltovena**: Refactor mixin routes and add series API.
* [2162](https://github.com/grafana/loki/pull/2162) **slim-bean**: ksonnet: Fix up datasources and variables in Loki Operational
* [2091](https://github.com/grafana/loki/pull/2091) **beorn7**: Keep scrape config in line with the new Prometheus scrape config

#### Docker logging driver
* [2435](https://github.com/grafana/loki/pull/2435) **cyriltovena**: Add more precisions on the docker driver installed on the daemon.
* [2343](https://github.com/grafana/loki/pull/2343) **jdfalk**: loki-docker-driver: Change "ignoring empty line" to debug logging
* [2295](https://github.com/grafana/loki/pull/2295) **cyriltovena**: Remove mount in the docker driver.
* [2199](https://github.com/grafana/loki/pull/2199) **cyriltovena**: Docker driver relabeling
* [2116](https://github.com/grafana/loki/pull/2116) **cyriltovena**: Allows to change the log driver mode and buffer size.

#### Logstash output plugin
* [2415](https://github.com/grafana/loki/pull/2415) **cyriltovena**: Set service values via --set for logstash.
* [2410](https://github.com/grafana/loki/pull/2410) **adityacs**: logstash code refactor and doc improvements
* [1822](https://github.com/grafana/loki/pull/1822) **adityacs**: Loki Logstash Plugin

#### Loki canary
* [2413](https://github.com/grafana/loki/pull/2413) **slim-bean**: Loki-Canary: Backoff retries on query failures, add histograms for query performance.
* [2369](https://github.com/grafana/loki/pull/2369) **slim-bean**: Loki Canary: One more round of improvements to query for missing websocket entries up to max-wait
* [2350](https://github.com/grafana/loki/pull/2350) **slim-bean**: Canary tweaks
* [2344](https://github.com/grafana/loki/pull/2344) **slim-bean**: Loki-Canary: Add query spot checking and metric count checking
* [2259](https://github.com/grafana/loki/pull/2259) **ombre8**: Canary: make stream configurable

#### Fluentd
* [2407](https://github.com/grafana/loki/pull/2407) **cyriltovena**: bump fluentd version to release a new gem.
* [2399](https://github.com/grafana/loki/pull/2399) **tarokkk**: fluentd: Make fluentd version requirements permissive
* [2179](https://github.com/grafana/loki/pull/2179) **takanabe**: Improve fluentd plugin development experience
* [2171](https://github.com/grafana/loki/pull/2171) **takanabe**: Add server TLS certificate verification

#### Fluent Bit
* [2375](https://github.com/grafana/loki/pull/2375) **cyriltovena**: Fixes the fluentbit batchwait  backward compatiblity.
* [2367](https://github.com/grafana/loki/pull/2367) **dojci**: fluent-bit: Add more loki client configuration options
* [2365](https://github.com/grafana/loki/pull/2365) **dojci**: fluent-bit: Fix fluent-bit exit callback when buffering is enabled
* [2290](https://github.com/grafana/loki/pull/2290) **cyriltovena**: Fixes the lint issue merged to master.
* [2286](https://github.com/grafana/loki/pull/2286) **adityacs**: Fix fluent-bit newline and tab characters
* [2142](https://github.com/grafana/loki/pull/2142) **dojci**: Add FIFO queue persistent buffering for fluent bit output plugin
* [2089](https://github.com/grafana/loki/pull/2089) **FrederikNS**: Allow configuring more options for output configuration

#### Helm
* [2406](https://github.com/grafana/loki/pull/2406) **steven-sheehy**: Helm: Fix regression in chart name
* [2379](https://github.com/grafana/loki/pull/2379) **StevenReitsma**: production/helm: Add emptyDir volume type to promtail PSP
* [2366](https://github.com/grafana/loki/pull/2366) **StevenReitsma**: production/helm: Add projected and downwardAPI volume types to PodSecurityPolicy (#2355)
* [2258](https://github.com/grafana/loki/pull/2258) **Synehan**: helm: add annotations to service monitor
* [2241](https://github.com/grafana/loki/pull/2241) **chauffer**: Kubernetes manifests: Remove namespace from cluster-wide resources
* [2238](https://github.com/grafana/loki/pull/2238) **vhrosales**: helm: Add loadBalancerIP option to loki chart
* [2205](https://github.com/grafana/loki/pull/2205) **joschi36**: BUG: add missing namespace in ingress object
* [2197](https://github.com/grafana/loki/pull/2197) **cyriltovena**: Render loki datasources even if Grafana is disabled.
* [2141](https://github.com/grafana/loki/pull/2141) **cyriltovena**: Adds the ability to have a pull secrets for Promtail.
* [2099](https://github.com/grafana/loki/pull/2099) **allout58**: helm/loki-stack: Support Prometheus on a sub-path in Grafana config
* [2086](https://github.com/grafana/loki/pull/2086) **osela**: helm/loki-stack: render loki datasource only if grafana is enabled
* [2091](https://github.com/grafana/loki/pull/2091) **beorn7**: Keep scrape config in line with the new Prometheus scrape config

#### Build
* [2371](https://github.com/grafana/loki/pull/2371) **cyriltovena**: Fixes helm publish that needs now to add repo.
* [2341](https://github.com/grafana/loki/pull/2341) **slim-bean**: Build: Fix CI helm test
* [2309](https://github.com/grafana/loki/pull/2309) **cyriltovena**: Test again arm32 on internal ci.
* [2307](https://github.com/grafana/loki/pull/2307) **cyriltovena**: Removes arm32 for now as we're migrating the CI.
* [2287](https://github.com/grafana/loki/pull/2287) **wardbekker**: Change the Grafana image to latest
* [2212](https://github.com/grafana/loki/pull/2212) **roidelapluie**: Remove unhelpful/problematic term in circleci.yml


## 1.5.0 (2020-05-20)

It's been a busy month and a half since 1.4.0 was released, and a lot of new improvements have been added to Loki since!

Be prepared for some configuration changes that may cause some bumps when upgrading,
we apologize for this but are always striving to reach the right compromise of code simplicity and user/operating experience.

In this case we opted to keep a simplified configuration inline with Cortex rather than a more complicated and error prone internal config mapping or difficult to implement support for multiple config names for the same feature.

This does result in breaking config changes for some configurations, however, these will fail fast and with the [list of diffs](https://cortexmetrics.io/docs/changelog/#config-file-breaking-changes) from the Cortex project should be quick to fix.

### Important Notes

**Be prepared for breaking config changes.**  Loki 1.5.0 vendors cortex [v1.0.1-0.20200430170006-3462eb63f324](https://github.com/cortexproject/cortex/commit/3462eb63f324c649bbaa122933bc591b710f4e48),
there were substantial breaking config changes in Cortex 1.0 which standardized config options, and fixed typos.

**The Loki docker image user has changed to no longer be root**

Check the [upgrade guide](https://github.com/grafana/loki/blob/master/docs/sources/operations/upgrade.md#150) for more detailed information on these changes.

### Notable Features and Fixes

There are quite a few we want to mention listed in order they were merged (mostly)

* [1837](https://github.com/grafana/loki/pull/1837) **sandeepsukhani**: flush boltdb to object store

This is perhaps the most exciting feature of 1.5.0, the first steps in removing a dependency on a separate index store!  This feature is still very new and experimental, however, we want this to be the future for Loki.  Only requiring just an object store.

If you want to test this new feature, and help us find any bugs, check out the [docs](docs/operations/storage/boltdb-shipper.md) to learn more and get started.

* [2073](https://github.com/grafana/loki/pull/2073) **slim-bean**: Loki: Allow configuring query_store_max_look_back_period when running a filesystem store and boltdb-shipper

This is even more experimental than the previous feature mentioned however also pretty exciting for Loki users who use the filesystem storage. We can leverage changes made in [1837](https://github.com/grafana/loki/pull/1837) to now allow Loki to run in a clustered mode with individual filesystem stores!

Please check out the last section in the [filesystem docs](docs/operations/storage/filesystem.md) for more details on how this works and how to use it!

* [2095](https://github.com/grafana/loki/pull/2095) **cyriltovena**: Adds backtick for the quoted string token lexer.

This will come as a big win to anyone who is writing complicated reqular expressions in either their Label matchers or Filter Expressions.  Starting now you can use the backtick to encapsulate your regex **and not have to do any escaping of special characters!!**

Examples:

```
{name="cassandra"} |~ `error=\w+`
{name!~`mysql-\d+`}
```

* [2055](https://github.com/grafana/loki/pull/2055) **aknuds1**: Chore: Fix spelling of per second in code

This is technically a breaking change for anyone who wrote code to processes the new statistics output in the query result added in 1.4.0, we apologize to anyone in this situation but if we don't fix this kind of error now it will be there forever.
And at the same time we didn't feel it was appropriate to make any major api revision changes for such a new feature and simple change.  We are always trying to use our best judgement in cases like this.

* [2031](https://github.com/grafana/loki/pull/2031) **cyriltovena**: Improve protobuf serialization

Thanks @cyriltovena for another big performance improvement in Loki, this time around protbuf's!

* [2021](https://github.com/grafana/loki/pull/2021) **slim-bean**: Loki: refactor validation and improve error messages
* [2012](https://github.com/grafana/loki/pull/2012) **slim-bean**: Loki: Improve logging and add metrics to streams dropped by stream limit

These two changes standardize the metrics used to report when a tenant hits a limit, now all discarded samples should be reported under `loki_discarded_samples_total` and you no longer need to also reference `cortex_discarded_samples_total`.
Additionally error messages were improved to help clients take better action when hitting limits.

* [1970](https://github.com/grafana/loki/pull/1970) **cyriltovena**: Allow to aggregate binary operations.

Another nice improvement to the query language which allows queries like this to work now:

```
sum by (job) (count_over_time({namespace="tns"}[5m] |= "level=error") / count_over_time({namespace="tns"}[5m]))
```

* [1713](https://github.com/grafana/loki/pull/1713) **adityacs**: Log error message for invalid checksum

In the event something went wrong with a stored chunk, rather than fail the query we ignore the chunk and return the rest.

* [2066](https://github.com/grafana/loki/pull/2066) **slim-bean**: Promtail: metrics stage can also count line bytes

This is a nice extension to a previous feature which let you add a metric to count log lines per stream, you can now count log bytes per stream.

Check out [this example](docs/clients/promtail/configuration.md#counter) to configure this in your promtail pipelines.

* [1935](https://github.com/grafana/loki/pull/1935) **cyriltovena**: Support stdin target via flag instead of automatic detection.

Third times a charm!  With 1.4.0 we allowed sending logs directly to promtail via stdin, with 1.4.1 we released a patch for this feature which wasn't detecting stdin correctly on some operating systems.
Unfortunately after a few more bug reports it seems this change caused some more undesired side effects so we decided to not try to autodetect stdin at all, instead now you must pass the `--stdin` flag if you want Promtail to listen for logs on stdin.

* [2076](https://github.com/grafana/loki/pull/2076) **cyriltovena**: Allows to pass inlined pipeline stages to the docker driver.
* [1906](https://github.com/grafana/loki/pull/1906) **cyriltovena**: Add no-file and keep-file log option for docker driver.

The docker logging driver received a couple very nice updates, it's always been challenging to configure pipeline stages for the docker driver, with the first PR there are now a few easier ways to do this!
In the second PR we added config options to control keeping any log files on the host when using the docker logging driver, allowing you to run with no disk access if you would like, as well as allowing you to control keeping log files available after container restarts.

* [1864](https://github.com/grafana/loki/pull/1864) **cyriltovena**: Sign helm package with GPG.

We now GPG sign helm packages!

### All Changes

#### Loki

* [2097](https://github.com/grafana/loki/pull/2097) **owen-d**: simplifies/updates some of our configuration examples
* [2095](https://github.com/grafana/loki/pull/2095) **cyriltovena**: Adds backtick for the quoted string token lexer.
* [2093](https://github.com/grafana/loki/pull/2093) **cyriltovena**: Fixes unit in stats request log.
* [2088](https://github.com/grafana/loki/pull/2088) **slim-bean**: Loki: allow no encoding/compression on chunks
* [2078](https://github.com/grafana/loki/pull/2078) **owen-d**: removes yolostring
* [2073](https://github.com/grafana/loki/pull/2073) **slim-bean**: Loki: Allow configuring query_store_max_look_back_period when running a filesystem store and boltdb-shipper
* [2064](https://github.com/grafana/loki/pull/2064) **cyriltovena**: Reverse entry iterator pool
* [2059](https://github.com/grafana/loki/pull/2059) **cyriltovena**: Recover from panic in http and grpc handlers.
* [2058](https://github.com/grafana/loki/pull/2058) **cyriltovena**: Fix a bug in range vector skipping data.
* [2055](https://github.com/grafana/loki/pull/2055) **aknuds1**: Chore: Fix spelling of per second in code
* [2046](https://github.com/grafana/loki/pull/2046) **gouthamve**: Fix bug in logql parsing that leads to crash.
* [2050](https://github.com/grafana/loki/pull/2050) **aknuds1**: Chore: Correct typo "per seconds"
* [2034](https://github.com/grafana/loki/pull/2034) **sandeepsukhani**: some metrics for measuring performance and failures in boltdb shipper
* [2031](https://github.com/grafana/loki/pull/2031) **cyriltovena**: Improve protobuf serialization
* [2030](https://github.com/grafana/loki/pull/2030) **adityacs**: Update loki to cortex master
* [2023](https://github.com/grafana/loki/pull/2023) **cyriltovena**: Support post requests in the frontend queryrange handler.
* [2021](https://github.com/grafana/loki/pull/2021) **slim-bean**: Loki: refactor validation and improve error messages
* [2019](https://github.com/grafana/loki/pull/2019) **slim-bean**: make `loki_ingester_memory_streams` Gauge per tenant.
* [2012](https://github.com/grafana/loki/pull/2012) **slim-bean**: Loki: Improve logging and add metrics to streams dropped by stream limit
* [2010](https://github.com/grafana/loki/pull/2010) **cyriltovena**: Update lz4 library to latest to ensure deterministic output.
* [2001](https://github.com/grafana/loki/pull/2001) **sandeepsukhani**: table client for boltdb shipper to enforce retention
* [1995](https://github.com/grafana/loki/pull/1995) **sandeepsukhani**: make boltdb shipper singleton and some other minor refactoring
* [1987](https://github.com/grafana/loki/pull/1987) **slim-bean**: Loki: Add a missing method to facade which is called by the metrics storage client in cortex
* [1982](https://github.com/grafana/loki/pull/1982) **cyriltovena**: Update cortex to latest.
* [1977](https://github.com/grafana/loki/pull/1977) **cyriltovena**: Ensure trace propagation in our logs.
* [1976](https://github.com/grafana/loki/pull/1976) **slim-bean**: incorporate some better defaults into table-manager configs
* [1975](https://github.com/grafana/loki/pull/1975) **slim-bean**: Update cortex vendoring to latest master
* [1970](https://github.com/grafana/loki/pull/1970) **cyriltovena**: Allow to aggregate binary operations.
* [1965](https://github.com/grafana/loki/pull/1965) **slim-bean**: Loki: Adds an `interval` paramater to query_range queries allowing a sampling of events to be returned based on the provided interval
* [1964](https://github.com/grafana/loki/pull/1964) **owen-d**: chunk bounds metric now records 8h range in 1h increments
* [1963](https://github.com/grafana/loki/pull/1963) **cyriltovena**: Improve the local config to work locally and inside docker.
* [1961](https://github.com/grafana/loki/pull/1961) **jpmcb**: [Bug] Workaround for broken etcd gomod import
* [1958](https://github.com/grafana/loki/pull/1958) **owen-d**: chunk lifespan histogram
* [1956](https://github.com/grafana/loki/pull/1956) **sandeepsukhani**: update cortex to latest master
* [1953](https://github.com/grafana/loki/pull/1953) **jpmcb**: Go mod: explicit golang.org/x/net replace
* [1950](https://github.com/grafana/loki/pull/1950) **cyriltovena**: Fixes case handling in regex simplification.
* [1949](https://github.com/grafana/loki/pull/1949) **SerialVelocity**: [Loki]: Cleanup dockerfile
* [1946](https://github.com/grafana/loki/pull/1946) **slim-bean**: Loki Update the cut block size counter when creating a memchunk from byte slice
* [1939](https://github.com/grafana/loki/pull/1939) **owen-d**: adds config validation, similar to cortex
* [1916](https://github.com/grafana/loki/pull/1916) **cyriltovena**: Add cap_net_bind_service linux capabilities to Loki.
* [1914](https://github.com/grafana/loki/pull/1914) **owen-d**: only fetches one chunk per series in /series
* [1875](https://github.com/grafana/loki/pull/1875) **owen-d**: support `match[]` encoding
* [1869](https://github.com/grafana/loki/pull/1869) **pstibrany**: Update Cortex to latest master
* [1846](https://github.com/grafana/loki/pull/1846) **owen-d**: Sharding optimizations I: AST mapping
* [1838](https://github.com/grafana/loki/pull/1838) **cyriltovena**: Move default port for Loki to 3100 everywhere.
* [1837](https://github.com/grafana/loki/pull/1837) **sandeepsukhani**: flush boltdb to object store
* [1834](https://github.com/grafana/loki/pull/1834) **Mario-Hofstaetter**: Loki/Change local storage directory to /loki/ and fix permissions (#1833)
* [1819](https://github.com/grafana/loki/pull/1819) **cyriltovena**: Adds a counter for total flushed chunks per reason.
* [1816](https://github.com/grafana/loki/pull/1816) **sdojjy**: loki can not be started with loki-local-config.yaml
* [1810](https://github.com/grafana/loki/pull/1810) **cyriltovena**: Optimize empty filter queries.
* [1809](https://github.com/grafana/loki/pull/1809) **cyriltovena**: Test stats memchunk
* [1804](https://github.com/grafana/loki/pull/1804) **pstibrany**: Convert Loki modules to services
* [1799](https://github.com/grafana/loki/pull/1799) **pstibrany**: loki: update Cortex to master
* [1798](https://github.com/grafana/loki/pull/1798) **adityacs**: Support configurable maximum of the limits parameter
* [1713](https://github.com/grafana/loki/pull/1713) **adityacs**: Log error message for invalid checksum
* [1706](https://github.com/grafana/loki/pull/1706) **cyriltovena**: Non-root user docker image for Loki.

#### Logcli
* [2027](https://github.com/grafana/loki/pull/2027) **pstibrany**: logcli: Query needs to be stored into url.RawQuery, and not url.Path
* [2000](https://github.com/grafana/loki/pull/2000) **cyriltovena**: Improve URL building in the logcli to strip trailing /.
* [1922](https://github.com/grafana/loki/pull/1922) **bavarianbidi**: logcli: org-id/tls-skip-verify set via env var
* [1861](https://github.com/grafana/loki/pull/1861) **yeya24**: Support series API in logcli
* [1850](https://github.com/grafana/loki/pull/1850) **chrischdi**: BugFix: Fix logcli client to use OrgID in LiveTail
* [1814](https://github.com/grafana/loki/pull/1814) **cyriltovena**: Logcli remote storage.
* [1712](https://github.com/grafana/loki/pull/1712) **rfratto**: clarify logcli commands and output

#### Promtail
* [2069](https://github.com/grafana/loki/pull/2069) **slim-bean**: Promtail: log at debug level when nothing matches the specified path for a file target
* [2066](https://github.com/grafana/loki/pull/2066) **slim-bean**: Promtail: metrics stage can also count line bytes
* [2049](https://github.com/grafana/loki/pull/2049) **adityacs**: Fix promtail client default values
* [2075](https://github.com/grafana/loki/pull/2075) **cyriltovena**: Fixes a panic in dry-run when using external labels.
* [2026](https://github.com/grafana/loki/pull/2026) **adityacs**: Targets not required in promtail config
* [2004](https://github.com/grafana/loki/pull/2004) **cyriltovena**: Adds config to disable HTTP and GRPC server in Promtail.
* [1935](https://github.com/grafana/loki/pull/1935) **cyriltovena**: Support stdin target via flag instead of automatic detection.
* [1920](https://github.com/grafana/loki/pull/1920) **alexanderGalushka**: feat: tms readiness check bypass implementation
* [1894](https://github.com/grafana/loki/pull/1894) **cyriltovena**: Fixes possible panic in json pipeline stage.
* [1865](https://github.com/grafana/loki/pull/1865) **adityacs**: Fix flaky promtail test
* [1815](https://github.com/grafana/loki/pull/1815) **adityacs**: Log error message when source does not exist in extracted values
* [1627](https://github.com/grafana/loki/pull/1627) **rfratto**: Proposal: Promtail Push API

#### Docker Driver
* [2076](https://github.com/grafana/loki/pull/2076) **cyriltovena**: Allows to pass inlined pipeline stages to the docker driver.
* [2054](https://github.com/grafana/loki/pull/2054) **bkmit**: Docker driver: Allow to provision external pipeline files to plugin
* [1906](https://github.com/grafana/loki/pull/1906) **cyriltovena**: Add no-file and keep-file log option for docker driver.
* [1903](https://github.com/grafana/loki/pull/1903) **cyriltovena**: Log docker driver config map.

#### Fluentd
* [2074](https://github.com/grafana/loki/pull/2074) **osela**: fluentd plugin: support placeholders in tenant field
* [2006](https://github.com/grafana/loki/pull/2006) **Skeen**: fluent-plugin-loki: Restructuring and CI
* [1909](https://github.com/grafana/loki/pull/1909) **jgehrcke**: fluentd loki plugin README: add note about labels
* [1853](https://github.com/grafana/loki/pull/1853) **wardbekker**: bump gem version
* [1811](https://github.com/grafana/loki/pull/1811) **JamesJJ**: Error handling: Show data stream at "debug" level, not "warn"

#### Fluent Bit
* [2040](https://github.com/grafana/loki/pull/2040) **avii-ridge**: Add extraOutputs variable to support multiple outputs for fluent-bit
* [1915](https://github.com/grafana/loki/pull/1915) **DirtyCajunRice**: Fix fluent-bit metrics
* [1890](https://github.com/grafana/loki/pull/1890) **dottedmag**: fluentbit: JSON encoding: avoid base64 encoding of []byte inside other slices
* [1791](https://github.com/grafana/loki/pull/1791) **cyriltovena**: Improve fluentbit logfmt.

#### Ksonnet
* [1980](https://github.com/grafana/loki/pull/1980) **cyriltovena**: Log slow query from the frontend by default in ksonnet.

##### Mixins
* [2080](https://github.com/grafana/loki/pull/2080) **beorn7**: mixin: Accept suffixes to pod name in instance labels
* [2044](https://github.com/grafana/loki/pull/2044) **slim-bean**: Dashboards: fixes the cpu usage graphs
* [2043](https://github.com/grafana/loki/pull/2043) **joe-elliott**: Swapped to container restarts over terminated reasons
* [2041](https://github.com/grafana/loki/pull/2041) **slim-bean**: Dashboard: Loki Operational improvements
* [1934](https://github.com/grafana/loki/pull/1934) **tomwilkie**: Put loki-mixin and promtail-mixin dashboards in a folder.
* [1913](https://github.com/grafana/loki/pull/1913) **tomwilkie**: s/dashboards/grafanaDashboards.

#### Helm
* [2038](https://github.com/grafana/loki/pull/2038) **oke-py**: Docs: update Loki Helm Chart document to support Helm 3
* [2015](https://github.com/grafana/loki/pull/2015) **etashsingh**: Change image tag from 1.4.1 to 1.4.0 in Helm chart
* [1981](https://github.com/grafana/loki/pull/1981) **sshah90**: added extraCommandlineArgs in values file
* [1967](https://github.com/grafana/loki/pull/1967) **rdxmb**: helm chart: add missing line feed
* [1898](https://github.com/grafana/loki/pull/1898) **stefanandres**: [helm loki/promtail] make UpdateStrategy configurable
* [1871](https://github.com/grafana/loki/pull/1871) **stefanandres**: [helm loki/promtail] Add systemd-journald example with extraMount, extraVolumeMount
* [1864](https://github.com/grafana/loki/pull/1864) **cyriltovena**: Sign helm package with GPG.
* [1825](https://github.com/grafana/loki/pull/1825) **polar3130**: Helm/loki-stack: refresh default grafana.image.tag to 6.7.0
* [1817](https://github.com/grafana/loki/pull/1817) **bclermont**: Helm chart: Prevent prometheus to scrape both services

#### Loki Canary
* [1891](https://github.com/grafana/loki/pull/1891) **joe-elliott**: Addition of a `/suspend` endpoint to Loki Canary

#### Docs
* [2056](https://github.com/grafana/loki/pull/2056) **cyriltovena**: Update api.md
* [2014](https://github.com/grafana/loki/pull/2014) **jsoref**: Spelling
* [1999](https://github.com/grafana/loki/pull/1999) **oddlittlebird**: Docs: Added labels content
* [1974](https://github.com/grafana/loki/pull/1974) **rfratto**: fix stores for chunk and index in documentation for period_config
* [1966](https://github.com/grafana/loki/pull/1966) **oddlittlebird**: Docs: Update docker.md
* [1951](https://github.com/grafana/loki/pull/1951) **cstyan**: Move build from source instructions to root readme.
* [1945](https://github.com/grafana/loki/pull/1945) **FlorianLudwig**: docs: version pin the docker image in docker-compose
* [1925](https://github.com/grafana/loki/pull/1925) **wardbekker**: Clarified that the api push path needs to be specified.
* [1905](https://github.com/grafana/loki/pull/1905) **sshah90**: updating typo for end time parameter in api docs
* [1888](https://github.com/grafana/loki/pull/1888) **slim-bean**: docs: cleaning up the comments for the cache_config, default_validity option
* [1887](https://github.com/grafana/loki/pull/1887) **slim-bean**: docs: Adding a config change in release 1.4 upgrade doc, updating readme with new doc links
* [1881](https://github.com/grafana/loki/pull/1881) **cyriltovena**: Add precision about the range notation for LogQL.
* [1879](https://github.com/grafana/loki/pull/1879) **slim-bean**: docs: update promtail docs for backoff
* [1873](https://github.com/grafana/loki/pull/1873) **owen-d**: documents frontend worker
* [1870](https://github.com/grafana/loki/pull/1870) **ushuz**: Docs: Keep plugin install command example in one line
* [1856](https://github.com/grafana/loki/pull/1856) **slim-bean**: docs: tweak the doc section of the readme a little
* [1852](https://github.com/grafana/loki/pull/1852) **slim-bean**: docs: clean up schema recommendations
* [1843](https://github.com/grafana/loki/pull/1843) **vishesh92**: Docs: Update configuration docs for redis

#### Build
* [2042](https://github.com/grafana/loki/pull/2042) **rfratto**: Fix drone
* [2009](https://github.com/grafana/loki/pull/2009) **cyriltovena**: Adds :delegated flags to speed up build experience on MacOS.
* [1942](https://github.com/grafana/loki/pull/1942) **owen-d**: delete tag script filters by prefix instead of substring
* [1918](https://github.com/grafana/loki/pull/1918) **slim-bean**: build: This Dockerfile is a remnant from a long time ago, not needed.
* [1911](https://github.com/grafana/loki/pull/1911) **slim-bean**: build: push images for `k` branches
* [1849](https://github.com/grafana/loki/pull/1849) **cyriltovena**: Pin helm version in circle-ci helm testing workflow.


## 1.4.1 (2020-04-06)

We realized after the release last week that piping data into promtail was not working on Linux or Windows, this should fix this issue for both platforms:

* [1893](https://github.com/grafana/loki/pull/1893) **cyriltovena**: Removes file size check for pipe, not provided by linux.

Also thanks to @dottedmag for providing this fix for Fluent Bit!

* [1890](https://github.com/grafana/loki/pull/1890) **dottedmag**: fluentbit: JSON encoding: avoid base64 encoding of []byte inside other slices

## 1.4.0 (2020-04-01)

Over 130 PR's merged for this release, from 40 different contributors!!  We continue to be humbled and thankful for the growing community of contributors and users of Loki.  Thank you all so much.

### Important Notes

**Really, this is important**

Before we get into new features, version 1.4.0 brings with it the first (that we are aware of) upgrade dependency.

We have created a dedicated page for upgrading Loki in the [operations section of the docs](https://github.com/grafana/loki/blob/master/docs/sources/operations/upgrade.md#140)

The docker image tag naming was changed, the starting in 1.4.0 docker images no longer have the `v` prefix: `grafana/loki:1.4.0`

Also you should be aware we are now pruning old `master-xxxxx` docker images from docker hub, currently anything older than 90 days is removed.  **We will never remove released versions of Loki**

### Notable Features

* [1661](https://github.com/grafana/loki/pull/1661) **cyriltovena**: Frontend & Querier query statistics instrumentation.

The API now returns a plethora of stats into the work Loki performed to execute your query, eventually this will be displayed in some form in Grafana to help users better understand how "expensive" their queries are.  Our goal here initially was to better instrument the recent work done in v1.3.0 on query parallelization and to better understand the performance of each part of Loki.  In the future we are looking at additional ideas to provide feedback to users to tailor their queries for better performance.

* [1652](https://github.com/grafana/loki/pull/1652) **cyriltovena**: --dry-run Promtail.
* [1649](https://github.com/grafana/loki/pull/1649) **cyriltovena**: Pipe data to Promtail

This is a long overdue addition to Promtail which can help setup and debug pipelines, with these new features you can do this to feed a single log line into Promtail:

```bash
echo -n 'level=debug msg="test log (200)"' | cmd/promtail/promtail -config.file=cmd/promtail/promtail-local-config.yaml --dry-run -log.level=debug 2>&1 | sed 's/^.*stage/stage/g'
```

`-log.level=debug 2>&1 | sed 's/^.*stage/stage/g` are added to enable debug output, direct the output to stdout, and a sed filter to remove some noise from the log lines.

The `stdin` functionality also works without `--dry-run` allowing you to feed any logs into Promtail via `stdin` and send them to Loki

* [1677](https://github.com/grafana/loki/pull/1677) **owen-d**: Literal Expressions in LogQL
* [1662](https://github.com/grafana/loki/pull/1662) **owen-d**: Binary operators in LogQL

These two extensions to LogQL now let you execute queries like this:

    * `sum(rate({app="foo"}[5m])) * 2`
    * `sum(rate({app="foo"}[5m]))/1e6`

* [1678](https://github.com/grafana/loki/pull/1678) **slim-bean**: promtail: metrics pipeline count all log lines

Now you can get per-stream line counts as a metric from promtail, useful for seeing which applications log the most

```yaml
- metrics:
    line_count_total:
      config:
        action: inc
        match_all: true
      description: A running counter of all lines with their corresponding
        labels
      type: Counter
```

* [1558](https://github.com/grafana/loki/pull/1558) **owen-d**: ingester.max-chunk-age
* [1572](https://github.com/grafana/loki/pull/1572) **owen-d**: Feature/query ingesters within

These two configs let you set the max time a chunk can stay in memory in Loki, this is useful to keep memory usage down as well as limit potential loss of data if ingesters crash.  Combine this with the `query_ingesters_within` config and you can have your queriers skip asking the ingesters for data which you know won't still be in memory (older than max_chunk_age).

**NOTE** Do not set the `max_chunk_age` too small, the default of 1h is probably a good point for most people.  Loki does not perform well when you flush many small chunks (such as when your logs have too much cardinality), setting this lower than 1h risks flushing too many small chunks.

* [1581](https://github.com/grafana/loki/pull/1581) **slim-bean**: Add sleep to canary reconnect on error

This isn't a feature but it's an important fix, this is the second time our canaries have tried to DDOS our Loki clusters so you should update to prevent them from trying to attack you.  Aggressive little things these canaries...

* [1840](https://github.com/grafana/loki/pull/1840) **slim-bean**: promtail: Retry 429 rate limit errors from Loki, increase default retry limits
* [1845](https://github.com/grafana/loki/pull/1845) **wardbekker**: throw exceptions on HTTPTooManyRequests and HTTPServerError so Fluentd will retry

These two PR's change how 429 HTTP Response codes are handled (Rate Limiting), previously these responses were dropped, now they will be retried for these clients

    * Promtail
    * Docker logging driver
    * Fluent Bit
    * Fluentd

This pushes the failure to send logs to two places. First is the retry limits. The defaults in promtail (and thus also the Docker logging driver and Fluent Bit, which share the same underlying code) will retry 429s (and 500s) on an exponential backoff for up to about 8.5 mins on the default configurations. (This can be changed; see the [config docs](https://github.com/grafana/loki/blob/v1.4.0/docs/clients/promtail/configuration.md#client_config) for more info.)

The second place would be the log file itself. At some point, most log files roll based on size or time. Promtail makes an attempt to read a rolled log file but will only try once. If you are very sensitive to lost logs, give yourself really big log files with size-based rolling rules and increase those retry timeouts. This should protect you from Loki server outages or network issues.

### All Changes

There are many other important fixes and improvements to Loki, way too many to call out in individual detail, so take a look!

#### Loki
* [1810](https://github.com/grafana/loki/pull/1810) **cyriltovena**: Optimize empty filter queries.
* [1809](https://github.com/grafana/loki/pull/1809) **cyriltovena**: Test stats memchunk
* [1807](https://github.com/grafana/loki/pull/1807) **pracucci**: Enable global limits by default in production mixin
* [1802](https://github.com/grafana/loki/pull/1802) **cyriltovena**: Add a test for duplicates count in the heap iterator and fixes it.
* [1799](https://github.com/grafana/loki/pull/1799) **pstibrany**: loki: update Cortex to master
* [1797](https://github.com/grafana/loki/pull/1797) **cyriltovena**: Use ingester client GRPC call options from config.
* [1794](https://github.com/grafana/loki/pull/1794) **pstibrany**: loki: Convert module names to string
* [1793](https://github.com/grafana/loki/pull/1793) **johncming**: pkg/chunkenc: fix leak of pool.
* [1789](https://github.com/grafana/loki/pull/1789) **adityacs**: Fix loki exit on jaeger agent not being present
* [1787](https://github.com/grafana/loki/pull/1787) **cyriltovena**: Regexp simplification
* [1785](https://github.com/grafana/loki/pull/1785) **pstibrany**: Update Cortex to master
* [1758](https://github.com/grafana/loki/pull/1758) **cyriltovena**: Query range should not support date where start == end.
* [1750](https://github.com/grafana/loki/pull/1750) **talham7391**: Clearer error response from push endpoint when labels are malformed
* [1746](https://github.com/grafana/loki/pull/1746) **cyriltovena**: Update cortex vendoring to include frontend status code improvement.
* [1745](https://github.com/grafana/loki/pull/1745) **cyriltovena**: Refactor querier http error handling.
* [1736](https://github.com/grafana/loki/pull/1736) **adityacs**: Add /ready endpoint to table-manager
* [1733](https://github.com/grafana/loki/pull/1733) **cyriltovena**: This logs queries with latency tag when  recording stats.
* [1730](https://github.com/grafana/loki/pull/1730) **adityacs**: Fix nil pointer dereference in ingester client
* [1719](https://github.com/grafana/loki/pull/1719) **cyriltovena**: Expose QueryType function.
* [1718](https://github.com/grafana/loki/pull/1718) **cyriltovena**: Better logql metric status code.
* [1708](https://github.com/grafana/loki/pull/1708) **cyriltovena**: Increase discarded samples when line is too long.
* [1704](https://github.com/grafana/loki/pull/1704) **owen-d**: api support for scalars
* [1686](https://github.com/grafana/loki/pull/1686) **owen-d**: max line lengths (component + tenant overrides)
* [1684](https://github.com/grafana/loki/pull/1684) **cyriltovena**: Ensure status codes are set correctly in the frontend.
* [1677](https://github.com/grafana/loki/pull/1677) **owen-d**: Literal Expressions in LogQL
* [1662](https://github.com/grafana/loki/pull/1662) **owen-d**: Binary operators in LogQL
* [1661](https://github.com/grafana/loki/pull/1661) **cyriltovena**: Frontend & Querier query statistics instrumentation.
* [1651](https://github.com/grafana/loki/pull/1651) **owen-d**: removes duplicate logRangeExprExt grammar
* [1636](https://github.com/grafana/loki/pull/1636) **cyriltovena**: Fixes stats summary computation.
* [1630](https://github.com/grafana/loki/pull/1630) **owen-d**: adds stringer methods for all ast expr types
* [1626](https://github.com/grafana/loki/pull/1626) **owen-d**: compiler guarantees for logql exprs
* [1616](https://github.com/grafana/loki/pull/1616) **owen-d**: cache key cant be reused when an interval changes
* [1615](https://github.com/grafana/loki/pull/1615) **cyriltovena**: Add statistics to query_range and instant_query API.
* [1612](https://github.com/grafana/loki/pull/1612) **owen-d**: bumps cortex to 0.6.1 master
* [1605](https://github.com/grafana/loki/pull/1605) **owen-d**: Decouple logql engine/AST from execution context
* [1582](https://github.com/grafana/loki/pull/1582) **slim-bean**: Change new stats names
* [1579](https://github.com/grafana/loki/pull/1579) **rfratto**: Disable transfers in loki-local-config.yaml
* [1572](https://github.com/grafana/loki/pull/1572) **owen-d**: Feature/query ingesters within
* [1677](https://github.com/grafana/loki/pull/1677) **owen-d**: Introduces numeric literals in LogQL
* [1569](https://github.com/grafana/loki/pull/1569) **owen-d**: refactors splitby to not require buffered channels
* [1567](https://github.com/grafana/loki/pull/1567) **owen-d**: adds span metadata for split queries
* [1565](https://github.com/grafana/loki/pull/1565) **owen-d**: Feature/per tenant splitby
* [1562](https://github.com/grafana/loki/pull/1562) **sandeepsukhani**: limit for concurrent tail requests
* [1558](https://github.com/grafana/loki/pull/1558) **owen-d**: ingester.max-chunk-age
* [1484](https://github.com/grafana/loki/pull/1484) **pstibrany**: loki: use new runtimeconfig package from Cortex

#### Promtail
* [1840](https://github.com/grafana/loki/pull/1840) **slim-bean**: promtail: Retry 429 rate limit errors from Loki, increase default retry limits
* [1775](https://github.com/grafana/loki/pull/1775) **slim-bean**: promtail: remove the read lines counter when the log file stops being tailed
* [1770](https://github.com/grafana/loki/pull/1770) **adityacs**: Fix single job with multiple service discovery elements
* [1765](https://github.com/grafana/loki/pull/1765) **adityacs**: Fix error in templating when extracted key has nil value
* [1743](https://github.com/grafana/loki/pull/1743) **dtennander**: Promtail: Ignore dropped entries in subsequent metric-stages in pipelines.
* [1687](https://github.com/grafana/loki/pull/1687) **adityacs**: Fix panic in labels debug message
* [1683](https://github.com/grafana/loki/pull/1683) **slim-bean**: promtail: auto-prune stale metrics
* [1678](https://github.com/grafana/loki/pull/1678) **slim-bean**: promtail: metrics pipeline count all log lines
* [1666](https://github.com/grafana/loki/pull/1666) **adityacs**: Support entire extracted value map in template pipeline stage
* [1664](https://github.com/grafana/loki/pull/1664) **adityacs**: Support custom prefix name in metrics stage
* [1660](https://github.com/grafana/loki/pull/1660) **rfratto**: pkg/promtail/positions: handle empty positions file
* [1652](https://github.com/grafana/loki/pull/1652) **cyriltovena**: --dry-run Promtail.
* [1649](https://github.com/grafana/loki/pull/1649) **cyriltovena**: Pipe data to Promtail
* [1602](https://github.com/grafana/loki/pull/1602) **slim-bean**: Improve promtail configuration docs

#### Helm
* [1731](https://github.com/grafana/loki/pull/1731) **billimek**: [promtail helm chart] - Expand promtail syslog svc to support values
* [1688](https://github.com/grafana/loki/pull/1688) **fredgate**: Loki stack helm chart can deploy datasources without Grafana
* [1632](https://github.com/grafana/loki/pull/1632) **lukipro**: Added support for imagePullSecrets in Loki Helm chart
* [1620](https://github.com/grafana/loki/pull/1620) **rsteneteg**: [promtail helm chart] option to set fs.inotify.max_user_instances with init container
* [1617](https://github.com/grafana/loki/pull/1617) **billimek**: [promtail helm chart] Enable support for syslog service
* [1590](https://github.com/grafana/loki/pull/1590) **polar3130**: Helm/loki-stack: refresh default grafana.image.tag to 6.6.0
* [1587](https://github.com/grafana/loki/pull/1587) **polar3130**: Helm/loki-stack: add template for the service name to connect to loki
* [1585](https://github.com/grafana/loki/pull/1585) **monotek**: [loki helm chart] added ingress
* [1553](https://github.com/grafana/loki/pull/1553) **got-root**: helm: Allow setting 'loadBalancerSourceRanges' for the loki service
* [1529](https://github.com/grafana/loki/pull/1529) **tourea**: Promtail Helm Chart: Add support for passing environment variables

#### Jsonnet
* [1776](https://github.com/grafana/loki/pull/1776) **Eraac**: fix typo: Not a binary operator: =
* [1767](https://github.com/grafana/loki/pull/1767) **joe-elliott**: Dashboard Cleanup
* [1766](https://github.com/grafana/loki/pull/1766) **joe-elliott**: Move dashboards out into their own json files
* [1757](https://github.com/grafana/loki/pull/1757) **slim-bean**: promtail-mixin: Allow choosing promtail name
* [1756](https://github.com/grafana/loki/pull/1756) **sh0rez**: fix(ksonnet): named parameters for containerPort
* [1749](https://github.com/grafana/loki/pull/1749) **slim-bean**: Increasing the threshold for a file lag and reducing the severity to warning
* [1748](https://github.com/grafana/loki/pull/1748) **slim-bean**: jsonnet: Breakout promtail mixin.
* [1739](https://github.com/grafana/loki/pull/1739) **cyriltovena**: Fixes frontend args in libsonnet.
* [1735](https://github.com/grafana/loki/pull/1735) **cyriltovena**: Allow to configure global limits via the jsonnet deployment.
* [1705](https://github.com/grafana/loki/pull/1705) **cyriltovena**: Add overrides file for our jsonnet library.
* [1699](https://github.com/grafana/loki/pull/1699) **pracucci**: Increased production distributors memory request and limit
* [1689](https://github.com/grafana/loki/pull/1689) **shokada**: Add headers for WebSocket
* [1665](https://github.com/grafana/loki/pull/1665) **cyriltovena**: Query frontend service should be headless.
* [1613](https://github.com/grafana/loki/pull/1613) **cyriltovena**: Fixes config change in the result cache

#### Fluent Bit
* [1791](https://github.com/grafana/loki/pull/1791) **cyriltovena**: Improve fluentbit logfmt.
* [1717](https://github.com/grafana/loki/pull/1717) **adityacs**: Fluent-bit: Fix panic error when AutoKubernetesLabels is true

#### Fluentd
* [1811](https://github.com/grafana/loki/pull/1811) **JamesJJ**: Error handling: Show data stream at "debug" level, not "warn"
* [1728](https://github.com/grafana/loki/pull/1728) **irake99**: docs: fix outdated link to fluentd
* [1703](https://github.com/grafana/loki/pull/1703) **Skeen**:  fluent-plugin-grafana-loki: Update fluentd base image to current images (edge)
* [1656](https://github.com/grafana/loki/pull/1656) **takanabe**: Convert second(Integer class) to nanosecond precision
* [1646](https://github.com/grafana/loki/pull/1646) **takanabe**: Fix rubocop violation for fluentd/fluent-plugin-loki
* [1603](https://github.com/grafana/loki/pull/1603) **tarokkk**: fluentd-plugin: add URI validation

#### Docs
* [1781](https://github.com/grafana/loki/pull/1781) **candlerb**: Docs: Recommended schema is now v11
* [1771](https://github.com/grafana/loki/pull/1771) **rfratto**: change slack url to slack.grafana.com and use https
* [1738](https://github.com/grafana/loki/pull/1738) **jgehrcke**: docs: observability.md: clarify lines vs. entries
* [1707](https://github.com/grafana/loki/pull/1707) **dangoodman**: Fix regex in pipeline-example.yml
* [1697](https://github.com/grafana/loki/pull/1697) **oke-py**: fix promtail/templates/NOTES.txt to show correctly port-forward command
* [1675](https://github.com/grafana/loki/pull/1675) **owen-d**: maintainer links & usernames
* [1673](https://github.com/grafana/loki/pull/1673) **cyriltovena**: Add Owen to the maintainer team.
* [1671](https://github.com/grafana/loki/pull/1671) **shokada**: Update tanka.md so that promtail.yml is the correct format
* [1648](https://github.com/grafana/loki/pull/1648) **ShotaKitazawa**: loki-canary: fix indent of DaemonSet manifest written in .md file
* [1642](https://github.com/grafana/loki/pull/1642) **slim-bean**: Improve systemd field docs
* [1641](https://github.com/grafana/loki/pull/1641) **pastatopf**: Correct syntax of rate example
* [1634](https://github.com/grafana/loki/pull/1634) **takanabe**: Unite docs for fluentd plugin
* [1619](https://github.com/grafana/loki/pull/1619) **shaikatz**: PeriodConfig documentation fix dynamodb -> aws-dynamo
* [1611](https://github.com/grafana/loki/pull/1611) **owen-d**: loki frontend docs additions
* [1609](https://github.com/grafana/loki/pull/1609) **Lusitaniae**: Fix wget syntax in documentation
* [1608](https://github.com/grafana/loki/pull/1608) **PabloCastellano**: Documentation: Recommend using the latest schema version (v11)
* [1601](https://github.com/grafana/loki/pull/1601) **rfratto**: Clarify regex escaping rules
* [1598](https://github.com/grafana/loki/pull/1598) **cyriltovena**: Update tanka.md doc.
* [1586](https://github.com/grafana/loki/pull/1586) **MrSaints**: Fix typo in changelog for 1.3.0
* [1504](https://github.com/grafana/loki/pull/1504) **hsraju**: Updated configuration.md

#### Logcli
* [1808](https://github.com/grafana/loki/pull/1808) **slim-bean**: logcli: log the full stats and send to stderr instead of stdout
* [1682](https://github.com/grafana/loki/pull/1682) **adityacs**: BugFix: Fix logcli --quiet parameter parsing issue
* [1644](https://github.com/grafana/loki/pull/1644) **cyriltovena**: This improves the log output for statistics in the logcli.
* [1638](https://github.com/grafana/loki/pull/1638) **owen-d**: adds query stats and org id options in logcli
* [1573](https://github.com/grafana/loki/pull/1573) **cyriltovena**: Improve logql query statistics collection.

#### Loki Canary
* [1653](https://github.com/grafana/loki/pull/1653) **slim-bean**: Canary needs its logo
* [1581](https://github.com/grafana/loki/pull/1581) **slim-bean**: Add sleep to canary reconnect on error

#### Build
* [1780](https://github.com/grafana/loki/pull/1780) **slim-bean**: build: Update the CD deploy task name
* [1762](https://github.com/grafana/loki/pull/1762) **dgzlopes**: Bump testify to 1.5.1
* [1742](https://github.com/grafana/loki/pull/1742) **slim-bean**: build: fix deploy on tagged build
* [1741](https://github.com/grafana/loki/pull/1741) **slim-bean**: add darwin and freebsd binaries to release output
* [1740](https://github.com/grafana/loki/pull/1740) **rfratto**: Fix 32-bit Promtail ARM docker builds from Drone
* [1710](https://github.com/grafana/loki/pull/1710) **adityacs**: Add goimport local-prefixes configuration to .golangci.yml
* [1647](https://github.com/grafana/loki/pull/1647) **mattmendick**: Attempting to add `informational` only feedback for codecov
* [1640](https://github.com/grafana/loki/pull/1640) **rfratto**: ci: print error messages when an API request fails
* [1639](https://github.com/grafana/loki/pull/1639) **rfratto**: ci: prune docker tags prefixed with "master-" older than 90 days
* [1637](https://github.com/grafana/loki/pull/1637) **rfratto**: ci: pin plugins/manifest image tag
* [1633](https://github.com/grafana/loki/pull/1633) **rfratto**: ci: make manifest publishing run in serial
* [1629](https://github.com/grafana/loki/pull/1629) **slim-bean**: Ignore markdown files in codecoverage
* [1628](https://github.com/grafana/loki/pull/1628) **rfratto**: Exempt proposals from stale bot
* [1614](https://github.com/grafana/loki/pull/1614) **mattmendick**: Codecov: Update config to add informational flag
* [1600](https://github.com/grafana/loki/pull/1600) **mattmendick**: Codecov circleci test [WIP]

#### Tooling
* [1577](https://github.com/grafana/loki/pull/1577) **pstibrany**: Move chunks-inspect tool to Loki repo

## 1.3.0 (2020-01-16)

### What's New?? ###

With 1.3.0 we are excited to announce several improvements focusing on performance!

First and most significant is the Query Frontend:

* [1442](https://github.com/grafana/loki/pull/1442) **cyriltovena**: Loki Query Frontend

The query frontend allows for sharding queries by time and dispatching them in parallel to multiple queriers, giving true horizontal scaling ability for queries.  Take a look at the [jsonnet changes](https://github.com/grafana/loki/pull/1442/files?file-filters%5B%5D=.libsonnet) to see how we are deploying this in our production setup.  Keep an eye out for a blog post with more information on how the frontend works and more information on this exciting new feature.

In our quest to improve query performance, we discovered that gzip, while good for compression ratio, is not the best for speed.  So we introduced the ability to select from several different compression algorithms:

* [1411](https://github.com/grafana/loki/pull/1411) **cyriltovena**: Adds configurable compression algorithms for chunks

We are currently testing out LZ4 and snappy, LZ4 seemed like a good fit however we found that it didn't always compress the same data to the same output which was causing some troubles for another important improvement:

* [1438](https://github.com/grafana/loki/pull/1438) **pstibrany**: pkg/ingester: added sync period flags

Extending on the work done by @bboreham on Cortex, @pstibrany added a few new flags and code to synchronize chunks between ingesters, which reduces the number of chunks persisted to object stores and therefore also reduces the number of chunks loaded on queries and the amount of de-duplication work which needs to be done.

As mentioned above, LZ4 was in some cases compressing the same data with a different result which was interfering with this change, we are still investigating the cause of this issue (It may be in how we implemented something, or may be in the compression code itself).  For now we have switched to snappy which has seen a reduction in data written to the object store from almost 3x the source data (with a replication factor of 3) to about 1.5x, saving a lot of duplicated log storage!

Another valuable change related to chunks:

* [1406](https://github.com/grafana/loki/pull/1406) **slim-bean**: allow configuring a target chunk size in compressed bytes

With this change you can set a `chunk_target_size` and Loki will attempt to fill a chunk to approx that size before flushing (previously a chunk size was a hard coded 10 blocks where the default block size is 262144 bytes).  Larger chunks are beneficial for a few reasons, mainly on reducing API calls to your object store when performing queries, but also in reducing overhead in a few places, especially when processing very high volume log streams.

Another big improvement is the introduction of accurate rate limiting when running microservices:

* [1486](https://github.com/grafana/loki/pull/1486) **pracucci**: Add ingestion rate global limit support

Previously the rate limit was applied at each distributor, however with traffic split over many distributors the limit would need to be adjusted accordingly.  This meant that scaling up distributors required changing the limit.  Now this information is communicated between distributors such that the limit should be applied accurately regardless of the number of distributors.

And last but not least on the notable changes list is a new feature for Promtail:

* [1275](https://github.com/grafana/loki/pull/1275) **bastjan**: pkg/promtail: IETF Syslog (RFC5424) Support

With this change Promtail can receive syslogs via TCP!  Thanks to @bastjan for all the hard work on this submission!

### Important things to note:

* [1519](https://github.com/grafana/loki/pull/1519) Changes a core behavior in Loki regarding logs with duplicate content AND duplicate timestamps, previously Loki would store logs with duplicate timestamps and content, moving forward logs with duplicate content AND timestamps will be silently ignored.  Mainly this change is to prevent duplicates that appear when a batch is retried (the first entry in the list would be inserted again, now it will be ignored).  Logs with the same timestamp and different content will still be accepted.
* [1486](https://github.com/grafana/loki/pull/1486) Deprecated `-distributor.limiter-reload-period` flag / distributor's `limiter_reload_period` config option.

### All Changes

Once again we can't thank our community and contributors enough for the significant work that everyone is adding to Loki, the entire list of changes is long!!

#### Loki
* [1526](https://github.com/grafana/loki/pull/1526) **codesome**: Support <selector> <range> <filters> for aggregation
* [1522](https://github.com/grafana/loki/pull/1522) **cyriltovena**: Adds support for the old query string regexp in the frontend.
* [1519](https://github.com/grafana/loki/pull/1519) **rfratto**: pkg/chunkenc: ignore duplicate lines pushed to a stream
* [1511](https://github.com/grafana/loki/pull/1511) **sandlis**: querier: fix panic in tailer when max tail duration exceeds
* [1499](https://github.com/grafana/loki/pull/1499) **slim-bean**: Fix a panic in chunk prefetch
* [1495](https://github.com/grafana/loki/pull/1495) **slim-bean**: Prefetch chunks while processing
* [1496](https://github.com/grafana/loki/pull/1496) **cyriltovena**: Add duplicates info and remove timing informations.
* [1490](https://github.com/grafana/loki/pull/1490) **owen-d**: Fix/deadlock frontend queue
* [1489](https://github.com/grafana/loki/pull/1489) **owen-d**: unifies reverse iterators
* [1488](https://github.com/grafana/loki/pull/1488) **cyriltovena**: Fixes response json encoding and add regression tests.
* [1486](https://github.com/grafana/loki/pull/1486) **pracucci**: Add ingestion rate global limit support* [1493](https://github.com/grafana/loki/pull/1493) **pracucci**: Added max streams per user global limit
* [1480](https://github.com/grafana/loki/pull/1480) **cyriltovena**: Close iterator properly and check nil before releasing buffers.
* [1473](https://github.com/grafana/loki/pull/1473) **rfratto**: pkg/querier: don't query all ingesters
* [1470](https://github.com/grafana/loki/pull/1470) **cyriltovena**: Validates limit parameter.
* [1448](https://github.com/grafana/loki/pull/1448) **cyriltovena**: Improving storage benchmark
* [1445](https://github.com/grafana/loki/pull/1445) **cyriltovena**: Add decompression tracing instrumentation.
* [1442](https://github.com/grafana/loki/pull/1442) **cyriltovena**: Loki Query Frontend
* [1438](https://github.com/grafana/loki/pull/1438) **pstibrany**: pkg/ingester: added sync period flags
* [1433](https://github.com/grafana/loki/pull/1433) **zendern**: Using strict parsing for yaml configs
* [1425](https://github.com/grafana/loki/pull/1425) **pstibrany**: pkg/ingester: Added possibility to disable transfers.
* [1423](https://github.com/grafana/loki/pull/1423) **pstibrany**: pkg/chunkenc: Fix BenchmarkRead to focus on reading chunks, not converting bytes to string
* [1421](https://github.com/grafana/loki/pull/1421) **pstibrany**: pkg/chunkenc: change default LZ4 buffer size to 64k.
* [1420](https://github.com/grafana/loki/pull/1420) **cyriltovena**: Sets the chunk encoding correctly when creating chunk from bytes.
* [1419](https://github.com/grafana/loki/pull/1419) **owen-d**: Enables Series API in loki
* [1413](https://github.com/grafana/loki/pull/1413) **pstibrany**: RangeQuery benchmark optimizations
* [1411](https://github.com/grafana/loki/pull/1411) **cyriltovena**: Adds configurable compression algorithms for chunks
* [1409](https://github.com/grafana/loki/pull/1409) **slim-bean**: change the chunk size histogram to allow for bigger buckets
* [1408](https://github.com/grafana/loki/pull/1408) **slim-bean**: forgot to register the new metric for counting blocks per chunk
* [1406](https://github.com/grafana/loki/pull/1406) **slim-bean**: allow configuring a target chunk size in compressed bytes
* [1405](https://github.com/grafana/loki/pull/1405) **pstibrany**: Convert string to bytes once only when doing string filtering.
* [1396](https://github.com/grafana/loki/pull/1396) **pstibrany**: pkg/cfg: print help only when requested, and print it on stdout
* [1383](https://github.com/grafana/loki/pull/1383) **beornf**: Read websocket close in tail handler
* [1071](https://github.com/grafana/loki/pull/1071) **rfratto**: pkg/ingester: limit total number of errors a stream can return on push
* [1545](https://github.com/grafana/loki/pull/1545) **joe-elliott**: Critical n => m conversions
* [1541](https://github.com/grafana/loki/pull/1541) **owen-d**: legacy endpoint 400s metric queries

#### Promtail
* [1515](https://github.com/grafana/loki/pull/1515) **slim-bean**: Promtail: Improve position and size metrics
* [1485](https://github.com/grafana/loki/pull/1485) **p37ruh4**: Fileglob parsing fixes
* [1472](https://github.com/grafana/loki/pull/1472) **owen-d**: positions.ignore-corruptions
* [1453](https://github.com/grafana/loki/pull/1453) **chancez**: pkg/promtail: Initialize counters to 0 when creating client
* [1436](https://github.com/grafana/loki/pull/1436) **rfratto**: promtail: add support for passing through journal entries as JSON
* [1426](https://github.com/grafana/loki/pull/1426) **wphan**: Support microsecond timestamp format
* [1416](https://github.com/grafana/loki/pull/1416) **pstibrany**: pkg/promtail/client: missing URL in client returns error
* [1275](https://github.com/grafana/loki/pull/1275) **bastjan**: pkg/promtail: IETF Syslog (RFC5424) Support

#### Fluent Bit
* [1455](https://github.com/grafana/loki/pull/1455) **JensErat**: fluent-bit-plugin: re-enable failing JSON marshaller tests; pass error instead of logging and ignoring
* [1294](https://github.com/grafana/loki/pull/1294) **JensErat**: fluent-bit: multi-instance support
* [1514](https://github.com/grafana/loki/pull/1514) **shane-axiom**: fluent-plugin-grafana-loki: Add `fluentd_thread` label when `flush_thread_count` > 1

#### Fluentd
* [1500](https://github.com/grafana/loki/pull/1500) **cyriltovena**: Bump fluentd plugin to 1.2.6.
* [1475](https://github.com/grafana/loki/pull/1475) **Horkyze**: fluentd-plugin: call gsub for strings only

#### Docker Driver
* [1414](https://github.com/grafana/loki/pull/1414) **cyriltovena**: Adds tenant-id for docker driver.

#### Logcli
* [1492](https://github.com/grafana/loki/pull/1492) **sandlis**: logcli: replaced GRAFANA_* with LOKI_* in logcli env vars, set default server url for logcli to localhost

#### Helm
* [1534](https://github.com/grafana/loki/pull/1534) **olivierboudet**: helm : fix fluent-bit parser configuration syntax
* [1506](https://github.com/grafana/loki/pull/1506) **terjesannum**: helm: add podsecuritypolicy for fluent-bit
* [1431](https://github.com/grafana/loki/pull/1431) **eugene100**: Helm: fix issue with config.clients
* [1430](https://github.com/grafana/loki/pull/1430) **olivierboudet**: helm : allow to define custom parsers to use with fluentbit.io/parser annotation
* [1418](https://github.com/grafana/loki/pull/1418) **evalsocket**: Helm chart url added in helm.md
* [1336](https://github.com/grafana/loki/pull/1336) **terjesannum**: helm: support adding init containers to the loki pod
* [1530](https://github.com/grafana/loki/pull/1530) **WeiBanjo**: Allow extra command line args for external labels like hostname

#### Jsonnet
* [1518](https://github.com/grafana/loki/pull/1518) **benjaminhuo**: Fix error 'Field does not exist: jaeger_mixin' in tk show
* [1501](https://github.com/grafana/loki/pull/1501) **anarcher**: jsonnet: fix common/defaultPorts parameters
* [1497](https://github.com/grafana/loki/pull/1497) **cyriltovena**: Update Loki mixin to include frontend QPS and latency.
* [1478](https://github.com/grafana/loki/pull/1478) **cyriltovena**: Fixes the typo in the result cache config of the Loki ksonnet lib.
* [1543](https://github.com/grafana/loki/pull/1543) **sh0rez**: fix(ksonnet): use apps/v1

#### Docs
* [1531](https://github.com/grafana/loki/pull/1531) **fitzoh**: Documentation: Add note on using Loki with Amazon ECS
* [1521](https://github.com/grafana/loki/pull/1521) **rfratto**: docs: Document timestamp ordering rules
* [1516](https://github.com/grafana/loki/pull/1516) **rfratto**: Link to release docs in README.md, not master docs
* [1508](https://github.com/grafana/loki/pull/1508) **cyriltovena**: Fixes bad json in Loki API documentation.
* [1505](https://github.com/grafana/loki/pull/1505) **sandlis**: doc: fix sample yaml in docs for installing promtail to k8s
* [1481](https://github.com/grafana/loki/pull/1481) **terjesannum**: docs: fix broken promtail link
* [1474](https://github.com/grafana/loki/pull/1474) **Eraac**: <doc>: information about max_look_back_period
* [1471](https://github.com/grafana/loki/pull/1471) **cyriltovena**: Update README.md
* [1466](https://github.com/grafana/loki/pull/1466) **Eraac**: <documentation>: Update IAM requirement
* [1441](https://github.com/grafana/loki/pull/1441) **vtereso**: <Docs>: README spelling fix
* [1437](https://github.com/grafana/loki/pull/1437) **daixiang0**: fix all misspell
* [1432](https://github.com/grafana/loki/pull/1432) **joe-elliott**: Removed unsupported encodings from docs
* [1399](https://github.com/grafana/loki/pull/1399) **vishesh92**: Docs: Add configuration docs for redis
* [1394](https://github.com/grafana/loki/pull/1394) **chancez**: Documentation: Fix example AWS storage configuration
* [1227](https://github.com/grafana/loki/pull/1227) **daixiang0**: Add docker install doc
* [1560](https://github.com/grafana/loki/pull/1560) **robshep**: Promtail Docs: Update output.md
* [1546](https://github.com/grafana/loki/pull/1546) **mattmendick**: Removing third-party link
* [1539](https://github.com/grafana/loki/pull/1539) **j18e**: docs: fix syntax error in pipeline example

#### Build
* [1494](https://github.com/grafana/loki/pull/1494) **pracucci**: Fixed TOUCH_PROTOS in all DroneCI pipelines
* [1479](https://github.com/grafana/loki/pull/1479) **owen-d**: TOUCH_PROTOS build arg for dockerfile
* [1476](https://github.com/grafana/loki/pull/1476) **owen-d**: initiates docker daemon for circle windows builds
* [1469](https://github.com/grafana/loki/pull/1469) **rfratto**: Makefile: re-enable journal scraping on ARM

#### New Members!
* [1415](https://github.com/grafana/loki/pull/1415) **cyriltovena**: Add Joe as member of the team.

# 1.2.0 (2019-12-09)

One week has passed since the last Loki release, and it's time for a new one!

## Notable Changes

We have continued our work making our API Prometheus-compatible. The key
changes centered around API compatibility are:

* [1370](https://github.com/grafana/loki/pull/1370) **slim-bean**: Change `/loki/api/v1/label` to `loki/api/v1/labels`
* [1381](https://github.com/grafana/loki/pull/1381) **owen-d**: application/x-www-form-urlencoded support

Meanwhile, @pstibrany has done great work ensuring that Loki handles hash
collisions properly:

* [1247](https://github.com/grafana/loki/pull/1247) **pstibrany**: pkg/ingester: handle labels mapping to the same fast fingerprint.

## Other Changes

:heart: All PR's are important to us, thanks everyone for continuing to help support and improve Loki! :heart:

### Features

* [1372](https://github.com/grafana/loki/pull/1372) **cyriltovena**: Let Loki start when using the debug image.
* [1300](https://github.com/grafana/loki/pull/1300) **pstibrany**: pkg/ingester: check that ingester is in LEAVING state when transferring chunks and claiming tokens. Required when using memberlist client.

### Bug Fixes/Improvements

* [1376](https://github.com/grafana/loki/pull/1376) **jstaffans**: Fluentd: guard against nil values when sanitizing labels
* [1371](https://github.com/grafana/loki/pull/1371) **cyriltovena**: Logql benchmark and performance improvement.
* [1363](https://github.com/grafana/loki/pull/1363) **cyriltovena**: Fixes fluentd new push path API.
* [1353](https://github.com/grafana/loki/pull/1353) **pstibrany**: docs: Fix grpc_listen_host and http_listen_host.
* [1350](https://github.com/grafana/loki/pull/1350) **Eraac**: documentation: iam requirement for autoscaling

# 1.1.0 (2019-12-04)

It's been a busy 2 weeks since the 1.0.0 release and quite a few important PR's have been merged to Loki.

The most significant:

* [1322](https://github.com/grafana/loki/pull/1322) **rfratto**: Fix v1 label API to be Prometheus-compatible

Some might call this a **breaking change**, we are instead calling it a bug fix as our goal was to be prometheus compatible and we were not :smiley:

**But please be aware if you are using the `/loki/api/v1/label` or `/loki/api/v1/label/<name>/values` the JSON result will be different in 1.1.0**

Old result:
```json
{
  "values": [
    "label1",
    "label2",
    "labeln"
  ]
}
```
New result:

```json
{
  "status": "success",
  "data": [
    "label1",
    "label2",
    "labeln"
  ]
}
```

**ALSO IMPORTANT**

* [1160](https://github.com/grafana/loki/pull/1160) **daixiang0**: replace gzip with zip

Binaries will now be zipped instead of gzipped as many people voiced their opinion that zip is likely to be installed on more systems by default.

**If you had existing automation to download and install binaries this will have to be updated to use zip instead of gzip**

## Notable Fixes and Improvements

* Broken version info in startup log message:

    [1095](https://github.com/grafana/loki/pull/1095) **pstibrany**: Makefile changes to allow easy builds with or without vendoring. Also fixes version bug for both cases.

* The hashing algorithm used to calculate the hash for a stream was creating hash collisions in some instances.
**Please Note** this is just one part of the fix and is only in Promtail, the second part for Loki can be tracked [in PR1247](https://github.com/grafana/loki/pull/1247) which didn't quite make the cut for 1.1.0 and will be in 1.2.0:

    [1254](https://github.com/grafana/loki/pull/1254) **pstibrany**: pkg/promtail/client: Handle fingerprint hash collisions

* Thank you @putrasattvika for finding and fixing an important bug where logs were some logs were missed in a query shortly after a flush!

    [1299](https://github.com/grafana/loki/pull/1299) **putrasattvika**: storage: fix missing logs with batched chunk iterator

* Thank you @danieldabate for helping to again improve our API to be more Prometheus compatible:

    [1355](https://github.com/grafana/loki/pull/1355) **danieldabate**: HTTP API: Support duration and float formats for step parameter

* LogQL will support duration formats that are not typically handled by Go like [1d] or [1w]

    [1357](https://github.com/grafana/loki/pull/1357) **cyriltovena**: Supports same duration format in LogQL as Prometheus


## Everything Else

:heart: All PR's are important to us, thanks everyone for continuing to help support and improve Loki! :heart:

* [1349](https://github.com/grafana/loki/pull/1349) **Eraac**: documentation: using parsable value in example
* [1343](https://github.com/grafana/loki/pull/1343) **dgzlopes**: doc(configuration): Fix duration format.
* [1342](https://github.com/grafana/loki/pull/1342) **whothey**: Makefile: add debug symbols to loki and promtail debug builds
* [1341](https://github.com/grafana/loki/pull/1341) **adamjohnson01**: Update loki helm chart to support service account annotations
* [1340](https://github.com/grafana/loki/pull/1340) **adamjohnson01**: Pull in cortex changes to support IAM roles for EKS
* [1339](https://github.com/grafana/loki/pull/1339) **cyriltovena**: Update gem version.
* [1333](https://github.com/grafana/loki/pull/1333) **daixiang0**: fix broken link
* [1328](https://github.com/grafana/loki/pull/1328) **cyriltovena**: Fixes linter warning from the yacc file.
* [1326](https://github.com/grafana/loki/pull/1326) **dawidmalina**: Wrong api endpoint in fluent-plugin-grafana-loki
* [1320](https://github.com/grafana/loki/pull/1320) **roidelapluie**: Metrics: use Namespace everywhere when declaring metrics
* [1318](https://github.com/grafana/loki/pull/1318) **roidelapluie**: Use tenant as label name for discarded_samples metrics
* [1317](https://github.com/grafana/loki/pull/1317) **roidelapluie**: Expose discarded bytes metric
* [1316](https://github.com/grafana/loki/pull/1316) **slim-bean**: Removing old file needed for dep (no longer needed)
* [1312](https://github.com/grafana/loki/pull/1312) **ekeih**: Docs: Add missing ) in LogQL example
* [1311](https://github.com/grafana/loki/pull/1311) **pstibrany**: Include positions filename in the error when YAML unmarshal fails.
* [1310](https://github.com/grafana/loki/pull/1310) **JensErat**: fluent-bit: sorted JSON and properly convert []byte to string
* [1304](https://github.com/grafana/loki/pull/1304) **pstibrany**: promtail: write positions to new file first, move to target location afterwards
* [1303](https://github.com/grafana/loki/pull/1303) **zhangjianweibj**: https://github.com/grafana/loki/issues/1302
* [1298](https://github.com/grafana/loki/pull/1298) **rfratto**: pkg/promtail: remove journal target forced path
* [1279](https://github.com/grafana/loki/pull/1279) **rfratto**: Fix loki_discarded_samples_total metric
* [1278](https://github.com/grafana/loki/pull/1278) **rfratto**: docs: update limits_config to new structure from #948
* [1276](https://github.com/grafana/loki/pull/1276) **roidelapluie**: Update fluentbit README.md based on my experience
* [1274](https://github.com/grafana/loki/pull/1274) **sh0rez**: chore(ci): drone-cli
* [1273](https://github.com/grafana/loki/pull/1273) **JensErat**: fluent-bit: tenant ID configuration
* [1266](https://github.com/grafana/loki/pull/1266) **polar3130**: add description about tenant stage
* [1262](https://github.com/grafana/loki/pull/1262) **Eraac**: documentation: iam requirement for autoscaling
* [1261](https://github.com/grafana/loki/pull/1261) **rfratto**: Document systemd journal scraping
* [1249](https://github.com/grafana/loki/pull/1249) **cyriltovena**: Move to jsoniter instead of default json package
* [1223](https://github.com/grafana/loki/pull/1223) **jgehrcke**: authentication.md: replace "user" with "tenant"
* [1204](https://github.com/grafana/loki/pull/1204) **allanhung**: fluent-bit-plugin: Auto add Kubernetes labels to Loki labels



# 1.0.0 (2019-11-19)

:tada: Nearly a year since Loki was announced at KubeCon in Seattle 2018 we are very excited to announce the 1.0.0 release of Loki! :tada:

A lot has happened since the announcement, the project just recently passed 1000 commits by 138 contributors over 700+ PR's accumulating over 7700 GitHub stars!

Internally at Grafana Labs we have been using Loki to monitor all of our infrastructure and ingest around 1.5TB/10 billion log lines a day. Since the v0.2.0 release we have found Loki to be reliable and stable in our environments.

We are comfortable with the state of the project in our production environments and think it's time to promote Loki to a non-beta release to communicate to everyone that they should feel comfortable using Loki in their production environments too.

## API Stability

With the 1.0.0 release our intent is to try to follow Semver rules regarding stability with some aspects of Loki, focusing mainly on the operating experience of Loki as an application.  That is to say we are not planning any major changes to the HTTP API, and anything breaking would likely be accompanied by a major release with backwards compatibility support.

We are currently NOT planning on maintaining Go API stability with this release, if you are importing Loki as a library you should be prepared for any kind of change, including breaking, even in minor or bugfix releases.

Loki is still a young and active project and there might be some breaking config changes in non-major releases, rest assured this will be clearly communicated and backwards or overlapping compatibility will be provided if possible.

## Changes

There were not as many changes in this release as the last, mainly we wanted to make sure Loki was mostly stable before 1.0.0.  The most notable change is the inclusion of the V11 schema in PR's [1201](https://github.com/grafana/loki/pull/1201) and [1280](https://github.com/grafana/loki/pull/1280).  The V11 schema adds some more data to the index to improve label queries over large amounts of time and series.  Currently we have not updated the Helm or Ksonnet to use the new schema, this will come soon with more details on how it works.

The full list of changes:

* [1280](https://github.com/grafana/loki/pull/1280) **owen-d**: Fix duplicate labels (update cortex)
* [1260](https://github.com/grafana/loki/pull/1260) **rfratto**: pkg/loki: unmarshal module name from YAML
* [1257](https://github.com/grafana/loki/pull/1257) **rfratto**: helm: update default terminationGracePeriodSeconds to 4800
* [1251](https://github.com/grafana/loki/pull/1251) **obitech**: docs: Fix promtail releases download link
* [1248](https://github.com/grafana/loki/pull/1248) **rfratto**: docs: slightly modify language in community Loki packages section
* [1242](https://github.com/grafana/loki/pull/1242) **tarokkk**: fluentd: Suppress unread configuration warning
* [1239](https://github.com/grafana/loki/pull/1239) **pracucci**: Move ReservedLabelTenantID out from a dedicated file
* [1238](https://github.com/grafana/loki/pull/1238) **oke-py**: helm: loki-stack supports k8s 1.16
* [1237](https://github.com/grafana/loki/pull/1237) **joe-elliott**: Rollback google.golang.org/api to 0.8.0
* [1235](https://github.com/grafana/loki/pull/1235) **woodsaj**: ci: update triggers to use new deployment_tools location
* [1234](https://github.com/grafana/loki/pull/1234) **rfratto**: Standardize schema used in `match` stage
* [1233](https://github.com/grafana/loki/pull/1233) **wapmorgan**: Update docker-driver Dockerfile: add tzdb
* [1232](https://github.com/grafana/loki/pull/1232) **rfratto**: Fix drone deploy job
* [1231](https://github.com/grafana/loki/pull/1231) **joe-elliott**: Removed references to Loki free tier
* [1226](https://github.com/grafana/loki/pull/1226) **clickyotomy**: Update dependencies to use weaveworks/common upstream
* [1221](https://github.com/grafana/loki/pull/1221) **slim-bean**: use regex label matcher to not alert on any tail route latencies
* [1219](https://github.com/grafana/loki/pull/1219) **MightySCollins**: docs: Updated Kubernetes docs links in Helm charts
* [1218](https://github.com/grafana/loki/pull/1218) **slim-bean**: update dashboards to include the new /loki/api/v1/* endpoints
* [1217](https://github.com/grafana/loki/pull/1217) **slim-bean**: sum the bad words by name and level
* [1216](https://github.com/grafana/loki/pull/1216) **joe-elliott**: Remove rules that reference no longer existing metrics
* [1215](https://github.com/grafana/loki/pull/1215) **Eraac**: typo url
* [1214](https://github.com/grafana/loki/pull/1214) **takanabe**: Correct wrong document paths about querying
* [1213](https://github.com/grafana/loki/pull/1213) **slim-bean**: Fix docker latest and master tags
* [1212](https://github.com/grafana/loki/pull/1212) **joe-elliott**: Update loki operational
* [1206](https://github.com/grafana/loki/pull/1206) **sandlis**: ksonnet: fix replication always set to 3 in ksonnet
* [1203](https://github.com/grafana/loki/pull/1203) **joe-elliott**: Chunk iterator performance improvement
* [1202](https://github.com/grafana/loki/pull/1202) **beorn7**: Simplify regexp's
* [1201](https://github.com/grafana/loki/pull/1201) **cyriltovena**: Update cortex to bring v11 schema
* [1189](https://github.com/grafana/loki/pull/1189) **putrasattvika**: fluent-plugin: Add client certificate verification
* [1186](https://github.com/grafana/loki/pull/1186) **tarokkk**: fluentd: Refactor label_keys and and add extract_kubernetes_labels configuration

# 0.4.0 (2019-10-24)

A **huge** thanks to the **36 contributors** who submitted **148 PR's** since 0.3.0!

## Notable Changes

* With PR [654](https://github.com/grafana/loki/pull/654) @cyriltovena added a really exciting new capability to Loki, a Prometheus compatible API with support for running metric style queries against your logs! [Take a look at how to write metric queries for logs](https://github.com/grafana/loki/blob/master/docs/logql.md#counting-logs)
    > PLEASE NOTE: To use metric style queries in the current Grafana release 6.4.x you will need to add Loki as a Prometheus datasource in addition to having it as a Log datasource and you will have to select the correct source for querying logs vs metrics, coming soon Grafana will support both logs and metric queries directly to the Loki datasource!
* PR [1022](https://github.com/grafana/loki/pull/1022) (and a few others) @joe-elliott added a new set of HTTP endpoints in conjunction with the work @cyriltovena to create a Prometheus compatible API as well as improve how labels/timestamps are handled
    > IMPORTANT: The new `/api/v1/*` endpoints contain breaking changes on the query paths (push path is unchanged) Eventually the `/api/prom/*` endpoints will be removed
* PR [847](https://github.com/grafana/loki/pull/847) owes a big thanks to @cosmo0920 for contributing his Fluent Bit go plugin, now loki has Fluent Bit plugin support!!

* PR [982](https://github.com/grafana/loki/pull/982) was a couple weeks of painstaking work by @rfratto for a much needed improvement to Loki's docs! [Check them out!](https://github.com/grafana/loki/tree/master/docs)

* PR [980](https://github.com/grafana/loki/pull/980) by @sh0rez improved how flags and config file's are loaded to honor a more traditional order of precedence:
    1. Defaults
    2. Config file
    3. User-supplied flag values (command line arguments)
    > PLEASE NOTE: This is potentially a breaking change if you were passing command line arguments that also existed in a config file in which case the order they are given priority now has changed!

* PR [1062](https://github.com/grafana/loki/pull/1062) and [1089](https://github.com/grafana/loki/pull/1089) have moved Loki from Dep to Go Modules and to Go 1.13


## Loki

### Features/Improvements/Changes

* **Loki** [1171](https://github.com/grafana/loki/pull/1171) **cyriltovena**: Moves request parsing into the loghttp package
* **Loki** [1145](https://github.com/grafana/loki/pull/1145) **joe-elliott**: Update `/loki/api/v1/push` to use the v1 json format
* **Loki** [1128](https://github.com/grafana/loki/pull/1128) **sandlis**: bigtable-backup: list backups just before starting deletion of wanted backups
* **Loki** [1100](https://github.com/grafana/loki/pull/1100) **sandlis**: logging: removed some noise in logs from live-tailing
* **Loki/build** [1089](https://github.com/grafana/loki/pull/1089) **joe-elliott**: Go 1.13
* **Loki** [1088](https://github.com/grafana/loki/pull/1088) **pstibrany**: Updated cortex to latest master.
* **Loki** [1085](https://github.com/grafana/loki/pull/1085) **pracucci**: Do not retry chunks transferring on shutdown in the local dev env
* **Loki** [1084](https://github.com/grafana/loki/pull/1084) **pracucci**: Skip ingester tailer filtering if no filter is set
* **Loki/build**[1062](https://github.com/grafana/loki/pull/1062) **joe-elliott**: dep => go mod
* **Loki** [1049](https://github.com/grafana/loki/pull/1049) **joe-elliott**: Update loki push path
* **Loki** [1044](https://github.com/grafana/loki/pull/1044) **joe-elliott**: Fixed broken logql request filtering
* **Loki/tools** [1043](https://github.com/grafana/loki/pull/1043) **sandlis**: bigtable-backup: use latest bigtable backup docker image with fix for list backups
* **Loki** [1030](https://github.com/grafana/loki/pull/1030) **polar3130**: fix typo in error messages
* **Loki/tools** [1028](https://github.com/grafana/loki/pull/1028) **sandlis**: bigtable-backup: verify backups to work on latest list of backups
* **Loki** [1022](https://github.com/grafana/loki/pull/1022) **joe-elliott**: Loki HTTP/JSON Model Layer
* **Loki** [1016](https://github.com/grafana/loki/pull/1016) **slim-bean**: Revert "Updated stream json objects to be more parse friendly (#1010)"
* **Loki** [1010](https://github.com/grafana/loki/pull/1010) **joe-elliott**: Updated stream json objects to be more parse friendly
* **Loki** [1009](https://github.com/grafana/loki/pull/1009) **cyriltovena**: Make Loki HTTP API more compatible with Prometheus
* **Loki** [1008](https://github.com/grafana/loki/pull/1008) **wardbekker**: Improved Ingester out-of-order error for faster troubleshooting
* **Loki** [1001](https://github.com/grafana/loki/pull/1001) **slim-bean**: Update new API paths
* **Loki** [998](https://github.com/grafana/loki/pull/998) **sandlis**: Change unit of duration params to hours to align it with duration config at other places in Loki
* **Loki** [980](https://github.com/grafana/loki/pull/980) **sh0rez**: feat: configuration source precedence
* **Loki** [948](https://github.com/grafana/loki/pull/948) **sandlis**: limits: limits implementation for loki
* **Loki** [947](https://github.com/grafana/loki/pull/947) **sandlis**: added a variable for storing periodic table duration as an int to be …
* **Loki** [938](https://github.com/grafana/loki/pull/938) **sandlis**: vendoring: update cortex to latest master
* **Loki/tools** [930](https://github.com/grafana/loki/pull/930) **sandlis**: fix incrementing of bigtable_backup_job_backups_created metric
* **Loki/tools** [920](https://github.com/grafana/loki/pull/920) **sandlis**: bigtable-backup tool fix
* **Loki/tools** [895](https://github.com/grafana/loki/pull/895) **sandlis**: bigtable-backup-tool: Improvements
* **Loki** [755](https://github.com/grafana/loki/pull/755) **sandlis**: Use grpc client config from cortex for Ingester to get more control
* **Loki** [654](https://github.com/grafana/loki/pull/654) **cyriltovena**: LogQL: Vector and Range Vector Aggregation.

### Bug Fixes
* **Loki** [1114](https://github.com/grafana/loki/pull/1114) **rfratto**: pkg/ingester: prevent shutdowns from processing during joining handoff
* **Loki** [1097](https://github.com/grafana/loki/pull/1097) **joe-elliott**: Reverted cloud.google.com/go to 0.44.1
* **Loki** [986](https://github.com/grafana/loki/pull/986) **pracucci**: Fix panic in tailer due to race condition between send() and close()
* **Loki** [975](https://github.com/grafana/loki/pull/975) **sh0rez**: fix(distributor): parseError BadRequest
* **Loki** [944](https://github.com/grafana/loki/pull/944) **rfratto**: pkg/querier: fix concurrent access to querier tail clients

## Promtail

### Features/Improvements/Changes

* **Promtail/pipeline** [1179](https://github.com/grafana/loki/pull/1179) **pracucci**: promtail: fix handling of JMESPath expression returning nil while parsing JSON
* **Promtail/pipeline** [1123](https://github.com/grafana/loki/pull/1123) **pracucci**: promtail: added action_on_failure support to timestamp stage
* **Promtail/pipeline** [1122](https://github.com/grafana/loki/pull/1122) **pracucci**: promtail: initialize extracted map with initial labels
* **Promtail/pipeline** [1112](https://github.com/grafana/loki/pull/1112) **cyriltovena**: Add logql filter to match stages and drop capability
* **Promtail/journal** [1109](https://github.com/grafana/loki/pull/1109) **rfratto**: Clarify journal warning
* **Promtail** [1083](https://github.com/grafana/loki/pull/1083) **pracucci**: Increased promtail's backoff settings in prod and improved doc
* **Promtail** [1026](https://github.com/grafana/loki/pull/1026) **erwinvaneyk**: promtail: fix externalURL and path prefix issues
* **Promtail** [976](https://github.com/grafana/loki/pull/976) **slim-bean**: Wrap debug log statements in conditionals to save allocations
* **Promtail** [973](https://github.com/grafana/loki/pull/973) **ctrox**: tests: Set default value for BatchWait as ticker does not accept 0
* **Promtail** [969](https://github.com/grafana/loki/pull/969) **ctrox**: promtail: Use ticker instead of timer for batch wait
* **Promtail** [952](https://github.com/grafana/loki/pull/952) **pracucci**: promtail: add metrics on sent and dropped log entries
* **Promtail** [934](https://github.com/grafana/loki/pull/934) **pracucci**: promtail: do not send the last batch - to ingester - if empty
* **Promtail** [921](https://github.com/grafana/loki/pull/921) **rfratto**: promtail: add "max_age" field to configure cutoff for journal reading
* **Promtail** [883](https://github.com/grafana/loki/pull/883) **adityacs**: Add pipeline unit testing to promtail

### Bugfixes

* **Promtail** [1194](https://github.com/grafana/loki/pull/1194) **slim-bean**: Improve how we record file size metric to avoid a race in our file lagging alert
* **Promtail/journal** [1072](https://github.com/grafana/loki/pull/1072) **rfratto**: build: enable journal in promtail linux release build

## Docs

* **Docs** [1176](https://github.com/grafana/loki/pull/1176) **rfratto**: docs: add example and documentation about using JMESPath literals
* **Docs** [1139](https://github.com/grafana/loki/pull/1139) **joe-elliott**: Moved client docs and add serilog example
* **Docs** [1132](https://github.com/grafana/loki/pull/1132) **kailwallin**: FixedTypo.Update README.md
* **Docs** [1130](https://github.com/grafana/loki/pull/1130) **pracucci**: docs: fix Promtail / Loki capitalization
* **Docs** [1129](https://github.com/grafana/loki/pull/1129) **pracucci**: docs: clarified the relation between retention period and table period
* **Docs** [1124](https://github.com/grafana/loki/pull/1124) **geowa4**: Client recommendations documentation tweaks
* **Docs** [1106](https://github.com/grafana/loki/pull/1106) **cyriltovena**: Add fluent-bit missing link in the main documentation page.
* **Docs** [1099](https://github.com/grafana/loki/pull/1099) **pracucci**: docs: improve table manager documentation
* **Docs** [1094](https://github.com/grafana/loki/pull/1094) **rfratto**: docs: update stages README with the docker and cri stages
* **Docs** [1091](https://github.com/grafana/loki/pull/1091) **daixiang0**: docs(stage): add docker and cri
* **Docs** [1077](https://github.com/grafana/loki/pull/1077) **daixiang0**: doc(fluent-bit): add missing namespace
* **Docs** [1073](https://github.com/grafana/loki/pull/1073) **flouthoc**: Re Fix Docs: PR https://github.com/grafana/loki/pull/1053 got erased due to force push.
* **Docs** [1069](https://github.com/grafana/loki/pull/1069) **daixiang0**: doc: unify GOPATH
* **Docs** [1068](https://github.com/grafana/loki/pull/1068) **daixiang0**: doc: skip jb init when using Tanka
* **Docs** [1067](https://github.com/grafana/loki/pull/1067) **rfratto**: Fix broken links to docs in README.md
* **Docs** [1064](https://github.com/grafana/loki/pull/1064) **jonaskello**: Fix spelling of HTTP header
* **Docs** [1063](https://github.com/grafana/loki/pull/1063) **rfratto**: docs: fix deprecated warning in api.md
* **Docs** [1060](https://github.com/grafana/loki/pull/1060) **rfratto**: Add Drone CI badge to README.md
* **Docs** [1053](https://github.com/grafana/loki/pull/1053) **flouthoc**: Fix Docs: Change Imagepull policy to IfNotpresent / Add loki-canary b…
* **Docs** [1048](https://github.com/grafana/loki/pull/1048) **wassan128**: Loki: Fix README link
* **Docs** [1042](https://github.com/grafana/loki/pull/1042) **daixiang0**: doc(ksonnet): include ksonnet-lib
* **Docs** [1039](https://github.com/grafana/loki/pull/1039) **sh0rez**: doc(production): replace ksonnet with Tanka
* **Docs** [1036](https://github.com/grafana/loki/pull/1036) **sh0rez**: feat: -version flag
* **Docs** [1025](https://github.com/grafana/loki/pull/1025) **oddlittlebird**: Update CONTRIBUTING.md
* **Docs** [1024](https://github.com/grafana/loki/pull/1024) **oddlittlebird**: Update README.md
* **Docs** [1014](https://github.com/grafana/loki/pull/1014) **polar3130**: Fix a link to correct doc and fix a typo
* **Docs** [1006](https://github.com/grafana/loki/pull/1006) **slim-bean**: fixing lots of broken links and a few typos
* **Docs** [1005](https://github.com/grafana/loki/pull/1005) **SmilingNavern**: Fix links to correct doc
* **Docs** [1004](https://github.com/grafana/loki/pull/1004) **rfratto**: docs: fix example with pulling systemd logs
* **Docs** [1003](https://github.com/grafana/loki/pull/1003) **oddlittlebird**: Loki: Update README.md
* **Docs** [984](https://github.com/grafana/loki/pull/984) **tomgs**: Changing "Usage" link in main readme after docs change
* **Docs** [983](https://github.com/grafana/loki/pull/983) **daixiang0**: update positions.yaml location reference
* **Docs** [982](https://github.com/grafana/loki/pull/982) **rfratto**: Documentation Rewrite
* **Docs** [961](https://github.com/grafana/loki/pull/961) **worr**: doc: Add permissions that IAM roles for Loki need
* **Docs** [933](https://github.com/grafana/loki/pull/933) **pracucci**: doc: move promtail doc into dedicated subfolder
* **Docs** [924](https://github.com/grafana/loki/pull/924) **pracucci**: doc: promtail known failure modes
* **Docs** [910](https://github.com/grafana/loki/pull/910) **slim-bean**: docs(build): Update docs around releasing and fix bug in version updating script
* **Docs** [850](https://github.com/grafana/loki/pull/850) **sh0rez**: docs: general documentation rework

## Build

* **Build** [1157](https://github.com/grafana/loki/pull/1157) **daixiang0**: Update golint
* **Build** [1133](https://github.com/grafana/loki/pull/1133) **daixiang0**: bump up golangci to 1.20
* **Build** [1121](https://github.com/grafana/loki/pull/1121) **pracucci**: Publish loki-canary binaries on release
* **Build** [1054](https://github.com/grafana/loki/pull/1054) **pstibrany**: Fix dep check warnings by running dep ensure
* **Build/release** [1018](https://github.com/grafana/loki/pull/1018) **slim-bean**: updating the image version for loki-canary and adding the version increment to the release_prepare script
* **Build/CI** [997](https://github.com/grafana/loki/pull/997) **slim-bean**: full circle
* **Build/CI** [996](https://github.com/grafana/loki/pull/996) **rfratto**: ci/drone: fix deploy command by escaping double quotes in JSON body
* **Build/CI** [995](https://github.com/grafana/loki/pull/995) **slim-bean**: use the loki-build-image for calling circle
* **Build/CI** [994](https://github.com/grafana/loki/pull/994) **slim-bean**: Also need bash for the deploy step from drone
* **Build/CI** [993](https://github.com/grafana/loki/pull/993) **slim-bean**: Add make to the alpine image used for calling the circle deploy task from drone.
* **Build/CI** [992](https://github.com/grafana/loki/pull/992) **sh0rez**: chore(packaging): fix GOPATH being overwritten
* **Build/CI** [991](https://github.com/grafana/loki/pull/991) **sh0rez**: chore(packaging): deploy from drone
* **Build/CI** [990](https://github.com/grafana/loki/pull/990) **sh0rez**: chore(ci/cd): breaking the circle
* **Build** [989](https://github.com/grafana/loki/pull/989) **sh0rez**: chore(packaging): simplify tagging
* **Build** [981](https://github.com/grafana/loki/pull/981) **sh0rez**: chore(packaging): loki windows/amd64
* **Build** [958](https://github.com/grafana/loki/pull/958) **daixiang0**: sync release pkgs name with release note
* **Build/CI** [914](https://github.com/grafana/loki/pull/914) **rfratto**: ci: update apt-get before installing deps for rootless step
* **Build** [911](https://github.com/grafana/loki/pull/911) **daixiang0**: optimize image tag script

## Deployment

* **Ksonnet** [1023](https://github.com/grafana/loki/pull/1023) **slim-bean**: make promtail daemonset name configurable
* **Ksonnet** [1021](https://github.com/grafana/loki/pull/1021) **rfratto**: ksonnet: update memcached and memcached-exporter images
* **Ksonnet** [1020](https://github.com/grafana/loki/pull/1020) **rfratto**: ksonnet: use consistent hashing in memcached client configs
* **Ksonnet** [1017](https://github.com/grafana/loki/pull/1017) **slim-bean**: make promtail configmap name configurable
* **Ksonnet** [946](https://github.com/grafana/loki/pull/946) **rfratto**: ksonnet: remove prefix from kvstore.consul settings in loki config
* **Ksonnet** [926](https://github.com/grafana/loki/pull/926) **slim-bean**: feat(promtail): Make cluster role configurable
<!-- -->
* **Helm** [1174](https://github.com/grafana/loki/pull/1174) **rally25rs**: loki-stack: Add release name to prometheus service name.
* **Helm** [1152](https://github.com/grafana/loki/pull/1152) **nicr9**: docs(helm): fix broken link to grafana datasource
* **Helm** [1134](https://github.com/grafana/loki/pull/1134) **minhdanh**: Helm chart: Allow additional scrape_configs to be added
* **Helm** [1111](https://github.com/grafana/loki/pull/1111) **ekarlso**: helm: Add support for passing arbitrary secrets
* **Helm** [1110](https://github.com/grafana/loki/pull/1110) **marcosnils**: Bump grafana image in loki helm chart
* **Helm** [1104](https://github.com/grafana/loki/pull/1104) **marcosnils**: <Examples>: Deploy prometheus from helm chart
* **Helm** [1058](https://github.com/grafana/loki/pull/1058) **polar3130**: Helm: Remove default value of storageClassName in loki/loki helm chart
* **Helm** [1056](https://github.com/grafana/loki/pull/1056) **polar3130**: Helm: Fix the reference error of loki/loki helm chart
* **Helm** [967](https://github.com/grafana/loki/pull/967) **makocchi-git**: helm chart: Add missing operator to promtail
* **Helm** [937](https://github.com/grafana/loki/pull/937) **minhdanh**: helm chart: Add support for additional labels and scrapeTimeout for serviceMonitors
* **Helm** [909](https://github.com/grafana/loki/pull/909) **angelbarrera92**: Feature: Add extra containers to loki helm chart
* **Helm** [855](https://github.com/grafana/loki/pull/855) **ikeeip**: set helm chart appVersion while release
* **Helm** [675](https://github.com/grafana/loki/pull/675) **cyriltovena**: Helm default ingester config

## Loki Canary

* **Loki-canary** [1137](https://github.com/grafana/loki/pull/1137) **slim-bean**: Add some additional logging to the canary on queries
* **Loki-canary** [1131](https://github.com/grafana/loki/pull/1131) **rfratto**: pkg/canary: use default HTTP client when reading from Loki

## Logcli

* **Logcli** [1168](https://github.com/grafana/loki/pull/1168) **sh0rez**: feat(cli): order flags by categories
* **Logcli** [1115](https://github.com/grafana/loki/pull/1115) **pracucci**: logcli: introduced QueryStringBuilder utility to clean up query string encoding
* **Logcli** [1103](https://github.com/grafana/loki/pull/1103) **pracucci**: logcli: added --step support to query command
* **Logcli** [987](https://github.com/grafana/loki/pull/987) **joe-elliott**: Logcli: Add Support for New Query Path

## Tooling

* **Dashboards** [1188](https://github.com/grafana/loki/pull/1188) **joe-elliott**: Adding Operational dashboards
* **Dashboards** [1143](https://github.com/grafana/loki/pull/1143) **joe-elliott**: Improved compression ratio histogram
* **Dashboards** [1126](https://github.com/grafana/loki/pull/1126) **joe-elliott**: Fix Loki Chunks Dashboard
* **Tools** [1108](https://github.com/grafana/loki/pull/1108) **joe-elliott**: Updated push path to current prod

## Plugins

* **DockerDriver** [972](https://github.com/grafana/loki/pull/972) **cyriltovena**: Add stream label to docker driver
* **DockerDriver** [971](https://github.com/grafana/loki/pull/971) **cyriltovena**: Allow to pass max-size and max-file to the docker driver
* **DockerDriver** [970](https://github.com/grafana/loki/pull/970) **mindfl**: docker-driver compose labels support
<!-- -->
* **Fluentd** [928](https://github.com/grafana/loki/pull/928) **candlerb**: fluent-plugin-grafana-loki: Escape double-quotes in labels, and suppress labels with value nil
<!-- -->
* **Fluent Bit** [1155](https://github.com/grafana/loki/pull/1155) **cyriltovena**: rollback fluent-bit push path until we release 0.4
* **Fluent Bit** [1096](https://github.com/grafana/loki/pull/1096) **JensErat**: fluent-bit: edge case tests
* **Fluent Bit** [847](https://github.com/grafana/loki/pull/847) **cosmo0920**: fluent-bit shared object go plugin

## Misc

Loki is now using a Bot to help keep issues and PR's pruned based on age/relevancy.  Please don't hesitate to comment on an issue or PR that you think was closed by the stale-bot which you think should remain open!!

* **Github** [965](https://github.com/grafana/loki/pull/965) **rfratto**: Change label used to keep issues from being marked as stale to keepalive
* **Github** [964](https://github.com/grafana/loki/pull/964) **rfratto**: Add probot-stale configuration to close stale issues.











# 0.3.0 (2019-08-16)

### Features/Enhancements


* **Loki** [877](https://github.com/grafana/loki/pull/877) **pracucci**: loki: Improve Tailer loop
* **Loki** [870](https://github.com/grafana/loki/pull/870) **sandlis**: bigtable-backup: update docker image for bigtable-backup tool
* **Loki** [862](https://github.com/grafana/loki/pull/862) **sandlis**: live-tailing: preload all the historic entries before query context is cancelled
* **Loki** [858](https://github.com/grafana/loki/pull/858) **pracucci**: loki: removed unused TestGZIPCompression
* **Loki** [854](https://github.com/grafana/loki/pull/854) **adityacs**: Readiness probe for querier
* **Loki** [851](https://github.com/grafana/loki/pull/851) **cyriltovena**: Add readiness probe to distributor deployment.
* **Loki** [894](https://github.com/grafana/loki/pull/894) **rfratto**: ksonnet: update ingester config to transfer chunks on rollout
<!-- -->
* **Build** [901](https://github.com/grafana/loki/pull/901) **sh0rez**: chore(packaging): set tag length to 7
* **Build** [900](https://github.com/grafana/loki/pull/900) **sh0rez**: chore(ci/cd): fix grafanasaur credentials and CircleCI image build
* **Build** [891](https://github.com/grafana/loki/pull/891) **sh0rez**: chore(ci/cd): build containers using drone.io
* **Build** [888](https://github.com/grafana/loki/pull/888) **rfratto**: Makefile: disable building promtail with systemd support on non-amd64 platforms
* **Build** [887](https://github.com/grafana/loki/pull/887) **slim-bean**: chore(packaging): Dockerfile make avoid containers
* **Build** [886](https://github.com/grafana/loki/pull/886) **sh0rez**: chore(packaging): wrong executable format
* **Build** [855](https://github.com/grafana/loki/pull/855) **ikeeip**: set helm chart appVersion while release
<!-- -->
* **Promtail** [856](https://github.com/grafana/loki/pull/856) **martinbaillie**: promtail: Add ServiceMonitor and headless Service
* **Promtail** [809](https://github.com/grafana/loki/pull/809) **rfratto**: Makefile: build promtail with CGO_ENABLED if GOHOSTOS=GOOS=linux
* **Promtail** [730](https://github.com/grafana/loki/pull/730) **rfratto**: promtail: Add systemd journal support

> 809, 730 NOTE: Systemd journal support is currently limited to amd64 images, arm support should come in the future when the transition to building the arm image and binaries is done natively via an arm container
<!-- -->
* **Docs** [896](https://github.com/grafana/loki/pull/896) **dalance**: docs: fix link format
* **Docs** [876](https://github.com/grafana/loki/pull/876) **BouchaaraAdil**: update Docs: update Retention section on Operations doc file
* **Docs** [864](https://github.com/grafana/loki/pull/864) **temal-**: docs: Replace old values in operations.md
* **Docs** [853](https://github.com/grafana/loki/pull/853) **cyriltovena**: Add governance documentation
<!-- -->
* **Deployment** [874](https://github.com/grafana/loki/pull/874) **slim-bean**: make our ksonnet a little more modular by parameterizing the chunk and index stores
* **Deployment** [857](https://github.com/grafana/loki/pull/857) **slim-bean**: Reorder relabeling rules to prevent pod label from overwriting config define labels

> 857 POSSIBLY BREAKING: If you relied on a custom pod label to overwrite one of the labels configured by the other sections of the scrape config: `job`, `namespace`, `instance`, `container_name` and/or `__path__`, this will no longer happen, the custom pod labels are now loaded first and will be overwritten by any of these listed labels.


### Fixes

* **Loki** [897](https://github.com/grafana/loki/pull/897) **pracucci**: Fix panic in tailer when an ingester is removed from the ring while tailing
* **Loki** [880](https://github.com/grafana/loki/pull/880) **cyriltovena**: fix a bug where nil line buffer would be put back
* **Loki** [859](https://github.com/grafana/loki/pull/859) **pracucci**: loki: Fixed out of order entries allowed in a chunk on edge case
<!-- -->
* **Promtail** [893](https://github.com/grafana/loki/pull/893) **rfratto**: pkg/promtail/positions: remove executable bit from positions file
<!-- -->
* **Deployment** [867](https://github.com/grafana/loki/pull/867) **slim-bean**: Update read dashboard to include only query and label query routes
* **Deployment** [865](https://github.com/grafana/loki/pull/865) **sandlis**: fix broken jsonnet for querier
<!-- -->
* **Canary** [889](https://github.com/grafana/loki/pull/889) **slim-bean**: fix(canary): Fix Flaky Tests
<!-- -->
* **Pipeline** [869](https://github.com/grafana/loki/pull/869) **jojohappy**: Pipeline: Fixed labels process test with same objects
<!-- -->
* **Logcli** [863](https://github.com/grafana/loki/pull/863) **adityacs**: Fix Nolabels parse metrics


# 0.2.0 (2019-08-02)

There were over 100 PR's merged since 0.1.0 was released, here's a highlight:

### Features / Enhancements

* **Loki**:  [521](https://github.com/grafana/loki/pull/521) Query label values and names are now fetched from the store.
* **Loki**:  [541](https://github.com/grafana/loki/pull/541) Improvements in live tailing of logs.
* **Loki**: [713](https://github.com/grafana/loki/pull/713) Storage memory improvement.
* **Loki**: [764](https://github.com/grafana/loki/pull/764) Tailing can fetch previous logs for context.
* **Loki**: [782](https://github.com/grafana/loki/pull/782) Performance improvement: Query storage by iterating through chunks in batches.
* **Loki**: [788](https://github.com/grafana/loki/pull/788) Querier timeouts.
* **Loki**: [794](https://github.com/grafana/loki/pull/794) Support ingester chunk transfer on shutdown.
* **Loki**: [729](https://github.com/grafana/loki/pull/729) Bigtable backup tool support.
<!-- -->
* **Pipeline**: [738](https://github.com/grafana/loki/pull/738) Added a template stage for manipulating label values.
* **Pipeline**: [732](https://github.com/grafana/loki/pull/732) Support for Unix timestamps.
* **Pipeline**: [760](https://github.com/grafana/loki/pull/760) Support timestamps without year.
<!-- -->
* **Helm**:  [641](https://github.com/grafana/loki/pull/641) Helm integration testing.
* **Helm**: [824](https://github.com/grafana/loki/pull/824) Add service monitor.
* **Helm**: [830](https://github.com/grafana/loki/pull/830) Customize namespace.
<!-- -->
* **Docker-Plugin**: [663](https://github.com/grafana/loki/pull/663) Created a Docker logging driver plugin.
<!-- -->
* **Fluent-Plugin**: [669](https://github.com/grafana/loki/pull/669) Ability to specify keys to remove.
* **Fluent-Plugin**: [709](https://github.com/grafana/loki/pull/709) Multi-worker support.
* **Fluent-Plugin**: [792](https://github.com/grafana/loki/pull/792) Add prometheus for metrics and update gems.
<!-- -->
* **Build**: [668](https://github.com/grafana/loki/pull/668),[762](https://github.com/grafana/loki/pull/762) Build multiple architecture containers.
<!-- -->
* **Loki-Canary**: [772](https://github.com/grafana/loki/pull/772) Moved into Loki project.

### Bugfixes

There were many fixes, here are a few of the most important:

* **Promtail**: [650](https://github.com/grafana/loki/pull/650) Build on windows.
* **Fluent-Plugin**: [667](https://github.com/grafana/loki/pull/667) Rename fluent plugin.
* **Docker-Plugin**: [813](https://github.com/grafana/loki/pull/813) Fix panic for newer docker version (18.09.7+).


# 0.1.0 (2019-06-03)

First (beta) Release!<|MERGE_RESOLUTION|>--- conflicted
+++ resolved
@@ -5,11 +5,8 @@
 #### Loki
 
 ##### Enhancements
-<<<<<<< HEAD
 * [7380](https://github.com/grafana/loki/pull/7380) **liguozhong**: metrics query: range vector support streaming agg when no overlap
-=======
 * [7436](https://github.com/grafana/loki/pull/7436) **periklis**: Expose ring and memberlist handlers through internal server listener
->>>>>>> 709c8508
 * [7346](https://github.com/grafana/loki/pull/7346) **mostafa**: Clarify how and where to download the Loki config file from
 * [7227](https://github.com/grafana/loki/pull/7227) **Red-GV**: Add ability to configure tls minimum version and cipher suites
 * [7179](https://github.com/grafana/loki/pull/7179) **vlad-diachenko**: Add ability to use Azure Service Principals credentials to authenticate to Azure Blob Storage.
