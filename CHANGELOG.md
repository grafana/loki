## Main
<<<<<<< HEAD
* [5777](https://github.com/grafana/loki/pull/5777) **tatchiuleung** storage: make Azure blobID chunk delimiter configurable.
=======
* [5715](https://github.com/grafana/loki/pull/5715) **chaudum** Add option to push RFC5424 syslog messages from Promtail in syslog scrape target.
>>>>>>> b865b81b
* [5696](https://github.com/grafana/loki/pull/5696) **paullryan** don't block scraping of new logs from cloudflare within promtail if an error is received from cloudflare about too early logs.
* [5685](https://github.com/grafana/loki/pull/5625) **chaudum** Fix bug in push request parser that allowed users to send arbitrary non-string data as "log line".
* [5707](https://github.com/grafana/loki/pull/5707) **franzwong** Promtail: Rename config name limit_config to limits_config.
* [5626](https://github.com/grafana/loki/pull/5626) **jeschkies** Support multi-tenant select logs and samples queries.
* [5622](https://github.com/grafana/loki/pull/5622) **chaudum**: Fix bug in query splitter that caused `interval` query parameter to be ignored and therefore returning more logs than expected.
* [5521](https://github.com/grafana/loki/pull/5521) **cstyan**: Move stream lag configuration to top level clients config struct and refactor stream lag metric, this resolves a bug with duplicate metric collection when a single Promtail binary is running multiple Promtail clients.
* [5568](https://github.com/grafana/loki/pull/5568) **afayngelerindbx**: Fix canary panics due to concurrent execution of `confirmMissing`
* [5552](https://github.com/grafana/loki/pull/5552) **jiachengxu**: Loki mixin: add `DiskSpaceUtilizationPanel`
* [5541](https://github.com/grafana/loki/pull/5541) **bboreham**: Queries: reject very deeply nested regexps which could crash Loki.
* [5536](https://github.com/grafana/loki/pull/5536) **jiachengxu**: Loki mixin: make labelsSelector in loki chunks dashboards configurable
* [5535](https://github.com/grafana/loki/pull/5535) **jiachengxu**: Loki mixins: use labels selector for loki chunks dashboard
* [5507](https://github.com/grafana/loki/pull/5507) **MichelHollands**: Remove extra param in call for inflightRequests metric.
* [5481](https://github.com/grafana/loki/pull/5481) **MichelHollands**: Add a DeletionMode config variable to specify the delete mode and validate match parameters.
* [5356](https://github.com/grafana/loki/pull/5356) **jbschami**: Enhance lambda-promtail to support adding extra labels from an environment variable value
* [5409](https://github.com/grafana/loki/pull/5409) **ldb**: Enable best effort parsing for Syslog messages
* [5392](https://github.com/grafana/loki/pull/5392) **MichelHollands**: Etcd credentials are parsed as secrets instead of plain text now.
* [5361](https://github.com/grafana/loki/pull/5361) **ctovena**: Add usage report to grafana.com.
* [5289](https://github.com/grafana/loki/pull/5289) **ctovena**: Fix deduplication bug in queries when mutating labels.
* [5302](https://github.com/grafana/loki/pull/5302) **MasslessParticle** Update azure blobstore client to use new sdk.
* [5243](https://github.com/grafana/loki/pull/5290) **ssncferreira**: Update Promtail to support duration string formats.
* [5266](https://github.com/grafana/loki/pull/5266) **jeschkies**: Write Promtail position file atomically on Unix.
* [5280](https://github.com/grafana/loki/pull/5280) **jeschkies**: Fix Docker target connection loss.
* [5243](https://github.com/grafana/loki/pull/5243) **owen-d**: moves `querier.split-queries-by-interval` to limits code only.
* [5139](https://github.com/grafana/loki/pull/5139) **DylanGuedes**: Drop support for legacy configuration rules format.
* [5262](https://github.com/grafana/loki/pull/5262) **MichelHollands**: Remove the labelFilter field
* [4911](https://github.com/grafana/loki/pull/4911) **jeschkies**: Support Docker service discovery in Promtail.
* [5107](https://github.com/grafana/loki/pull/5107) **chaudum** Fix bug in fluentd plugin that caused log lines containing non UTF-8 characters to be dropped.
* [5148](https://github.com/grafana/loki/pull/5148) **chaudum** Add periodic task to prune old expired items from the FIFO cache to free up memory.
* [5187](https://github.com/grafana/loki/pull/5187) **aknuds1** Rename metric `cortex_experimental_features_in_use_total` to `loki_experimental_features_in_use_total` and metric `log_messages_total` to `loki_log_messages_total`.
* [5170](https://github.com/grafana/loki/pull/5170) **chaudum** Fix deadlock in Promtail caused when targets got removed from a target group by the discovery manager.
* [5163](https://github.com/grafana/loki/pull/5163) **chaudum** Fix regression in fluentd plugin introduced with #5107 that caused `NoMethodError` when parsing non-string values of log lines.
* [5144](https://github.com/grafana/loki/pull/5144) **dannykopping** Ruler: fix remote write basic auth credentials.
* [5091](https://github.com/grafana/loki/pull/5091) **owen-d**: Changes `ingester.concurrent-flushes` default to 32
* [5031](https://github.com/grafana/loki/pull/5031) **liguozhong**: Promtail: Add global read rate limiting.
* [4879](https://github.com/grafana/loki/pull/4879) **cyriltovena**: LogQL: add __line__ function to | line_format template.
* [5081](https://github.com/grafana/loki/pull/5081) **SasSwart**: Add the option to configure memory ballast for Loki
* [5085](https://github.com/grafana/loki/pull/5085) **aknuds1**: Upgrade Cortex to [e0807c4eb487](https://github.com/cortexproject/cortex/compare/4e9fc3a2b5ab..e0807c4eb487) and Prometheus to [692a54649ed7](https://github.com/prometheus/prometheus/compare/2a3d62ac8456..692a54649ed7)
* [5067](https://github.com/grafana/loki/pull/5057) **cstyan**: Add a metric to Azure Blob Storage client to track total egress bytes
* [5065](https://github.com/grafana/loki/pull/5065) **AndreZiviani**: lambda-promtail: Add ability to ingest logs from S3
* [4950](https://github.com/grafana/loki/pull/4950) **DylanGuedes**: Implement common instance addr/net interface
* [4949](https://github.com/grafana/loki/pull/4949) **ssncferreira**: Add query `queueTime` metric to statistics and metrics.go
* [4938](https://github.com/grafana/loki/pull/4938) **DylanGuedes**: Implement ring status page for the distributor
* [5023](https://github.com/grafana/loki/pull/5023) **ssncferreira**: Move `querier.split-queries-by-interval` to a per-tenant configuration
* [4993](https://github.com/grafana/loki/pull/4926) **thejosephstevens**: Fix parent of wal and wal_cleaner in loki ruler config docs
* [4933](https://github.com/grafana/loki/pull/4933) **jeschkies**: Support matchers in series label values query.
* [4926](https://github.com/grafana/loki/pull/4926) **thejosephstevens**: Fix comment in Loki module loading for accuracy
* [4920](https://github.com/grafana/loki/pull/4920) **chaudum**: Add `-list-targets` command line flag to list all available run targets
* [4860](https://github.com/grafana/loki/pull/4860) **cyriltovena**: Add rate limiting and metrics to hedging
* [4865](https://github.com/grafana/loki/pull/4865) **taisho6339**: Fix duplicate registry.MustRegister call in Promtail Kafka
* [4845](https://github.com/grafana/loki/pull/4845) **chaudum** Return error responses consistently as JSON
* [4826](https://github.com/grafana/loki/pull/4826) **cyriltovena**: Adds the ability to hedge storage requests.
* [4828](https://github.com/grafana/loki/pull/4282) **chaudum**: Set correct `Content-Type` header in query response
* [4832](https://github.com/grafana/loki/pull/4832) **taisho6339**: Use http prefix path correctly in Promtail
* [4794](https://github.com/grafana/loki/pull/4794) **taisho6339**: Aggregate inotify watcher to file target manager
* [4663](https://github.com/grafana/loki/pull/4663) **taisho6339**: Add SASL&mTLS authentication support for Kafka in Promtail
* [4745](https://github.com/grafana/loki/pull/4745) **taisho6339**: Expose Kafka message key in labels
* [4736](https://github.com/grafana/loki/pull/4736) **sandeepsukhani**: allow applying retention at different interval than compaction
* [4744](https://github.com/grafana/loki/pull/4744) **cyriltovena**: Promtail: Adds GELF UDP support.
* [4741](https://github.com/grafana/loki/pull/4741) **sandeepsukhani**: index cleanup fixes while applying retention
* [4813](https://github.com/grafana/loki/pull/4813) **cyriltovena**: Promtail: Adds the ability to pull logs from Cloudflare.
* [4853](https://github.com/grafana/loki/pull/4853) **sandeepsukhani**: recreate compacted boltdb files from compactor to reduce storage space usage
* [4875](https://github.com/grafana/loki/pull/4875) **trevorwhitney**: Loki: fix bug where common replication factor wasn't always getting applied
* [4892](https://github.com/grafana/loki/pull/4892) **cristaloleg**: Loki: upgrade cristalhq/hedgedhttp from v0.6.0 to v0.7.0
* [4902](https://github.com/grafana/loki/pull/4902) **cyriltovena**: Fixes 500 when query is outside of max_query_lookback.
* [4904](https://github.com/grafana/loki/pull/4904) **bboreham**: Fixes rare race condition that could crash an ingester.
* [4942](https://github.com/grafana/loki/pull/4942) **cyriltovena**: Allow to disable HTTP/2 for GCS.
* [4876](https://github.com/grafana/loki/pull/4876) **trevorwhitney**: Docs: add simple, scalable example using docker-compose
* [4857](https://github.com/grafana/loki/pull/4857) **jordanrushing**: New schema v12 changes chunk key structure
* [5077](https://github.com/grafana/loki/pull/5077) **trevorwhitney**: Change some default values for better out-of-the-box performance
* [5204](https://github.com/grafana/loki/pull/5204) **trevorwhitney**: Default `max_outstanding_per_tenant` to `2048`
* [5253](https://github.com/grafana/loki/pull/5253) **Juneezee**: refactor: use `T.TempDir` to create temporary test directory
* [5315](https://github.com/grafana/loki/pull/5315) **bboreham**: filters: use faster regexp package
* [5393](https://github.com/grafana/loki/pull/5393) **sandeepsukhani**: jsonnet: move boltdb-shipper configs set as compactor args to yaml config
* [5450](https://github.com/grafana/loki/pull/5450) **BenoitKnecht**: pkg/ruler/base: Add external_labels option
* [5484](https://github.com/grafana/loki/pull/5450) **sandeepsukhani**: Add support for per user index query readiness with limits overrides

# 2.4.1 (2021/11/07)

Release notes for 2.4.1 can be found on the [release notes page](https://grafana.com/docs/loki/latest/release-notes/v2-4/)

### All Changes

* [4687](https://github.com/grafana/loki/pull/4687) **owen-d**: overrides checks for nil tenant limits on AllByUserID
* [4683](https://github.com/grafana/loki/pull/4683) **owen-d**: Adds replication_factor doc to common config
* [4681](https://github.com/grafana/loki/pull/4681) **slim-bean**: Loki: check new Read target when initializing boltdb-shipper store

# 2.4.0 (2021/11/05)

Release notes for 2.4.0 can be found on the [release notes page](https://grafana.com/docs/loki/latest/release-notes/v2-4/)

### All Changes

Here is a list of all changes included in 2.4.0.

#### Loki

* [4649](https://github.com/grafana/loki/pull/4649) **cstyan**: Instrument s3 client DeleteObject requests.
* [4643](https://github.com/grafana/loki/pull/4643) **trevorwhitney**: compactor depends on memberlist for memberlist ring option
* [4642](https://github.com/grafana/loki/pull/4642) **slim-bean**: Loki: fix handling of tail requests when using target `all` or `read`
* [4641](https://github.com/grafana/loki/pull/4641) **ssncferreira**: Migration to dskit/ring
* [4638](https://github.com/grafana/loki/pull/4638) **DylanGuedes**: Loki: Revert distributor defaulting to `inmemory`
* [4635](https://github.com/grafana/loki/pull/4635) **owen-d**: dont try to use the scheduler ring when a downstream url is configured
* [4630](https://github.com/grafana/loki/pull/4630) **chaudum**: Allow HTTP POST requests on ring pages
* [4627](https://github.com/grafana/loki/pull/4627) **slim-bean**: Loki: Explicitly define allowed HTTP methods on HTTP endpoints
* [4625](https://github.com/grafana/loki/pull/4625) **sandeepsukhani**: Logs deletion fixes
* [4617](https://github.com/grafana/loki/pull/4617) **trevorwhitney**: Add common ring configuration
* [4615](https://github.com/grafana/loki/pull/4615) **owen-d**: uses ring.Write instead of ring.WriteNoExtend for compactor ring checks
* [4614](https://github.com/grafana/loki/pull/4614) **slim-bean**: Loki: query scheduler should send shutdown to frontends when ReplicationSet changes
* [4608](https://github.com/grafana/loki/pull/4608) **trevorwhitney**: default ingester final sleep to 0 unless otherwise specified
* [4607](https://github.com/grafana/loki/pull/4607) **owen-d**: improves scheduler & compactor ringwatcher checks
* [4603](https://github.com/grafana/loki/pull/4603) **garrettlish**: add date time sprig template functions in logql label/line formatter
* [4598](https://github.com/grafana/loki/pull/4598) **kavirajk**: Fix `ip` matcher lexer to differentiate filter from identifier
* [4596](https://github.com/grafana/loki/pull/4596) **owen-d**: Ignore validity window during wal replay
* [4595](https://github.com/grafana/loki/pull/4595) **owen-d**: Cleans up redundant setting of stream.unorderedWrites=true during replay
* [4594](https://github.com/grafana/loki/pull/4594) **owen-d**: Enable unordered_writes by default
* [4593](https://github.com/grafana/loki/pull/4593) **taisho6339**: Respect gRPC context error when handling errors
* [4592](https://github.com/grafana/loki/pull/4592) **owen-d**: introduces "entry too far behind" instrumentation for unordered writes
* [4589](https://github.com/grafana/loki/pull/4589) **owen-d**: replaces fallthrough statement in InitFrontend
* [4586](https://github.com/grafana/loki/pull/4586) **dannykopping**: Configuring query-frontend interface names with loopback device
* [4585](https://github.com/grafana/loki/pull/4585) **sandeepsukhani**: set wal dir to /loki/wal in docker config
* [4577](https://github.com/grafana/loki/pull/4577) **taisho6339**: Respect shard number in series api
* [4574](https://github.com/grafana/loki/pull/4574) **slim-bean**: Loki: Add a ring to the compactor used to control concurrency when not running standalone
* [4573](https://github.com/grafana/loki/pull/4573) **sandeepsukhani**: validate default limits config with other configs at startup
* [4570](https://github.com/grafana/loki/pull/4570) **DylanGuedes**: Loki: Append loopback to ingester net interface default list
* [4569](https://github.com/grafana/loki/pull/4569) **DylanGuedes**: Config: Change default RejectOldSamplesMaxAge from 14d to 7d
* [4563](https://github.com/grafana/loki/pull/4563) **cyriltovena**: Fixes the Series function to handle properly sharding.
* [4554](https://github.com/grafana/loki/pull/4554) **cyriltovena**: Fixes a panic in the labels API when no parameters are supplied.
* [4550](https://github.com/grafana/loki/pull/4550) **cyriltovena**: Fixes an edge case in the batch chunk iterator.
* [4546](https://github.com/grafana/loki/pull/4546) **slim-bean**: Loki: Apply the ingester ring config to all other rings (distributor, ruler, query-scheduler)
* [4545](https://github.com/grafana/loki/pull/4545) **trevorwhitney**: Fix race condition in Query Scheduler ring with frontend/worker
* [4543](https://github.com/grafana/loki/pull/4543) **trevorwhitney**: Change a few default config values and improve application of common storage config
* [4542](https://github.com/grafana/loki/pull/4542) **owen-d**: only exports tenant limits which differ from defaults and export defa…
* [4531](https://github.com/grafana/loki/pull/4531) **JordanRushing**: Add quick nil check in TenantLimits for runtime_config
* [4529](https://github.com/grafana/loki/pull/4529) **owen-d**: correctly sets subservicesWatcher on scheduler
* [4525](https://github.com/grafana/loki/pull/4525) **owen-d**: Safely checks read ring for potentially nil scheduler
* [4524](https://github.com/grafana/loki/pull/4524) **dannykopping**: Clarify error message when no valid target scrape config is defined for `promtail` job
* [4520](https://github.com/grafana/loki/pull/4520) **JordanRushing**: Introduce `overrides-exporter` module to Loki
* [4519](https://github.com/grafana/loki/pull/4519) **DylanGuedes**: Loki: Enable FIFO cache by default
* [4518](https://github.com/grafana/loki/pull/4518) **slim-bean**: Loki: Fix bug where items are returned to a sync.Pool incorrectly
* [4510](https://github.com/grafana/loki/pull/4510) **lingpeng0314**: add group_{left,right} to LogQL
* [4508](https://github.com/grafana/loki/pull/4508) **trevorwhitney**: Apply better defaults when boltdb shipper is being used
* [4498](https://github.com/grafana/loki/pull/4498) **trevorwhitney**: Feature: add virtual read and write targets
* [4487](https://github.com/grafana/loki/pull/4487) **cstyan**: Update go.mod to go 1.17
* [4484](https://github.com/grafana/loki/pull/4484) **dannykopping**: Replacing go-kit/kit/log with go-kit/log
* [4482](https://github.com/grafana/loki/pull/4482) **owen-d**: always expose loki_build_info
* [4479](https://github.com/grafana/loki/pull/4479) **owen-d**: restores for state at seconds(now-forDuration)
* [4478](https://github.com/grafana/loki/pull/4478) **replay**: Update cortex to newer version
* [4473](https://github.com/grafana/loki/pull/4473) **trevorwhitney**: Configuration: add a common config section for object storage
* [4457](https://github.com/grafana/loki/pull/4457) **kavirajk**: Fix return values of Matrix and Vector during query range in QueryShardingMiddleware
* [4453](https://github.com/grafana/loki/pull/4453) **liguozhong**: [querier] s3: add getObject retry
* [4446](https://github.com/grafana/loki/pull/4446) **garrettlish**: make LogQL syntax scope from private to public
* [4443](https://github.com/grafana/loki/pull/4443) **DylanGuedes**: Loki: Change how push API checks for contentType
* [4440](https://github.com/grafana/loki/pull/4440) **DylanGuedes**: Loki: Override distributor's default ring KV store
* [4437](https://github.com/grafana/loki/pull/4437) **dannykopping**: Ruler: Do not clear remote-write HTTP client config
* [4436](https://github.com/grafana/loki/pull/4436) **JordanRushing**: Add metric prefix changes for chunk store and runtime config to upgrading.md
* [4435](https://github.com/grafana/loki/pull/4435) **trevorwhitney**: Change default values for two GRPC setting we have to set so the queriers can connect to a frontend or scheduler
* [4433](https://github.com/grafana/loki/pull/4433) **trevorwhitney**: Add more tests around config parsing changes from common config PR
* [4432](https://github.com/grafana/loki/pull/4432) **owen-d**: tests checkpoints immediately and gives more of a time buffer
* [4431](https://github.com/grafana/loki/pull/4431) **dannykopping**: Ruler: Overwrite instead of merge remote-write headers
* [4429](https://github.com/grafana/loki/pull/4429) **dannykopping**: Ruler: Refactoring remote-write config overrides
* [4424](https://github.com/grafana/loki/pull/4424) **slim-bean**: Loki: Add a ring to the query scheduler to allow discovery via the ring as an alternative to DNS
* [4421](https://github.com/grafana/loki/pull/4421) **owen-d**: Safe per tenant overrides loading
* [4415](https://github.com/grafana/loki/pull/4415) **DylanGuedes**: Loki: Change default limits to common values
* [4413](https://github.com/grafana/loki/pull/4413) **trevorwhitney**: add compactor working dir to auto-configured file paths
* [4411](https://github.com/grafana/loki/pull/4411) **slim-bean**: Loki: Bug: frontend waiting on results which would never come
* [4400](https://github.com/grafana/loki/pull/4400) **trevorwhitney**: auto-apply memberlist ring config when join_members provided
* [4391](https://github.com/grafana/loki/pull/4391) **garrettlish**: add on and ignoring clauses in binOpExpr
* [4388](https://github.com/grafana/loki/pull/4388) **trevorwhitney**: default chunk target size to ~1MB~ 1.5MB
* [4367](https://github.com/grafana/loki/pull/4367) **owen-d**: removes deprecated duplicate per stream rate limit fields
* [4364](https://github.com/grafana/loki/pull/4364) **dannykopping**: Ruler: improve control over marshaling relabel.Config
* [4354](https://github.com/grafana/loki/pull/4354) **dannykopping**: Ruler: adding `pkg/metrics` from agent
* [4349](https://github.com/grafana/loki/pull/4349) **JordanRushing**: Add recovery middleware to Ingester; re-add recovery middleware to Querier when not running in standalone mode
* [4348](https://github.com/grafana/loki/pull/4348) **trevorwhitney**: allow ingester and distributor to run on same instance
* [4347](https://github.com/grafana/loki/pull/4347) **slim-bean**: Loki: Common Config
* [4344](https://github.com/grafana/loki/pull/4344) **dannykopping**: Ruler: per-tenant WAL
* [4327](https://github.com/grafana/loki/pull/4327) **aknuds1**: Chore: Use dskit/limiter
* [4322](https://github.com/grafana/loki/pull/4322) **owen-d**: Hotfix #4308 into k62
* [4321](https://github.com/grafana/loki/pull/4321) **owen-d**: Hotfix #4308 into k61
* [4313](https://github.com/grafana/loki/pull/4313) **aknuds1**: Chore: Use middleware package from dskit
* [4312](https://github.com/grafana/loki/pull/4312) **aknuds1**: Chore: Use dskit/grpcclient
* [4308](https://github.com/grafana/loki/pull/4308) **cyriltovena**: Fixes the pattern parser validation.
* [4304](https://github.com/grafana/loki/pull/4304) **aknuds1**: Chore: Reformat Go files
* [4302](https://github.com/grafana/loki/pull/4302) **cyriltovena**: Fixes a bug in the block cache code.
* [4301](https://github.com/grafana/loki/pull/4301) **trevorwhitney**: Feature: allow querier and query frontend targets to run on same process
* [4295](https://github.com/grafana/loki/pull/4295) **aknuds1**: Chore: Upgrade dskit
* [4289](https://github.com/grafana/loki/pull/4289) **kavirajk**: Add custom UnmarshalJSON for bytesize type
* [4282](https://github.com/grafana/loki/pull/4282) **chaudum**: Chore: Update Cortex and use kv package from grafana/dskit
* [4276](https://github.com/grafana/loki/pull/4276) **chaudum**: Export MemberlistKV field on Loki struct
* [4272](https://github.com/grafana/loki/pull/4272) **taisho6339**: Add count to 'loki_ingester_memory_chunks' when recovery from wal
* [4265](https://github.com/grafana/loki/pull/4265) **owen-d**: remove empty streams after wal replay
* [4255](https://github.com/grafana/loki/pull/4255) **owen-d**: replaces old cortex_chunk_store prefix with loki_chunk_store
* [4253](https://github.com/grafana/loki/pull/4253) **JordanRushing**: Change prefix for `runtimeconfig` metrics from `cortex_` to `loki_`
* [4251](https://github.com/grafana/loki/pull/4251) **dannykopping**: Runtime config: do not validate nil limits
* [4246](https://github.com/grafana/loki/pull/4246) **JordanRushing**:     Add missing `Inc()` to correctly increment the `dropStage.dropCount` metric on valid dropped log line; update related docs
* [4240](https://github.com/grafana/loki/pull/4240) **bboreham**: Simplify Distributor.push
* [4238](https://github.com/grafana/loki/pull/4238) **liguozhong**: [fix] distributor: fix goroutine leak
* [4236](https://github.com/grafana/loki/pull/4236) **owen-d**: better per stream rate limits configuration options
* [4228](https://github.com/grafana/loki/pull/4228) **owen-d**: bumps per stream default rate limits
* [4227](https://github.com/grafana/loki/pull/4227) **aknuds1**: Chore: Use runtimeconfig from dskit
* [4225](https://github.com/grafana/loki/pull/4225) **aknuds1**: Flagext: Use flagext package from dskit
* [4213](https://github.com/grafana/loki/pull/4213) **owen-d**: Refactor per stream rate limit
* [4212](https://github.com/grafana/loki/pull/4212) **owen-d**: WAL replay discard metrics
* [4211](https://github.com/grafana/loki/pull/4211) **BenoitKnecht**: pkg/storage/chunk/aws: Add s3.http.ca-file option
* [4207](https://github.com/grafana/loki/pull/4207) **cstyan**: Improve error message for stream rate limit.
* [4196](https://github.com/grafana/loki/pull/4196) **56quarters**: Chore: Use services and modules from grafana/dskit
* [4193](https://github.com/grafana/loki/pull/4193) **owen-d**: adds loki_ingester_wal_replay_active metric and records this more acc…
* [4192](https://github.com/grafana/loki/pull/4192) **owen-d**: Cleanup/unordered writes ingester config
* [4191](https://github.com/grafana/loki/pull/4191) **cstyan**: [ingester/stream]: Add a byte stream rate limit.
* [4188](https://github.com/grafana/loki/pull/4188) **aknuds1**: Chore: Upgrade to latest Cortex
* [4185](https://github.com/grafana/loki/pull/4185) **sandeepsukhani**: Canary: allow setting tenant id for querying logs from loki
* [4181](https://github.com/grafana/loki/pull/4181) **owen-d**: initiate grpc health check always
* [4176](https://github.com/grafana/loki/pull/4176) **sokoide**: Authc/z: Enable grpc_client_config to allow mTLS
* [4172](https://github.com/grafana/loki/pull/4172) **sandeepsukhani**: Retention speedup
* [4160](https://github.com/grafana/loki/pull/4160) **owen-d**: safely close nonOverlapping iterators
* [4155](https://github.com/grafana/loki/pull/4155) **owen-d**: Auth followup - Remove unused
* [4153](https://github.com/grafana/loki/pull/4153) **owen-d**: uses more fleshed out cortex auth utility & adds new auth-ignored routes
* [4149](https://github.com/grafana/loki/pull/4149) **owen-d**: add unordered writes to local config
* [4141](https://github.com/grafana/loki/pull/4141) **dannykopping**: Ruler: write meaningful logs when remote-write is disabled or is misconfigured
* [4135](https://github.com/grafana/loki/pull/4135) **slim-bean**: Build: Fix build version info
* [4132](https://github.com/grafana/loki/pull/4132) **owen-d**: Promote/ruler api
* [4130](https://github.com/grafana/loki/pull/4130) **owen-d**: Tenant/unordered
* [4128](https://github.com/grafana/loki/pull/4128) **sandeepsukhani**: add a storage client for boltdb-shipper which would do all the object key management for storage operations
* [4126](https://github.com/grafana/loki/pull/4126) **cstyan**: Allow for loki-canary to generate a percentage of out of order log lines
* [4114](https://github.com/grafana/loki/pull/4114) **owen-d**: Stream iterators account for unordered data
* [4111](https://github.com/grafana/loki/pull/4111) **owen-d**: ingester.index-shards config
* [4107](https://github.com/grafana/loki/pull/4107) **sandeepsukhani**: fix finding tables which would have out of retention data
* [4104](https://github.com/grafana/loki/pull/4104) **owen-d**: Discard/ooo
* [4071](https://github.com/grafana/loki/pull/4071) **jeschkies**: Support frontend V2 with query scheduler.

#### Promtail
* [4599](https://github.com/grafana/loki/pull/4599) **rsteneteg**: [Promtail] resolve issue with promtail not scraping target if only path changed in a simpler way that dont need mutex to sync threads
* [4588](https://github.com/grafana/loki/pull/4588) **owen-d**: regenerates assets from current vfsgen dependency
* [4568](https://github.com/grafana/loki/pull/4568) **cyriltovena**: Promtail Kafka target
* [4567](https://github.com/grafana/loki/pull/4567) **cyriltovena**: Refactor client configs in Promtail.
* [4556](https://github.com/grafana/loki/pull/4556) **james-callahan**: promtail: no need for GCP promtail_instance label now that loki supports out-of-order writes
* [4516](https://github.com/grafana/loki/pull/4516) **lizzzcai**: promtail: update promtail base image to debian:bullseye-slim
* [4507](https://github.com/grafana/loki/pull/4507) **dannykopping**: Promtail: allow for customisable stream lag labels
* [4495](https://github.com/grafana/loki/pull/4495) **sankalp-r**: Promtail: add static labels in stage
* [4461](https://github.com/grafana/loki/pull/4461) **rsteneteg**: Promtail: fix filetarget to not be stuck if no files was detected on startup
* [4346](https://github.com/grafana/loki/pull/4346) **sandeepsukhani**: add logfmt promtail stage to be able to extract data from logfmt formatted log
* [4336](https://github.com/grafana/loki/pull/4336) **ldb**: clients/promtail: Add ndjson and plaintext formats to loki_push
* [4235](https://github.com/grafana/loki/pull/4235) **kavirajk**: Add metrics for gcplog scrape.
* [3907](https://github.com/grafana/loki/pull/3907) **johanfleury**: promtail: add support for TLS/mTLS in syslog receiver

#### Logcli
* [4303](https://github.com/grafana/loki/pull/4303) **cyriltovena**: Allow to run local boltdb queries with logcli.
* [4242](https://github.com/grafana/loki/pull/4242) **chaudum**: cli: Register configuration option `store.max-look-back-period` as CLI argument
* [4203](https://github.com/grafana/loki/pull/4203) **invidian**: cmd/logcli: add --follow flag as an alias for --tail

#### Build
* [4639](https://github.com/grafana/loki/pull/4639) **slim-bean**: Build: simplify how protos are built
* [4609](https://github.com/grafana/loki/pull/4609) **slim-bean**: Build: Update CODEOWNERS to put Karen back in charge of the docs
* [4541](https://github.com/grafana/loki/pull/4541) **cstyan**: Fix drone ECR publish.
* [4481](https://github.com/grafana/loki/pull/4481) **cstyan**: Update golang and loki-build-image image versions.
* [4480](https://github.com/grafana/loki/pull/4480) **cstyan**: Add drone build job for lambda-promtail images.
* [4462](https://github.com/grafana/loki/pull/4462) **cstyan**: Update loki-build-image to drone 1.4.0
* [4373](https://github.com/grafana/loki/pull/4373) **jeschkies**: Instruct how to sign `drone.yml`.
* [4358](https://github.com/grafana/loki/pull/4358) **JordanRushing**: Add DroneCI pipeline stage to validate loki example configs; create example configuration files
* [4353](https://github.com/grafana/loki/pull/4353) **dannykopping**: CI: Fixing linter deprecations
* [4286](https://github.com/grafana/loki/pull/4286) **slim-bean**: Build: Tweak stalebot message
* [4252](https://github.com/grafana/loki/pull/4252) **slim-bean**: Build: update stalebot message to be more descriptive and friendlier
* [4226](https://github.com/grafana/loki/pull/4226) **aknuds1**: Makefile: Add format target
* [4220](https://github.com/grafana/loki/pull/4220) **slim-bean**: Build: Add github action backport workflow
* [4189](https://github.com/grafana/loki/pull/4189) **mathew-fleisch**: Makefile: Add darwin/arm64 build to release binaries

#### Project
* [4535](https://github.com/grafana/loki/pull/4535) **carlpett**: Fix branch reference in PR template
* [4604](https://github.com/grafana/loki/pull/4604) **kavirajk**: Update PR template to include `changelog` update in the checklist
* [4494](https://github.com/grafana/loki/pull/4494) **cstyan**: Add a a parameter to keep/drop the stream label from cloudwatch.
* [4315](https://github.com/grafana/loki/pull/4315) **cstyan**: Rewrite lambda-promtail to use subscription filters.

#### Dashboards
* [4634](https://github.com/grafana/loki/pull/4634) **cyriltovena**: Fixes the operational dashboard using an old metric.
* [4618](https://github.com/grafana/loki/pull/4618) **cstyan**: loki-mixin: fix label selectors + logs dashboard
* [4575](https://github.com/grafana/loki/pull/4575) **dannykopping**: Adding recording rules dashboard
* [4441](https://github.com/grafana/loki/pull/4441) **owen-d**: Revert "loki-mixin: use centralized configuration for dashboard matchers / selectors"
* [4438](https://github.com/grafana/loki/pull/4438) **dannykopping**: Dashboards: adding "logs" into regex
* [4423](https://github.com/grafana/loki/pull/4423) **cstyan**: Add tag/link fix to operational dashboard and promtail mixin dashboard.
* [4401](https://github.com/grafana/loki/pull/4401) **cstyan**: Minor dashboard fixes


#### Docker-driver
* [4396](https://github.com/grafana/loki/pull/4396) **owen-d**: Removes docker driver empty log line message
* [4190](https://github.com/grafana/loki/pull/4190) **jeschkies**: Document known Docker driver issues.

#### FluentD
* [4261](https://github.com/grafana/loki/pull/4261) **MrWong99**: FluentD output plugin: Remove an unused variable when processing chunks

#### Docs
* [4646](https://github.com/grafana/loki/pull/4646) **KMiller-Grafana**: Docs: revise modes of operation section
* [4631](https://github.com/grafana/loki/pull/4631) **kavirajk**: Add changelog and upgrade guide for #4556
* [4616](https://github.com/grafana/loki/pull/4616) **owen-d**: index-gw sts doc fix. closes #4583
* [4612](https://github.com/grafana/loki/pull/4612) **surdaft**: Docs: Fix typo in docs
* [4611](https://github.com/grafana/loki/pull/4611) **KMiller-Grafana**: Docs: revise incendiary language added in PR 4507
* [4601](https://github.com/grafana/loki/pull/4601) **mustafacansevinc**: docs: fix promtail docs links in loki installation page
* [4597](https://github.com/grafana/loki/pull/4597) **owen-d**: a few doc fixes in preparation for 2.4
* [4590](https://github.com/grafana/loki/pull/4590) **owen-d**: improves grouping docs examples
* [4579](https://github.com/grafana/loki/pull/4579) **DylanGuedes**: Docs: Modify modes of operation image
* [4576](https://github.com/grafana/loki/pull/4576) **DylanGuedes**: Rename hybrid mode to simple scalable mode
* [4566](https://github.com/grafana/loki/pull/4566) **dannykopping**: Documenting recording rules per-tenant WAL
* [4565](https://github.com/grafana/loki/pull/4565) **DylanGuedes**: Docs: Add virtual targets docs
* [4559](https://github.com/grafana/loki/pull/4559) **chri2547**: docs: Update curl POST  example in docs
* [4548](https://github.com/grafana/loki/pull/4548) **cstyan**: Improve lambda-promtail docs based on Owens review.
* [4540](https://github.com/grafana/loki/pull/4540) **JordanRushing**: Update CHANGELOG.md and /docs with info on new `overrides-exporter` module for Loki
* [4539](https://github.com/grafana/loki/pull/4539) **cstyan**: Modify lambda-promtail docs based on rewrite.
* [4527](https://github.com/grafana/loki/pull/4527) **yangkb09**: Docs: add missing quote to log_queries.md
* [4521](https://github.com/grafana/loki/pull/4521) **owen-d**: brings storage architecture up to date
* [4499](https://github.com/grafana/loki/pull/4499) **vdm**: Docs: Remove ListObjects S3 permission
* [4493](https://github.com/grafana/loki/pull/4493) **DylanGuedes**: Docs: Move rule storages configs to their own sections
* [4486](https://github.com/grafana/loki/pull/4486) **KMiller-Grafana**: Docs: correct the page parameter in the Grafana Cloud advertisement
* [4485](https://github.com/grafana/loki/pull/4485) **DylanGuedes**: Document the common config section
* [4422](https://github.com/grafana/loki/pull/4422) **KMiller-Grafana**: Docs: revise wording of Grafana Cloud advertisement
* [4417](https://github.com/grafana/loki/pull/4417) **KMiller-Grafana**: Docs: remove empty section "Generic placeholders"
* [4416](https://github.com/grafana/loki/pull/4416) **KMiller-Grafana**: Docs: correctly represent product name
* [4403](https://github.com/grafana/loki/pull/4403) **KMiller-Grafana**: Docs: introduce a fundamentals section
* [4399](https://github.com/grafana/loki/pull/4399) **KMiller-Grafana**: Docs: prominently advertise free Grafana Cloud availability
* [4374](https://github.com/grafana/loki/pull/4374) **KMiller-Grafana**: Docs: clarify distinction between single binary and microservices.
* [4363](https://github.com/grafana/loki/pull/4363) **KMiller-Grafana**: Docs: Remove wording like "As of version 1.6, you can..."
* [4361](https://github.com/grafana/loki/pull/4361) **JasonGiedymin**: fix(docs): spelling mistake
* [4357](https://github.com/grafana/loki/pull/4357) **carehart**: Correct typo
* [4345](https://github.com/grafana/loki/pull/4345) **pr0PM**: Deduplicating the compactor docs
* [4342](https://github.com/grafana/loki/pull/4342) **KMiller-Grafana**: Docs: Organize and edit the LogQL section
* [4324](https://github.com/grafana/loki/pull/4324) **lingenavd**: Docs: Update _index.md to add value boltdb-shipper for the key store
* [4320](https://github.com/grafana/loki/pull/4320) **KMiller-Grafana**: Docs: improve spelling, grammar, and formatting.
* [4310](https://github.com/grafana/loki/pull/4310) **dannykopping**: Correcting documentation example for `/api/prom/query`
* [4309](https://github.com/grafana/loki/pull/4309) **GneyHabub**: Docs: Fix a link
* [4294](https://github.com/grafana/loki/pull/4294) **mr-karan**: docs:  (logs-deletion.md) URL Encode curl command
* [4293](https://github.com/grafana/loki/pull/4293) **Birdi7**: docs: fix link to Promtail documentation
* [4283](https://github.com/grafana/loki/pull/4283) **SeriousM**: Correct the indention for azure storage configuration
* [4277](https://github.com/grafana/loki/pull/4277) **ivanahuckova**: Update example for /series endpoint in _index.md
* [4247](https://github.com/grafana/loki/pull/4247) **KMiller-Grafana**: Docs: inject newlines for configuration section readability
* [4245](https://github.com/grafana/loki/pull/4245) **KMiller-Grafana**: Docs: revise max_query_lookback knob definition
* [4244](https://github.com/grafana/loki/pull/4244) **JordanRushing**: Update limits_config docs to include querier.max_query_lookback flag
* [4237](https://github.com/grafana/loki/pull/4237) **KMiller-Grafana**: Docs: first draft, Loki accepts out-of-order writes
* [4231](https://github.com/grafana/loki/pull/4231) **Aletor93**: doc: fix typo on loki-external-labels for docker client labels
* [4222](https://github.com/grafana/loki/pull/4222) **KMiller-Grafana**: Docs: minor improvements to Loki Canary docs
* [4208](https://github.com/grafana/loki/pull/4208) **cstyan**: Update tanka installation docs to refer to tanka section about `jb`
* [4206](https://github.com/grafana/loki/pull/4206) **jeschkies**: Link Kubernetes service discovery configuration.
* [4199](https://github.com/grafana/loki/pull/4199) **owen-d**: fixes typo
* [4184](https://github.com/grafana/loki/pull/4184) **mcdeck**: Update docker.md
* [4175](https://github.com/grafana/loki/pull/4175) **KMiller-Grafana**: Docs: correct path to Promtail configuration file
* [4163](https://github.com/grafana/loki/pull/4163) **smuth4**: Docs: Update docker install to work out of the box
* [4152](https://github.com/grafana/loki/pull/4152) **charles-woshicai**: Docs: example about using azure storage account as storage
* [4147](https://github.com/grafana/loki/pull/4147) **KMiller-Grafana**: Docs: fluentd client phrasing and formatting
* [4145](https://github.com/grafana/loki/pull/4145) **KMiller-Grafana**: Docs: improve LogQL section
* [4134](https://github.com/grafana/loki/pull/4134) **KMiller-Grafana**: Docs: revise section header (out of order writes)
* [4131](https://github.com/grafana/loki/pull/4131) **owen-d**: updates unordered writes config docs
* [4125](https://github.com/grafana/loki/pull/4125) **owen-d**: Initial out of order docs
* [4122](https://github.com/grafana/loki/pull/4122) **yasharne**: update boltdb-shipper index period
* [4120](https://github.com/grafana/loki/pull/4120) **vitaliyf**: Docs: Fix broken "Upgrading" link
* [4113](https://github.com/grafana/loki/pull/4113) **KMiller-Grafana**: Docs: Fix typos and grammar. Inject newlines for readability.
* [4112](https://github.com/grafana/loki/pull/4112) **slim-bean**: Docs: updated changelog and references to 2.3
* [4100](https://github.com/grafana/loki/pull/4100) **jeschkies**: Document operation with the query scheduler.
* [4088](https://github.com/grafana/loki/pull/4088) **KMiller-Grafana**: Update Loki README with better links and descriptions
* [3880](https://github.com/grafana/loki/pull/3880) **timothydlister**: Update fluent-plugin-loki documentation URLs

#### Jsonnet
* [4629](https://github.com/grafana/loki/pull/4629) **owen-d**: Default wal to enabled in jsonnet lib
* [4624](https://github.com/grafana/loki/pull/4624) **chaudum**: Disable chunk transfers in jsonnet lib
* [4530](https://github.com/grafana/loki/pull/4530) **owen-d**: Jsonnet/overrides exporter
* [4496](https://github.com/grafana/loki/pull/4496) **jeschkies**: Use different metrics for `PromtailFileLagging`.
* [4405](https://github.com/grafana/loki/pull/4405) **jdbaldry**: fix: Correct grafana-token creation command
* [4279](https://github.com/grafana/loki/pull/4279) **kevinschoonover**: loki-mixin: use centralized configuration for dashboard matchers / selectors
* [4259](https://github.com/grafana/loki/pull/4259) **eamonryan**: Jsonnet: Update license path argument name
* [4217](https://github.com/grafana/loki/pull/4217) **Duologic**: fix(rules): upstream recording rule switched to sum_irate
* [4182](https://github.com/grafana/loki/pull/4182) **owen-d**: fine tune grpc configs jsonnet
* [4180](https://github.com/grafana/loki/pull/4180) **owen-d**: corrects query scheduler image
* [4165](https://github.com/grafana/loki/pull/4165) **jdbaldry**: Jsonnet: Add Grafana Enterprise Logs library
* [4154](https://github.com/grafana/loki/pull/4154) **owen-d**: updates scheduler libsonnet
* [4102](https://github.com/grafana/loki/pull/4102) **jeschkies**: Define ksonnet lib for query scheduler.


### Notes

This release was created from a branch starting at commit e95d193acf1633a6ec33a328b8a4a3d844e8e5f9 but it may also contain backported changes from main.

Check the history of the branch `release-2.4`.

### Dependencies

* Go Version:     1.17.2
* Cortex Version: 3f329a21cad432325268717eecf2b77c8d95150f

# 2.3.0 (2021/08/06)

Release notes for 2.3.0 can be found on the [release notes page](https://grafana.com/docs/loki/latest/release-notes/v2-3/)

### All Changes

#### Loki
* [4048](https://github.com/grafana/loki/pull/4048) **dannykopping**: Ruler: implementing write relabelling on recording rule samples
* [4091](https://github.com/grafana/loki/pull/4091) **cyriltovena**: Fixes instant queries in the frontend.
* [4087](https://github.com/grafana/loki/pull/4087) **cyriltovena**: Fixes unaligned shards between ingesters and storage.
* [4047](https://github.com/grafana/loki/pull/4047) **cyriltovena**: Add min_sharding_lookback limits to the frontends
* [4027](https://github.com/grafana/loki/pull/4027) **jdbaldry**: fix: Restore /config endpoint and correct handlerFunc for buildinfo
* [4020](https://github.com/grafana/loki/pull/4020) **simonswine**: Restrict path segments in TenantIDs (CVE-2021-36156 CVE-2021-36157)
* [4019](https://github.com/grafana/loki/pull/4019) **cyriltovena**: Improve decoding of JSON responses.
* [4018](https://github.com/grafana/loki/pull/4018) **sandeepsukhani**: Compactor improvements
* [4017](https://github.com/grafana/loki/pull/4017) **aknuds1**: Chore: Upgrade Prometheus and Cortex
* [3996](https://github.com/grafana/loki/pull/3996) **owen-d**: fixes a badly referenced variable name in StepEvaluator code
* [3995](https://github.com/grafana/loki/pull/3995) **owen-d**: Headblock interop
* [3992](https://github.com/grafana/loki/pull/3992) **MichelHollands**: Update Cortex version
* [3991](https://github.com/grafana/loki/pull/3991) **periklis**: Add LogQL AST walker
* [3990](https://github.com/grafana/loki/pull/3990) **cyriltovena**: Intern label keys for LogQL parser.
* [3986](https://github.com/grafana/loki/pull/3986) **kavirajk**: Ip matcher for LogQL
* [3984](https://github.com/grafana/loki/pull/3984) **jeschkies**: Filter instant queries and shard them.
* [3983](https://github.com/grafana/loki/pull/3983) **cyriltovena**: Reject labels with invalid runes when using implicit extraction parser.
* [3981](https://github.com/grafana/loki/pull/3981) **owen-d**: fixes chunk size method in facade
* [3979](https://github.com/grafana/loki/pull/3979) **MichelHollands**: Add a chunk filterer field to the config
* [3977](https://github.com/grafana/loki/pull/3977) **sandeepsukhani**: add a metric for counting number of failures in opening existing active index files
* [3976](https://github.com/grafana/loki/pull/3976) **sandeepsukhani**: fix flaky retention tests
* [3974](https://github.com/grafana/loki/pull/3974) **owen-d**: WAL Replay counter
* [3973](https://github.com/grafana/loki/pull/3973) **56quarters**: Use the Cortex wrapper for getting tenant ID from a context
* [3972](https://github.com/grafana/loki/pull/3972) **jeschkies**: Return build info under `/loki/api/v1/status/buildinfo`.
* [3970](https://github.com/grafana/loki/pull/3970) **sandeepsukhani**: log name of the file failed to open during startup by ingester
* [3969](https://github.com/grafana/loki/pull/3969) **sandeepsukhani**: add some tests in compactor and fix a bug in IntervalHasExpiredChunks check in retention with tests
* [3968](https://github.com/grafana/loki/pull/3968) **cyriltovena**: Improve head chunk allocations when reading samples.
* [3967](https://github.com/grafana/loki/pull/3967) **sandeepsukhani**: fix a panic in compactor when retention is not enabled
* [3966](https://github.com/grafana/loki/pull/3966) **sandeepsukhani**: fix panic in compactor when retention is not enabled
* [3957](https://github.com/grafana/loki/pull/3957) **owen-d**: Unordered head block
* [3949](https://github.com/grafana/loki/pull/3949) **cyriltovena**: Allow no overrides config for tenants.
* [3946](https://github.com/grafana/loki/pull/3946) **cyriltovena**: Improve marker file current time metrics.
* [3934](https://github.com/grafana/loki/pull/3934) **sandeepsukhani**: optimize table retetion
* [3932](https://github.com/grafana/loki/pull/3932) **Timbus**: Parser: Allow literal control chars in logfmt decoder
* [3929](https://github.com/grafana/loki/pull/3929) **sandeepsukhani**: remove boltdb files from ingesters on startup which do not have a index bucket
* [3928](https://github.com/grafana/loki/pull/3928) **dannykopping**: Querier/Ingester: Fixing json expression parser bug
* [3919](https://github.com/grafana/loki/pull/3919) **github-vincent-miszczak**: Add ingester.autoforget-unhealthy-timeout opt-in feature
* [3888](https://github.com/grafana/loki/pull/3888) **kavirajk**: Make `overrides` configmap names and mount path as variables.
* [3871](https://github.com/grafana/loki/pull/3871) **kavirajk**: Add explict syntax for using `pattern` parser
* [3865](https://github.com/grafana/loki/pull/3865) **sandeepsukhani**: feat: index-gateway for boltdb-shipper index store
* [3856](https://github.com/grafana/loki/pull/3856) **cyriltovena**: Shards Series API.
* [3852](https://github.com/grafana/loki/pull/3852) **cyriltovena**: Shard ingester queries.
* [3849](https://github.com/grafana/loki/pull/3849) **cyriltovena**: Logs ingester and store queries boundaries.
* [3840](https://github.com/grafana/loki/pull/3840) **cyriltovena**: Add retention label to loki_distributor_bytes_received_total metrics
* [3837](https://github.com/grafana/loki/pull/3837) **cyriltovena**: LogQL: Pattern Parser
* [3835](https://github.com/grafana/loki/pull/3835) **sesky4**: lz4: update lz4 version to v4.1.7 to avoid possibly panic
* [3833](https://github.com/grafana/loki/pull/3833) **cyriltovena**: Fixes a flaky retention test.
* [3827](https://github.com/grafana/loki/pull/3827) **sandeepsukhani**: Logs deletion fixes
* [3816](https://github.com/grafana/loki/pull/3816) **dannykopping**: Extracting queue interface
* [3807](https://github.com/grafana/loki/pull/3807) **dannykopping**: Loki: allow for multiple targets
* [3797](https://github.com/grafana/loki/pull/3797) **dannykopping**: Exposing remote writer for use in integration tests
* [3792](https://github.com/grafana/loki/pull/3792) **MichelHollands**: Add a QueryFrontendTripperware module
* [3785](https://github.com/grafana/loki/pull/3785) **sandeepsukhani**: just log a warning when a store type other than boltdb-shipper is detected when custom retention is enabled
* [3772](https://github.com/grafana/loki/pull/3772) **sandeepsukhani**: initialize retention and deletion components only when they are enabled
* [3771](https://github.com/grafana/loki/pull/3771) **sandeepsukhani**: revendor cortex to latest master
* [3769](https://github.com/grafana/loki/pull/3769) **sandeepsukhani**: reduce allocs in delete requests manager by reusing slice for tracing non-deleted intervals for chunks
* [3766](https://github.com/grafana/loki/pull/3766) **dannykopping**: Ruler: Recording Rules
* [3763](https://github.com/grafana/loki/pull/3763) **cyriltovena**: Fixes parser labels hint for grouping.
* [3762](https://github.com/grafana/loki/pull/3762) **cyriltovena**: Improve mark file processing.
* [3758](https://github.com/grafana/loki/pull/3758) **owen-d**: exposes loki codec
* [3746](https://github.com/grafana/loki/pull/3746) **sandeepsukhani**: Boltdb shipper deletion fixes
* [3743](https://github.com/grafana/loki/pull/3743) **cyriltovena**: Replace satori.uuid with gofrs/uuid
* [3736](https://github.com/grafana/loki/pull/3736) **cyriltovena**: Add fromJson to the template stage.
* [3733](https://github.com/grafana/loki/pull/3733) **cyriltovena**: Fixes a goroutine leak in the store when doing cancellation.
* [3706](https://github.com/grafana/loki/pull/3706) **cyriltovena**: Improve retention mark files.
* [3700](https://github.com/grafana/loki/pull/3700) **slim-bean**: Loki: Add a flag for queriers to run standalone and only query store
* [3693](https://github.com/grafana/loki/pull/3693) **cyriltovena**: Removes file sync syscall for compaction.
* [3688](https://github.com/grafana/loki/pull/3688) **sandeepsukhani**: Logs deletion support for boltdb-shipper store
* [3687](https://github.com/grafana/loki/pull/3687) **cyriltovena**: Use model.Duration for easy yaml/json marshalling.
* [3686](https://github.com/grafana/loki/pull/3686) **cyriltovena**: Fixes a panic with the frontend when use with downstream URL.
* [3677](https://github.com/grafana/loki/pull/3677) **cyriltovena**: Deprecate max_look_back_period in the chunk storage.
* [3673](https://github.com/grafana/loki/pull/3673) **cyriltovena**: Pass in the now value to the retention.
* [3672](https://github.com/grafana/loki/pull/3672) **cyriltovena**: Use pgzip in the compactor.
* [3665](https://github.com/grafana/loki/pull/3665) **cyriltovena**: Trigger compaction prior retention.
* [3664](https://github.com/grafana/loki/pull/3664) **owen-d**: revendor compatibility: various prom+k8s+cortex
* [3643](https://github.com/grafana/loki/pull/3643) **cyriltovena**: Rejects push requests with  streams without labels.
* [3642](https://github.com/grafana/loki/pull/3642) **cyriltovena**: Custom Retention
* [3641](https://github.com/grafana/loki/pull/3641) **owen-d**: removes naming collision
* [3632](https://github.com/grafana/loki/pull/3632) **kavirajk**: replace `time.Duration` -> `model.Duration` for `Limits`.
* [3628](https://github.com/grafana/loki/pull/3628) **kavirajk**: Add json struct tags to limits.
* [3627](https://github.com/grafana/loki/pull/3627) **MichelHollands**: Update cortex to 1.8
* [3623](https://github.com/grafana/loki/pull/3623) **slim-bean**: Loki/Promtail: Client Refactor
* [3619](https://github.com/grafana/loki/pull/3619) **liguozhong**: [ui] add '/config' page
* [3618](https://github.com/grafana/loki/pull/3618) **MichelHollands**: Add interceptor override and make ingester and cfg public
* [3605](https://github.com/grafana/loki/pull/3605) **sandeepsukhani**: cleanup boltdb files failing to open during loading tables which are possibly corrupt
* [3603](https://github.com/grafana/loki/pull/3603) **cyriltovena**: Adds chunk filter hook for ingesters.
* [3602](https://github.com/grafana/loki/pull/3602) **MichelHollands**: Loli: Make the store field public
* [3595](https://github.com/grafana/loki/pull/3595) **owen-d**: locks trailers during iteration
* [3594](https://github.com/grafana/loki/pull/3594) **owen-d**: adds distributor replication factor metric
* [3573](https://github.com/grafana/loki/pull/3573) **cyriltovena**: Fixes a race when using specific tenant and multi-client.
* [3569](https://github.com/grafana/loki/pull/3569) **cyriltovena**: Add a chunk filter hook in the store.
* [3566](https://github.com/grafana/loki/pull/3566) **cyriltovena**: Properly release the ticker in Loki client.
* [3564](https://github.com/grafana/loki/pull/3564) **cyriltovena**: Improve matchers validations.
* [3563](https://github.com/grafana/loki/pull/3563) **sandeepsukhani**: ignore download of missing boltdb files possibly removed during compaction
* [3562](https://github.com/grafana/loki/pull/3562) **cyriltovena**: Fixes a test from #3216.
* [3553](https://github.com/grafana/loki/pull/3553) **cyriltovena**: Add a target to reproduce fuzz testcase
* [3550](https://github.com/grafana/loki/pull/3550) **cyriltovena**: Fixes a bug in MatrixStepper when sharding queries.
* [3549](https://github.com/grafana/loki/pull/3549) **MichelHollands**: LBAC changes
* [3544](https://github.com/grafana/loki/pull/3544) **alrs**: single import of jsoniter in logql subpackages
* [3540](https://github.com/grafana/loki/pull/3540) **cyriltovena**: Support for single step metric query.
* [3532](https://github.com/grafana/loki/pull/3532) **MichelHollands**: Loki: Update cortex version and fix resulting changes
* [3530](https://github.com/grafana/loki/pull/3530) **sandeepsukhani**: split series api queries by day in query-frontend
* [3517](https://github.com/grafana/loki/pull/3517) **cyriltovena**: Fixes a race introduced by #3434.
* [3515](https://github.com/grafana/loki/pull/3515) **cyriltovena**: Add sprig text/template functions to template stage.
* [3509](https://github.com/grafana/loki/pull/3509) **sandeepsukhani**: fix live tailing of logs from Loki
* [3572](https://github.com/grafana/loki/pull/3572) **slim-bean**: Loki: Distributor log message bodySize should always reflect the compressed size
* [3496](https://github.com/grafana/loki/pull/3496) **owen-d**: reduce replay flush threshold
* [3491](https://github.com/grafana/loki/pull/3491) **sandeepsukhani**: make prefix for keys of objects created by boltdb-shipper configurable
* [3487](https://github.com/grafana/loki/pull/3487) **cyriltovena**: Set the byte slice cap correctly when unsafely converting string.
* [3471](https://github.com/grafana/loki/pull/3471) **cyriltovena**: Set a max size for the logql parser to 5k.
* [3470](https://github.com/grafana/loki/pull/3470) **cyriltovena**: Fixes Issue 28593: loki:fuzz_parse_expr: Timeout in fuzz_parse_expr.
* [3469](https://github.com/grafana/loki/pull/3469) **cyriltovena**: Fixes out-of-memory fuzzing issue.
* [3466](https://github.com/grafana/loki/pull/3466) **pracucci**: Upgrade Cortex
* [3455](https://github.com/grafana/loki/pull/3455) **garrettlish**: Implement offset modifier for range vector aggregation in LogQL
* [3434](https://github.com/grafana/loki/pull/3434) **adityacs**: support math functions in line_format and label_format
* [3216](https://github.com/grafana/loki/pull/3216) **sandeepsukhani**: check for stream selectors to have atleast one equality matcher
* [3050](https://github.com/grafana/loki/pull/3050) **cyriltovena**: first_over_time and last_over_time

#### Docs
* [4031](https://github.com/grafana/loki/pull/4031) **KMiller-Grafana**: Docs: add weights to YAML metadata to order the LogQL subsections
* [4029](https://github.com/grafana/loki/pull/4029) **bearice**: Docs: Update S3 permissions list
* [4026](https://github.com/grafana/loki/pull/4026) **KMiller-Grafana**: Docs: correct fluentbit config value for DqueSync
* [4024](https://github.com/grafana/loki/pull/4024) **KMiller-Grafana**: Docs: fix bad links
* [4016](https://github.com/grafana/loki/pull/4016) **lizzzcai**: <docs>:fix typo in remote debugging docs
* [4012](https://github.com/grafana/loki/pull/4012) **KMiller-Grafana**: Revise portions of the docs LogQL section
* [3998](https://github.com/grafana/loki/pull/3998) **owen-d**: Fixes regexReplaceAll docs
* [3980](https://github.com/grafana/loki/pull/3980) **KMiller-Grafana**: Docs: Revise/update the overview section.
* [3965](https://github.com/grafana/loki/pull/3965) **mamil**: fix typos
* [3962](https://github.com/grafana/loki/pull/3962) **KMiller-Grafana**: Docs: added new target (docs-next) to the docs' Makefile.
* [3956](https://github.com/grafana/loki/pull/3956) **sandeepsukhani**: add config and documentation about index-gateway
* [3938](https://github.com/grafana/loki/pull/3938) **seiffert**: Doc: List 'compactor' as valid value for target option
* [3936](https://github.com/grafana/loki/pull/3936) **lukahartwig**: Fix typo
* [3921](https://github.com/grafana/loki/pull/3921) **KMiller-Grafana**: Docs: revise the LogCLI subsection
* [3911](https://github.com/grafana/loki/pull/3911) **KMiller-Grafana**: Docs: Make identification of experimental items consistent and obvious
* [3910](https://github.com/grafana/loki/pull/3910) **KMiller-Grafana**: Docs: add structure for a release notes section
* [3909](https://github.com/grafana/loki/pull/3909) **kavirajk**: Sync `main` branch docs to `next` folder
* [3899](https://github.com/grafana/loki/pull/3899) **KMiller-Grafana**: Docs: correct “ and ” with " and same with single quote mark.
* [3897](https://github.com/grafana/loki/pull/3897) **kavirajk**: Update steps to release versioned docs
* [3882](https://github.com/grafana/loki/pull/3882) **KMiller-Grafana**: Docs: improve section on building from source
* [3876](https://github.com/grafana/loki/pull/3876) **ivanahuckova**: Documentation: Unify spelling of backtick in documentation
* [3873](https://github.com/grafana/loki/pull/3873) **KMiller-Grafana**: Docs: remove duplicated arch info from the overview section
* [3875](https://github.com/grafana/loki/pull/3875) **kavirajk**: Add missing `-querier.max-concurrent` config in the doc
* [3868](https://github.com/grafana/loki/pull/3868) **sanadhis**: docs: http_path_prefix as correct item of server_config
* [3860](https://github.com/grafana/loki/pull/3860) **KMiller-Grafana**: Docs: Correct capitalization and formatting of "Promtail"
* [3851](https://github.com/grafana/loki/pull/3851) **dannykopping**: Ruler: documentation for recording rules
* [3846](https://github.com/grafana/loki/pull/3846) **crockk**: Docs: Minor syntax tweaks for consistency
* [3843](https://github.com/grafana/loki/pull/3843) **azuwis**: multiline: Add regex stage example and note
* [3829](https://github.com/grafana/loki/pull/3829) **arempter**: Add oauth2 docs options for promtail client
* [3828](https://github.com/grafana/loki/pull/3828) **julienduchesne**: Fix broken link in `Windows Event Log` scraping docs
* [3826](https://github.com/grafana/loki/pull/3826) **sandeepsukhani**: docs for logs deletion feature
* [3824](https://github.com/grafana/loki/pull/3824) **KMiller-Grafana**: Docs: add and order missing design docs
* [3823](https://github.com/grafana/loki/pull/3823) **KMiller-Grafana**: Docs: updates
* [3815](https://github.com/grafana/loki/pull/3815) **paketb0te**: Docs: fixed typo in "Loki compared to other log systems" (levels -> labels)
* [3810](https://github.com/grafana/loki/pull/3810) **alegmal**: documentation:  corrected double "the the" in index.md
* [3799](https://github.com/grafana/loki/pull/3799) **bt909**: docs: Add memached_client parameter "addresses" list
* [3798](https://github.com/grafana/loki/pull/3798) **bt909**: docs: Change redis configuration value for enabling TLS to correct syntax
* [3790](https://github.com/grafana/loki/pull/3790) **KMiller-Grafana**: Docs: remove unnecessary lists of sections
* [3775](https://github.com/grafana/loki/pull/3775) **cyriltovena**: Retention doc
* [3764](https://github.com/grafana/loki/pull/3764) **slim-bean**: Docs: fix makefile
* [3757](https://github.com/grafana/loki/pull/3757) **fionaliao**: [docs] Remove unnecessary backtick from example
* [3756](https://github.com/grafana/loki/pull/3756) **fredrikekre**: [docs] add LokiLogger.jl to unofficial clients.
* [3723](https://github.com/grafana/loki/pull/3723) **oddlittlebird**: Docs: Update _index.md
* [3720](https://github.com/grafana/loki/pull/3720) **fredrikekre**: [docs/clients] fix header for "Unofficial clients" and add a reference to said section.
* [3715](https://github.com/grafana/loki/pull/3715) **jaddqiu**: Update troubleshooting.md
* [3714](https://github.com/grafana/loki/pull/3714) **kavirajk**: Fluent-bit git repo link fix
* [3713](https://github.com/grafana/loki/pull/3713) **cyriltovena**: Add a target to find dead links in our documentation.
* [3690](https://github.com/grafana/loki/pull/3690) **atxviking**: API Documentation: Fix document links for /loki/api/v1/push example
* [3655](https://github.com/grafana/loki/pull/3655) **trevorwhitney**: Documentation: add note about wildcard log patterns and log rotation
* [3648](https://github.com/grafana/loki/pull/3648) **Ruppsn**: Update labels.md in Loki Docs
* [3647](https://github.com/grafana/loki/pull/3647) **3Xpl0it3r**: fix the promtail-default-config download link in doc
* [3644](https://github.com/grafana/loki/pull/3644) **periklis**: Add Red Hat to adopters
* [3633](https://github.com/grafana/loki/pull/3633) **osg-grafana**: Fix wget link.
* [3596](https://github.com/grafana/loki/pull/3596) **timazet**: documentation: typo correction
* [3578](https://github.com/grafana/loki/pull/3578) **liguozhong**: [doc] mtric -> metric
* [3576](https://github.com/grafana/loki/pull/3576) **sergeykranga**: Promtail documentation: fix template example for regexReplaceAll function
* [3568](https://github.com/grafana/loki/pull/3568) **MichelHollands**: docs: some small docs fixes
* [3559](https://github.com/grafana/loki/pull/3559) **klausenbusk**: Doc: Remove removed --ingester.recover-from-wal option and fix out-of-date defaults
* [3555](https://github.com/grafana/loki/pull/3555) **samjewell**: LogQL Docs: Remove key-value pair missing from logfmt output
* [3552](https://github.com/grafana/loki/pull/3552) **lkokila**: Update README.md
* [3551](https://github.com/grafana/loki/pull/3551) **cyriltovena**: Fixes doc w/r/t grpc compression.
* [3542](https://github.com/grafana/loki/pull/3542) **kavirajk**: Remove memberlist config from ring config.
* [3529](https://github.com/grafana/loki/pull/3529) **Whyeasy**: Added docs for GCP internal labels.
* [3525](https://github.com/grafana/loki/pull/3525) **robbymilo**: docs: add title to Lambda Promtail
* [3516](https://github.com/grafana/loki/pull/3516) **cyriltovena**: Fixes broken link in the documentation.
* [3513](https://github.com/grafana/loki/pull/3513) **owen-d**: fixes broken link
* [3543](https://github.com/grafana/loki/pull/3543) **owen-d**: compactor docs
* [3526](https://github.com/grafana/loki/pull/3526) **wardbekker**: Added Architecture Diagram
* [3518](https://github.com/grafana/loki/pull/3518) **wardbekker**: fix spelling in doc
* [3503](https://github.com/grafana/loki/pull/3503) **cyriltovena**: Update README.md
* [3484](https://github.com/grafana/loki/pull/3484) **thomasrockhu**: Add Codecov badge to README
* [3478](https://github.com/grafana/loki/pull/3478) **chancez**: docs/upgrading: Fix typo
* [3477](https://github.com/grafana/loki/pull/3477) **slim-bean**: Jsonnet/Docs: update for 2.2 release
* [3472](https://github.com/grafana/loki/pull/3472) **aronisstav**: Docs: Fix markdown for promtail's output stage
* [3464](https://github.com/grafana/loki/pull/3464) **camilleryr**: Documentation: Update boltdb-shipper.md to fix typo
* [3442](https://github.com/grafana/loki/pull/3442) **owen-d**: adds deprecation notice for chunk transfers
* [3430](https://github.com/grafana/loki/pull/3430) **kavirajk**: doc(gcplog): Add note on scraping multiple GCP projects

#### Promtail
* [4011](https://github.com/grafana/loki/pull/4011) **dannykopping**: Promtail: adding pipeline stage inspector
* [4006](https://github.com/grafana/loki/pull/4006) **dannykopping**: Promtail: output timestamp with nanosecond precision in dry-run mode
* [3971](https://github.com/grafana/loki/pull/3971) **cyriltovena**: Fixes negative gauge in Promtail.
* [3834](https://github.com/grafana/loki/pull/3834) **trevorwhitney**: Promtail: add consul agent service discovery
* [3711](https://github.com/grafana/loki/pull/3711) **3Xpl0it3r**: add debug information for extracted data
* [3683](https://github.com/grafana/loki/pull/3683) **kbudde**: promtail: added timezone to logger in dry-run mode #3679"
* [3654](https://github.com/grafana/loki/pull/3654) **cyriltovena**: Adds the ability to provide a tripperware to Promtail client.
* [3587](https://github.com/grafana/loki/pull/3587) **rsteneteg**: Promtail: Remove non-ready filemanager targets
* [3501](https://github.com/grafana/loki/pull/3501) **kavirajk**: Add unique promtail_instance id to labels for gcptarget
* [3457](https://github.com/grafana/loki/pull/3457) **nmiculinic**: Promtail: Added path information to deleted tailed file
* [3400](https://github.com/grafana/loki/pull/3400) **adityacs**: support max_message_length configuration for syslog parser


#### Logcli
* [3879](https://github.com/grafana/loki/pull/3879) **vyzigold**: logcli: Add retries to unsuccessful log queries
* [3749](https://github.com/grafana/loki/pull/3749) **dbluxo**: logcli: add support for bearer token authentication
* [3739](https://github.com/grafana/loki/pull/3739) **rsteneteg**: correct logcli instant query timestamp param name
* [3678](https://github.com/grafana/loki/pull/3678) **cyriltovena**: Add the ability to wrap the roundtripper of the logcli client.


#### Build
* [4034](https://github.com/grafana/loki/pull/4034) **aknuds1**: loki-build-image: Fix building
* [4028](https://github.com/grafana/loki/pull/4028) **aknuds1**: loki-build-image: Upgrade golangci-lint and Go
* [4007](https://github.com/grafana/loki/pull/4007) **dannykopping**: Adding @grafana/loki-team as default CODEOWNERS
* [3997](https://github.com/grafana/loki/pull/3997) **owen-d**: aligns rule path in docker img with bundled config. closes #3952
* [3950](https://github.com/grafana/loki/pull/3950) **julienduchesne**: Sign drone.yml file
* [3944](https://github.com/grafana/loki/pull/3944) **jeschkies**: Lint script files.
* [3941](https://github.com/grafana/loki/pull/3941) **cyriltovena**: Development Docker Compose Setup
* [3935](https://github.com/grafana/loki/pull/3935) **ecraven**: Makefile: Only set PROMTAIL_CGO if CGO_ENABLED is not 0.
* [3832](https://github.com/grafana/loki/pull/3832) **julienduchesne**: Add step to identify windows Drone runner
* [3731](https://github.com/grafana/loki/pull/3731) **cyriltovena**: Fix website branch to trigger update.
* [3708](https://github.com/grafana/loki/pull/3708) **julienduchesne**: Deploy loki with Drone plugin instead of CircleCI job
* [3703](https://github.com/grafana/loki/pull/3703) **darkn3rd**: Update docker.md for 2.2.1
* [3625](https://github.com/grafana/loki/pull/3625) **slim-bean**: Build: Update CI for branch rename to main
* [3624](https://github.com/grafana/loki/pull/3624) **slim-bean**: Build: Fix drone dependencies on manifest step
* [3615](https://github.com/grafana/loki/pull/3615) **slim-bean**: Remove codecov
* [3481](https://github.com/grafana/loki/pull/3481) **slim-bean**: Update Go and Alpine versions


#### Jsonnet
* [4030](https://github.com/grafana/loki/pull/4030) **cyriltovena**: Improve the sweep lag panel in the retention dashboard.
* [3917](https://github.com/grafana/loki/pull/3917) **jvrplmlmn**: refactor(production/ksonnet): Remove kausal from the root element
* [3893](https://github.com/grafana/loki/pull/3893) **sandeepsukhani**: update uid of loki-deletion dashboard
* [3891](https://github.com/grafana/loki/pull/3891) **sandeepsukhani**: add index-gateway to reads and reads-resources dashboards
* [3877](https://github.com/grafana/loki/pull/3877) **sandeepsukhani**: Fix jsonnet for index-gateway
* [3854](https://github.com/grafana/loki/pull/3854) **cyriltovena**: Fixes Loki reads dashboard.
* [3848](https://github.com/grafana/loki/pull/3848) **kavirajk**: Add explicit `main` to pull loki and promtail to install it via Tanka
* [3794](https://github.com/grafana/loki/pull/3794) **sandeepsukhani**: add a dashboard for log deletion requests in loki
* [3697](https://github.com/grafana/loki/pull/3697) **owen-d**: better operational dashboard annotations via diff logger
* [3658](https://github.com/grafana/loki/pull/3658) **cyriltovena**: Add a dashboard for retention to the loki-mixin.
* [3601](https://github.com/grafana/loki/pull/3601) **owen-d**: Dashboard/fix operational vars
* [3584](https://github.com/grafana/loki/pull/3584) **sandeepsukhani**: add loki resource usage dashboard for read and write path

#### Project
* [3963](https://github.com/grafana/loki/pull/3963) **rfratto**: Remove Robert Fratto from list of team members
* [3926](https://github.com/grafana/loki/pull/3926) **cyriltovena**: Add Danny Kopping to the Loki Team.
* [3732](https://github.com/grafana/loki/pull/3732) **dannykopping**: Issue Templates: Improve wording and add warnings
* [3722](https://github.com/grafana/loki/pull/3722) **oddlittlebird**: Update CODEOWNERS
* [3951](https://github.com/grafana/loki/pull/3951) **owen-d**: update sizing calc
* [3931](https://github.com/grafana/loki/pull/3931) **owen-d**: Hackathon/cluster
* [3920](https://github.com/grafana/loki/pull/3920) **owen-d**: adds replication &  deduping into cost
* [3630](https://github.com/grafana/loki/pull/3630) **slim-bean**: Re-license to AGPLv3

#### Docker-driver
* [3814](https://github.com/grafana/loki/pull/3814) **kavirajk**: Update the docker-driver doc about default labels
* [3727](https://github.com/grafana/loki/pull/3727) **3Xpl0it3r**: docker-driver: remove duplicated code
* [3709](https://github.com/grafana/loki/pull/3709) **cyriltovena**: Fixes docker driver that would panic when closed.

### Notes

This release was created from revision 8012362674568379a3871ff8c4a2bfd1ddba7ad1 (Which was PR 3460)

### Dependencies

* Go Version:     1.16.2
* Cortex Version: 485474c9afb2614fb89af3f48803c37d016bbaed

## 2.2.1 (2021/04/05)

2.2.1 fixes several important bugs, it is recommended everyone running 2.2.0 upgrade to 2.2.1

2.2.1 also adds the `labelallow` pipeline stage in Promtail which lets an allowlist be created for what labels will be sent by Promtail to Loki.

* [3468](https://github.com/grafana/loki/pull/3468) **adityacs**: Support labelallow stage in Promtail
* [3502](https://github.com/grafana/loki/pull/3502) **cyriltovena**: Fixes a bug where unpack would mutate log line.
* [3540](https://github.com/grafana/loki/pull/3540) **cyriltovena**: Support for single step metric query.
* [3550](https://github.com/grafana/loki/pull/3550) **cyriltovena**: Fixes a bug in MatrixStepper when sharding queries.
* [3566](https://github.com/grafana/loki/pull/3566) **cyriltovena**: Properly release the ticker in Loki client.
* [3573](https://github.com/grafana/loki/pull/3573) **cyriltovena**: Fixes a race when using specific tenant and multi-client.

## 2.2.0 (2021/03/10)

With over 200 PR's 2.2 includes significant features, performance improvements, and bug fixes!

The most upvoted issue for Loki was closed in this release! [Issue 74](https://github.com/grafana/loki/issues/74) requesting support for handling multi-line logs in Promtail was implemented in [PR 3024](https://github.com/grafana/loki/pull/3024). Thanks @jeschkies!

Other exciting news for Promtail, [PR 3246](https://github.com/grafana/loki/pull/3246) by @cyriltovena introduces support for reading Windows Events!

Switching to Loki, @owen-d has added a write ahead log to Loki! [PR 2981](https://github.com/grafana/loki/pull/2981) was the first of many as we have spent the last several months using and abusing our write ahead logs to flush out any bugs!

A significant number of the PR's in this release have gone to improving the features introduced in Loki 2.0. @cyriltovena overhauled the JSON parser in [PR 3163](https://github.com/grafana/loki/pull/3163) (and a few other PR's), to provide both a faster and smarter parsing to only extract JSON content which is used in the query output.  The newest Loki squad member @dannykopping fine tuned the JSON parser options in [PR 3280](https://github.com/grafana/loki/pull/3280) allowing you to specific individual JSON elements, including support now for accessing elements in an array.  Many, many other additional improvements have been made, as well as several fixes to the new LogQL features added some months ago, this upgrade should have everyone seeing improvements in their queries.

@cyriltovena also set his PPROF skills loose on the Loki write path which resulted in about 8x less memory usage on our distributors and a much more stable memory usage when ingesters are flushing a lot of chunks at the same time.

There are many other noteworthy additions and fixes, too many to list, but we should call out one more feature all you Google Cloud Platform users might be excited about: in [PR 3083](https://github.com/grafana/loki/pull/3083) @kavirajk added support to Promtail for listening on Google Pub/Sub topics, letting you setup log sinks for your GCP logs to be ingested by Promtail and sent to Loki!

Thanks to everyone for another exciting Loki release!!

Please read the [Upgrade Guide](https://github.com/grafana/loki/blob/master/docs/sources/upgrading/_index.md#220) before upgrading for a smooth experience.

TL;DR Loki 2.2 changes the internal chunk format which limits what versions you can downgrade to, a bug in how many queries were allowed to be scheduled per tenant was fixed which might affect your `max_query_parallelism` and `max_outstanding_per_tenant` settings, and we fixed a mistake related `scrape_configs` which do not have a `pipeline_stages` defined. If you have any Promtail `scrape_configs` which do not specify `pipeline_stages` you should go read the upgrade notes!

### All Changes

#### Loki

* [3460](https://github.com/grafana/loki/pull/3460) **slim-bean**: Loki: Per Tenant Runtime Configs
* [3459](https://github.com/grafana/loki/pull/3459) **cyriltovena**: Fixes split interval for metrics queries.
* [3432](https://github.com/grafana/loki/pull/3432) **slim-bean**: Loki: change ReadStringAsSlice to ReadString so it doesn't parse quotes inside the packed _entry
* [3429](https://github.com/grafana/loki/pull/3429) **cyriltovena**: Improve the parser hint tests.
* [3426](https://github.com/grafana/loki/pull/3426) **cyriltovena**: Only unpack entry if the key `_entry` exist.
* [3424](https://github.com/grafana/loki/pull/3424) **cyriltovena**: Add fgprof to Loki and Promtail.
* [3423](https://github.com/grafana/loki/pull/3423) **cyriltovena**: Add limit and line_returned in the query log.
* [3420](https://github.com/grafana/loki/pull/3420) **cyriltovena**: Introduce a unpack parser.
* [3417](https://github.com/grafana/loki/pull/3417) **cyriltovena**: Fixes a race in the scheduling limits.
* [3416](https://github.com/grafana/loki/pull/3416) **ukolovda**: Distributor: append several tests for HTTP parser.
* [3411](https://github.com/grafana/loki/pull/3411) **slim-bean**: Loki: fix alignment of atomic 64 bit to work with 32 bit OS
* [3409](https://github.com/grafana/loki/pull/3409) **gotjosh**: Instrumentation: Add histogram for request duration on gRPC client to Ingesters
* [3408](https://github.com/grafana/loki/pull/3408) **jgehrcke**: distributor: fix snappy-compressed protobuf POST request handling (#3407)
* [3388](https://github.com/grafana/loki/pull/3388) **owen-d**: prevents duplicate log lines from being replayed. closes #3378
* [3383](https://github.com/grafana/loki/pull/3383) **cyriltovena**: Fixes head chunk iterator direction.
* [3380](https://github.com/grafana/loki/pull/3380) **slim-bean**: Loki: Fix parser hint for extracted labels which collide with stream labels
* [3372](https://github.com/grafana/loki/pull/3372) **cyriltovena**: Fixes a panic with whitespace key.
* [3350](https://github.com/grafana/loki/pull/3350) **cyriltovena**: Fixes ingester stats.
* [3348](https://github.com/grafana/loki/pull/3348) **cyriltovena**: Fixes 500 in the querier when returning multiple errors.
* [3347](https://github.com/grafana/loki/pull/3347) **cyriltovena**: Fixes a tight loop in the Engine with LogQL parser.
* [3344](https://github.com/grafana/loki/pull/3344) **cyriltovena**: Fixes some 500 returned by querier when storage cancellation happens.
* [3342](https://github.com/grafana/loki/pull/3342) **cyriltovena**: Bound parallelism frontend
* [3340](https://github.com/grafana/loki/pull/3340) **owen-d**: Adds some flushing instrumentation/logs
* [3339](https://github.com/grafana/loki/pull/3339) **owen-d**: adds Start() method to WAL interface to delay checkpointing until aft…
* [3338](https://github.com/grafana/loki/pull/3338) **sandeepsukhani**: dedupe index on all the queries for a table instead of query batches
* [3326](https://github.com/grafana/loki/pull/3326) **owen-d**: removes wal recover flag
* [3307](https://github.com/grafana/loki/pull/3307) **slim-bean**: Loki: fix validation error and metrics
* [3306](https://github.com/grafana/loki/pull/3306) **cyriltovena**: Add finalizer to zstd.
* [3300](https://github.com/grafana/loki/pull/3300) **sandeepsukhani**: increase db retain period in ingesters to cover index cache validity period as well
* [3299](https://github.com/grafana/loki/pull/3299) **owen-d**: Logql/absent label optimization
* [3295](https://github.com/grafana/loki/pull/3295) **jtlisi**: chore: update cortex to latest and fix refs
* [3291](https://github.com/grafana/loki/pull/3291) **ukolovda**: Distributor: Loki API can receive gzipped JSON
* [3280](https://github.com/grafana/loki/pull/3280) **dannykopping**: LogQL: Simple JSON expressions
* [3279](https://github.com/grafana/loki/pull/3279) **cyriltovena**: Fixes logfmt parser hints.
* [3278](https://github.com/grafana/loki/pull/3278) **owen-d**: Testware/ rate-unwrap-multi
* [3274](https://github.com/grafana/loki/pull/3274) **liguozhong**: [ingester_query] change var "clients" to "reps"
* [3267](https://github.com/grafana/loki/pull/3267) **jeschkies**: Update vendored Cortex to 0976147451ee
* [3263](https://github.com/grafana/loki/pull/3263) **cyriltovena**: Fix a bug with  metric queries and label_format.
* [3261](https://github.com/grafana/loki/pull/3261) **sandeepsukhani**: fix broken json logs push path
* [3256](https://github.com/grafana/loki/pull/3256) **jtlisi**: update vendored cortex and add new replace overrides
* [3251](https://github.com/grafana/loki/pull/3251) **cyriltovena**: Ensure we have parentheses for bin ops.
* [3249](https://github.com/grafana/loki/pull/3249) **cyriltovena**: Fixes a bug where slice of Entries where not zeroed
* [3241](https://github.com/grafana/loki/pull/3241) **cyriltovena**: Allocate entries array with correct size  while decoding WAL entries.
* [3237](https://github.com/grafana/loki/pull/3237) **cyriltovena**: Fixes unmarshalling of tailing responses.
* [3236](https://github.com/grafana/loki/pull/3236) **slim-bean**: Loki: Log a crude lag metric for how far behind a client is.
* [3234](https://github.com/grafana/loki/pull/3234) **cyriltovena**: Fixes previous commit not using the new sized body.
* [3233](https://github.com/grafana/loki/pull/3233) **cyriltovena**: Re-introduce https://github.com/grafana/loki/pull/3178.
* [3228](https://github.com/grafana/loki/pull/3228) **MichelHollands**: Add config endpoint
* [3218](https://github.com/grafana/loki/pull/3218) **owen-d**: WAL backpressure
* [3217](https://github.com/grafana/loki/pull/3217) **cyriltovena**: Rename checkpoint proto package to avoid conflict with cortex.
* [3215](https://github.com/grafana/loki/pull/3215) **cyriltovena**: Cortex update pre 1.7
* [3211](https://github.com/grafana/loki/pull/3211) **cyriltovena**: Fixes tail api marshalling for v1.
* [3210](https://github.com/grafana/loki/pull/3210) **cyriltovena**: Reverts flush buffer pooling.
* [3201](https://github.com/grafana/loki/pull/3201) **sandeepsukhani**: limit query range in async store for ingesters when query-ingesters-within flag is set
* [3200](https://github.com/grafana/loki/pull/3200) **cyriltovena**: Improve ingester flush memory usage.
* [3195](https://github.com/grafana/loki/pull/3195) **owen-d**: Ignore flushed chunks during checkpointing
* [3194](https://github.com/grafana/loki/pull/3194) **cyriltovena**: Fixes unwrap expressions from  last optimization.
* [3193](https://github.com/grafana/loki/pull/3193) **cyriltovena**: Improve checkpoint series iterator.
* [3188](https://github.com/grafana/loki/pull/3188) **cyriltovena**: Improves checkpointerWriter memory usage
* [3180](https://github.com/grafana/loki/pull/3180) **owen-d**: moves boltdb flags to config file
* [3178](https://github.com/grafana/loki/pull/3178) **cyriltovena**: Logs PushRequest data.
* [3163](https://github.com/grafana/loki/pull/3163) **cyriltovena**: Uses custom json-iter decoder for log entries.
* [3159](https://github.com/grafana/loki/pull/3159) **MichelHollands**: Make httpAuthMiddleware field public
* [3153](https://github.com/grafana/loki/pull/3153) **cyriltovena**: Improve wal entries encoding.
* [3152](https://github.com/grafana/loki/pull/3152) **AllenzhLi**: update github.com/gorilla/websocket to fixes a potential denial-of-service (DoS) vector
* [3146](https://github.com/grafana/loki/pull/3146) **owen-d**: More semantically correct flush shutdown
* [3143](https://github.com/grafana/loki/pull/3143) **cyriltovena**: Fixes absent_over_time to work with all log selector.
* [3141](https://github.com/grafana/loki/pull/3141) **owen-d**: Swaps mutex for atomic in ingester's OnceSwitch
* [3137](https://github.com/grafana/loki/pull/3137) **owen-d**: label_format no longer shardable and introduces the Shardable() metho…
* [3136](https://github.com/grafana/loki/pull/3136) **owen-d**: Don't fail writes due to full WAL disk
* [3134](https://github.com/grafana/loki/pull/3134) **cyriltovena**: Improve distributors validation and apply in-place filtering.
* [3132](https://github.com/grafana/loki/pull/3132) **owen-d**: Integrates label replace into sharding code
* [3131](https://github.com/grafana/loki/pull/3131) **MichelHollands**: Update cortex to 1 6
* [3126](https://github.com/grafana/loki/pull/3126) **dannykopping**: Implementing line comments
* [3122](https://github.com/grafana/loki/pull/3122) **owen-d**: Self documenting pipeline process interface
* [3117](https://github.com/grafana/loki/pull/3117) **owen-d**: Wal/recover corruption
* [3114](https://github.com/grafana/loki/pull/3114) **owen-d**: Disables the stream limiter until wal has recovered
* [3092](https://github.com/grafana/loki/pull/3092) **liguozhong**: lru cache logql.ParseLabels
* [3090](https://github.com/grafana/loki/pull/3090) **cyriltovena**: Improve tailer matching by using the index.
* [3087](https://github.com/grafana/loki/pull/3087) **MichelHollands**: feature: make server publicly available
* [3080](https://github.com/grafana/loki/pull/3080) **cyriltovena**: Improve JSON parser and add labels parser hints.
* [3077](https://github.com/grafana/loki/pull/3077) **MichelHollands**: Make the moduleManager field public
* [3065](https://github.com/grafana/loki/pull/3065) **cyriltovena**: Optimizes SampleExpr to remove unnecessary line_format.
* [3064](https://github.com/grafana/loki/pull/3064) **cyriltovena**: Add zstd and flate compressions algorithms.
* [3053](https://github.com/grafana/loki/pull/3053) **cyriltovena**: Add absent_over_time
* [3048](https://github.com/grafana/loki/pull/3048) **cyriltovena**: Support rate for unwrapped expressions.
* [3047](https://github.com/grafana/loki/pull/3047) **cyriltovena**: Add function label_replace.
* [3030](https://github.com/grafana/loki/pull/3030) **cyriltovena**: Allows by/without to be empty and available for max/min_over_time
* [3025](https://github.com/grafana/loki/pull/3025) **cyriltovena**: Fixes a swallowed context err in the batch storage.
* [3013](https://github.com/grafana/loki/pull/3013) **owen-d**: headblock checkpointing up to v3
* [3008](https://github.com/grafana/loki/pull/3008) **cyriltovena**: Fixes the ruler storage with  the boltdb store.
* [3000](https://github.com/grafana/loki/pull/3000) **owen-d**: Introduces per stream chunks mutex
* [2981](https://github.com/grafana/loki/pull/2981) **owen-d**: Adds WAL support (experimental)
* [2960](https://github.com/grafana/loki/pull/2960) **sandeepsukhani**: fix table deletion in table client for boltdb-shipper

#### Promtail

* [3422](https://github.com/grafana/loki/pull/3422) **kavirajk**: Modify script to accept inclusion and exclustion filters as variables
* [3404](https://github.com/grafana/loki/pull/3404) **dannykopping**: Remove default docker pipeline stage
* [3401](https://github.com/grafana/loki/pull/3401) **slim-bean**: Promtail: Add pack stage
* [3381](https://github.com/grafana/loki/pull/3381) **adityacs**: fix nested captured groups indexing in replace stage
* [3332](https://github.com/grafana/loki/pull/3332) **cyriltovena**: Embed timezone data in Promtail.
* [3304](https://github.com/grafana/loki/pull/3304) **kavirajk**: Use project-id from the variables. Remove hardcoding
* [3303](https://github.com/grafana/loki/pull/3303) **cyriltovena**: Increase the windows bookmark buffer.
* [3302](https://github.com/grafana/loki/pull/3302) **cyriltovena**: Fixes races in multiline stage and promtail.
* [3298](https://github.com/grafana/loki/pull/3298) **gregorybrzeski**: Promtail: fix typo in config variable name - BookmarkPath
* [3285](https://github.com/grafana/loki/pull/3285) **kavirajk**: Make incoming labels from gcp into Loki internal labels.
* [3284](https://github.com/grafana/loki/pull/3284) **kavirajk**: Avoid putting all the GCP labels into loki labels
* [3246](https://github.com/grafana/loki/pull/3246) **cyriltovena**: Windows events
* [3224](https://github.com/grafana/loki/pull/3224) **veltmanj**: Fix(pkg/promtail)  CVE-2020-11022 JQuery vulnerability
* [3207](https://github.com/grafana/loki/pull/3207) **cyriltovena**: Fixes panic when using multiple clients
* [3191](https://github.com/grafana/loki/pull/3191) **rfratto**: promtail: pass registerer to gcplog
* [3175](https://github.com/grafana/loki/pull/3175) **rfratto**: Promtail: pass a prometheus registerer to promtail components
* [3083](https://github.com/grafana/loki/pull/3083) **kavirajk**: Gcplog targetmanager
* [3024](https://github.com/grafana/loki/pull/3024) **jeschkies**: Collapse multiline logs based on a start line.
* [3015](https://github.com/grafana/loki/pull/3015) **cyriltovena**: Add more information about why a tailer would stop.
* [2996](https://github.com/grafana/loki/pull/2996) **cyriltovena**: Asynchronous Promtail stages
* [2898](https://github.com/grafana/loki/pull/2898) **kavirajk**: fix(docker-driver): Propagate promtail's `client.Stop` properly

#### Logcli

* [3325](https://github.com/grafana/loki/pull/3325) **cyriltovena**: Fixes step encoding in logcli.
* [3271](https://github.com/grafana/loki/pull/3271) **chancez**: Refactor logcli Client interface to use time objects for LiveTailQueryConn
* [3270](https://github.com/grafana/loki/pull/3270) **chancez**: logcli: Fix handling of logcli query using --since/--from and --tail
* [3229](https://github.com/grafana/loki/pull/3229) **dethi**: logcli: support --include-label when not using --tail


#### Jsonnet

* [3447](https://github.com/grafana/loki/pull/3447) **owen-d**: Use better memory metric on operational dashboard
* [3439](https://github.com/grafana/loki/pull/3439) **owen-d**: simplifies jsonnet sharding
* [3357](https://github.com/grafana/loki/pull/3357) **owen-d**: Libsonnet/better sharding parallelism defaults
* [3356](https://github.com/grafana/loki/pull/3356) **owen-d**: removes sharding queue math after global concurrency PR
* [3329](https://github.com/grafana/loki/pull/3329) **sandeepsukhani**: fix config for statefulset rulers when using boltdb-shipper
* [3297](https://github.com/grafana/loki/pull/3297) **owen-d**: adds stateful ruler clause for boltdb shipper jsonnet
* [3254](https://github.com/grafana/loki/pull/3254) **hairyhenderson**: ksonnet: Remove invalid hostname from default promtail configuration
* [3181](https://github.com/grafana/loki/pull/3181) **owen-d**: remaining sts use parallel mgmt policy
* [3179](https://github.com/grafana/loki/pull/3179) **owen-d**: Ruler statefulsets
* [3156](https://github.com/grafana/loki/pull/3156) **slim-bean**: Jsonnet: Changes ingester PVC from 5Gi to 10Gi
* [3139](https://github.com/grafana/loki/pull/3139) **owen-d**: Less confusing jsonnet error message when using boltdb shipper defaults.
* [3079](https://github.com/grafana/loki/pull/3079) **rajatvig**: Fix ingester PVC data declaration to use configured value
* [3074](https://github.com/grafana/loki/pull/3074) **c0ffeec0der**: Ksonnet: Assign appropriate pvc size and class to compactor and ingester
* [3062](https://github.com/grafana/loki/pull/3062) **cyriltovena**: Remove regexes in the operational dashboard.
* [3014](https://github.com/grafana/loki/pull/3014) **owen-d**: loki wal libsonnet
* [3010](https://github.com/grafana/loki/pull/3010) **cyriltovena**: Fixes promtail mixin dashboard.

#### fluentd

* [3358](https://github.com/grafana/loki/pull/3358) **fpob**: Fix fluentd plugin when kubernetes labels were missing

#### fluent bit

* [3240](https://github.com/grafana/loki/pull/3240) **sbaier1**: fix fluent-bit output plugin generating invalid JSON


#### Docker Logging Driver

* [3331](https://github.com/grafana/loki/pull/3331) **cyriltovena**: Add pprof endpoint to docker-driver.
* [3225](https://github.com/grafana/loki/pull/3225) **Le0tk0k**: (fix: cmd/docker-driver): Insert a space in the error message

#### Docs

* [3437](https://github.com/grafana/loki/pull/3437) **caleb15**: docs: add note about regex
* [3421](https://github.com/grafana/loki/pull/3421) **kavirajk**: doc(gcplog): Advanced log export filter example
* [3419](https://github.com/grafana/loki/pull/3419) **suitupalex**: docs: promtail: Fix typo w/ windows_events hyperlink.
* [3418](https://github.com/grafana/loki/pull/3418) **dannykopping**: Adding upgrade documentation for promtail pipeline_stages change
* [3385](https://github.com/grafana/loki/pull/3385) **paaacman**: Documentation: enable environment variable in configuration
* [3373](https://github.com/grafana/loki/pull/3373) **StMarian**: Documentation: Fix configuration description
* [3371](https://github.com/grafana/loki/pull/3371) **owen-d**: Distributor overview docs
* [3370](https://github.com/grafana/loki/pull/3370) **tkowalcz**: documentation: Add Tjahzi to the list of unofficial clients
* [3352](https://github.com/grafana/loki/pull/3352) **kavirajk**: Remove extra space between broken link
* [3351](https://github.com/grafana/loki/pull/3351) **kavirajk**: Add some operation details to gcplog doc
* [3316](https://github.com/grafana/loki/pull/3316) **kavirajk**: docs(fix): Make best practices docs look better
* [3292](https://github.com/grafana/loki/pull/3292) **wapmorgan**: Patch 2 - fix link to another documentation files
* [3265](https://github.com/grafana/loki/pull/3265) **sandeepsukhani**: Boltdb shipper doc fixes
* [3239](https://github.com/grafana/loki/pull/3239) **owen-d**: updates tanka installation docs
* [3235](https://github.com/grafana/loki/pull/3235) **scoof**: docs: point to latest release for docker installation
* [3220](https://github.com/grafana/loki/pull/3220) **liguozhong**: [doc] fix err. "loki_frontend" is invalid
* [3212](https://github.com/grafana/loki/pull/3212) **nvtkaszpir**: Fix: Update docs for logcli
* [3190](https://github.com/grafana/loki/pull/3190) **kavirajk**: doc(gcplog): Fix titles for Cloud provisioning for GCP logs
* [3165](https://github.com/grafana/loki/pull/3165) **liguozhong**: [doc] fix:querier do not handle "/flush" api
* [3164](https://github.com/grafana/loki/pull/3164) **owen-d**: updates alerting docs post 2.0
* [3162](https://github.com/grafana/loki/pull/3162) **huikang**: Doc: Add missing wal in configuration
* [3148](https://github.com/grafana/loki/pull/3148) **huikang**: Doc: add missing type supported by table manager
* [3147](https://github.com/grafana/loki/pull/3147) **marionxue**: Markdown Code highlighting
* [3138](https://github.com/grafana/loki/pull/3138) **jeschkies**: Give another example for multiline.
* [3128](https://github.com/grafana/loki/pull/3128) **cyriltovena**: Fixes LogQL documentation links.
* [3124](https://github.com/grafana/loki/pull/3124) **wujie1993**: fix time duration unit
* [3123](https://github.com/grafana/loki/pull/3123) **scoren-gl**: Update getting-in-touch.md
* [3115](https://github.com/grafana/loki/pull/3115) **valmack**: Docs: Include instruction to enable variable expansion
* [3109](https://github.com/grafana/loki/pull/3109) **nileshcs**: Documentation fix for downstream_url
* [3102](https://github.com/grafana/loki/pull/3102) **slim-bean**: Docs: Changelog: fix indentation and add helm repo url
* [3094](https://github.com/grafana/loki/pull/3094) **benjaminhuo**: Fix storage guide links
* [3088](https://github.com/grafana/loki/pull/3088) **cyriltovena**: Small fixes for the documentation.
* [3084](https://github.com/grafana/loki/pull/3084) **ilpianista**: Update reference to old helm chart repo
* [3078](https://github.com/grafana/loki/pull/3078) **kavirajk**: mention the use of `config.expand-env` flag in the doc.
* [3049](https://github.com/grafana/loki/pull/3049) **vitalets**: [Docs] Clarify docker-driver configuration options
* [3039](https://github.com/grafana/loki/pull/3039) **jdbaldry**: doc: logql formatting fixes
* [3035](https://github.com/grafana/loki/pull/3035) **unguiculus**: Fix multiline docs
* [3033](https://github.com/grafana/loki/pull/3033) **RichiH**: docs: Create ADOPTERS.md
* [3032](https://github.com/grafana/loki/pull/3032) **oddlittlebird**: Docs: Update _index.md
* [3029](https://github.com/grafana/loki/pull/3029) **jeschkies**: Correct `multiline` documentation.
* [3027](https://github.com/grafana/loki/pull/3027) **nop33**: Fix docs header inconsistency
* [3026](https://github.com/grafana/loki/pull/3026) **owen-d**: wal docs
* [3017](https://github.com/grafana/loki/pull/3017) **jdbaldry**: doc: Cleanup formatting
* [3009](https://github.com/grafana/loki/pull/3009) **jdbaldry**: doc: Fix query-frontend typo
* [3002](https://github.com/grafana/loki/pull/3002) **keyolk**: Fix typo
* [2991](https://github.com/grafana/loki/pull/2991) **jontg**: Documentation:  Add a missing field to the extended config s3 example
* [2956](https://github.com/grafana/loki/pull/2956) **owen-d**: Updates chunkenc doc for V3

#### Build

* [3412](https://github.com/grafana/loki/pull/3412) **rfratto**: Remove unneeded prune-ci-tags drone job
* [3390](https://github.com/grafana/loki/pull/3390) **wardbekker**: Don't auto-include pod labels as loki labels as a sane default
* [3321](https://github.com/grafana/loki/pull/3321) **owen-d**: defaults promtail to 2.1.0 in install script
* [3277](https://github.com/grafana/loki/pull/3277) **kavirajk**: Add step to version Loki docs during public release process.
* [3243](https://github.com/grafana/loki/pull/3243) **chancez**: dist: Build promtail for windows/386 to support 32 bit windows hosts
* [3206](https://github.com/grafana/loki/pull/3206) **kavirajk**: Terraform script to automate GCP provisioning for gcplog
* [3149](https://github.com/grafana/loki/pull/3149) **jlosito**: Allow dependabot to keep github actions up-to-date
* [3072](https://github.com/grafana/loki/pull/3072) **slim-bean**: Helm: Disable CI
* [3031](https://github.com/grafana/loki/pull/3031) **AdamKorcz**: Testing: Introduced continuous fuzzing
* [3006](https://github.com/grafana/loki/pull/3006) **huikang**: Fix the docker image version in compose deployment


#### Tooling

* [3377](https://github.com/grafana/loki/pull/3377) **slim-bean**: Tooling: Update chunks-inspect to understand the new chunk format as well as new compression algorithms
* [3151](https://github.com/grafana/loki/pull/3151) **slim-bean**: Loki migrate-tool


### Notes

This release was created from revision 8012362674568379a3871ff8c4a2bfd1ddba7ad1 (Which was PR 3460)

### Dependencies

* Go Version:     1.15.3
* Cortex Version: 7dac81171c665be071bd167becd1f55528a9db32


## 2.1.0 (2020/12/23)

Happy Holidays from the Loki team! Please enjoy a new Loki release to welcome in the New Year!

2.1.0 Contains a number of fixes, performance improvements and enhancements to the 2.0.0 release!

### Notable changes

#### Helm users read this!

The Helm charts have moved!

* [2720](https://github.com/grafana/loki/pull/2720) **torstenwalter**: Deprecate Charts as they have been moved

This was done to consolidate Grafana's helm charts for all Grafana projects in one place: https://github.com/grafana/helm-charts/

**From now moving forward, please use the new Helm repo url: https://grafana.github.io/helm-charts**

The charts in the Loki repo will soon be removed so please update your Helm repo to the new URL and submit your PR's over there as well

Special thanks to @torstenwalter, @unguiculus, and @scottrigby for their initiative and amazing work to make this happen!

Also go check out the microservices helm chart contributed by @unguiculus in the new repo!

#### Fluent bit plugin users read this!

Fluent bit officially supports Loki as an output plugin now! WoooHOOO!

However this created a naming conflict with our existing output plugin (the new native output uses the name `loki`) so we have renamed our plugin.

* [2974](https://github.com/grafana/loki/pull/2974) **hedss**: fluent-bit: Rename Fluent Bit plugin output name.

In time our plan is to deprecate and eliminate our output plugin in favor of the native Loki support. However until then you can continue using the plugin with the following change:

Old:

```
[Output]
    Name loki
```

New:

```
[Output]
    Name grafana-loki
```

#### Fixes

A lot of work went into 2.0 with a lot of new code and rewrites to existing, this introduced and uncovered some bugs which are fixed in 2.1:

* [2807](https://github.com/grafana/loki/pull/2807) **cyriltovena**: Fix error swallowed in the frontend.
* [2805](https://github.com/grafana/loki/pull/2805) **cyriltovena**: Improve pipeline stages ast errors.
* [2824](https://github.com/grafana/loki/pull/2824) **owen-d**: Fix/validate compactor config
* [2830](https://github.com/grafana/loki/pull/2830) **sandeepsukhani**: fix panic in ingester when not running with boltdb shipper while queriers does
* [2850](https://github.com/grafana/loki/pull/2850) **owen-d**: Only applies entry limits to non-SampleExprs.
* [2855](https://github.com/grafana/loki/pull/2855) **sandeepsukhani**: fix query intervals when running boltdb-shipper in single binary
* [2895](https://github.com/grafana/loki/pull/2895) **shokada**: Fix error 'Unexpected: ("$", "$") while parsing field definition'
* [2902](https://github.com/grafana/loki/pull/2902) **cyriltovena**: Fixes metric query issue with no grouping.
* [2901](https://github.com/grafana/loki/pull/2901) **cyriltovena**: Fixes a panic with the logql.NoopPipeline.
* [2913](https://github.com/grafana/loki/pull/2913) **cyriltovena**: Fixes logql.QueryType.
* [2917](https://github.com/grafana/loki/pull/2917) **cyriltovena**: Fixes race condition in tailer since logql v2.
* [2960](https://github.com/grafana/loki/pull/2960) **sandeepsukhani**: fix table deletion in table client for boltdb-shipper

#### Enhancements

A number of performance and resource improvements have been made as well!

* [2911](https://github.com/grafana/loki/pull/2911) **sandeepsukhani**: Boltdb shipper query readiness
* [2875](https://github.com/grafana/loki/pull/2875) **cyriltovena**: Labels computation LogQLv2
* [2927](https://github.com/grafana/loki/pull/2927) **cyriltovena**: Improve logql parser allocations.
* [2926](https://github.com/grafana/loki/pull/2926) **cyriltovena**: Cache label strings in ingester to improve memory usage.
* [2931](https://github.com/grafana/loki/pull/2931) **cyriltovena**: Only append tailed entries if needed.
* [2973](https://github.com/grafana/loki/pull/2973) **cyriltovena**: Avoid parsing labels when tailer is sending from a stream.
* [2959](https://github.com/grafana/loki/pull/2959) **cyriltovena**: Improve tailer matcher function.
* [2876](https://github.com/grafana/loki/pull/2876) **jkellerer**: LogQL: Add unwrap bytes() conversion function


#### Notable mentions

Thanks to @timbyr for adding an often requested feature, the ability to support environment variable expansion in config files!

* [2837](https://github.com/grafana/loki/pull/2837) **timbyr**: Configuration: Support environment expansion in configuration

Thanks to @huikang for adding a new docker-compose file for running Loki as microservices!

* [2740](https://github.com/grafana/loki/pull/2740) **huikang**: Deploy: add docker-compose cluster deployment file

### All Changes

#### Loki
* [2988](https://github.com/grafana/loki/pull/2988) **slim-bean**: Loki: handle faults when opening boltdb files
* [2984](https://github.com/grafana/loki/pull/2984) **owen-d**: adds the ability to read chunkFormatV3 while writing v2
* [2983](https://github.com/grafana/loki/pull/2983) **slim-bean**: Loki: recover from panic opening boltdb files
* [2975](https://github.com/grafana/loki/pull/2975) **cyriltovena**: Fixes vector grouping injection.
* [2972](https://github.com/grafana/loki/pull/2972) **cyriltovena**: Add ProcessString to Pipeline.
* [2962](https://github.com/grafana/loki/pull/2962) **cyriltovena**: Implement io.WriteTo by chunks.
* [2951](https://github.com/grafana/loki/pull/2951) **owen-d**: bumps rules-action ref to logqlv2+ version
* [2946](https://github.com/grafana/loki/pull/2946) **cyriltovena**: Fixes the Stringer of the byte label operator.
* [2945](https://github.com/grafana/loki/pull/2945) **cyriltovena**: Fixes iota unexpected behaviour with bytes for chunk encoding.
* [2941](https://github.com/grafana/loki/pull/2941) **jeschkies**: Test label filter for bytes.
* [2934](https://github.com/grafana/loki/pull/2934) **owen-d**: chunk schema v3
* [2930](https://github.com/grafana/loki/pull/2930) **cyriltovena**: Fixes all in one grpc registrations.
* [2929](https://github.com/grafana/loki/pull/2929) **cyriltovena**: Cleanup labels parsing.
* [2922](https://github.com/grafana/loki/pull/2922) **codewithcheese**: Distributor registers logproto.Pusher service to receive logs via GRPC
* [2918](https://github.com/grafana/loki/pull/2918) **owen-d**: Includes delete routes for ruler namespaces
* [2903](https://github.com/grafana/loki/pull/2903) **cyriltovena**: Limit series for metric queries.
* [2892](https://github.com/grafana/loki/pull/2892) **cyriltovena**: Improve the chunksize test.
* [2891](https://github.com/grafana/loki/pull/2891) **sandeepsukhani**: fix flaky load tables test for boltdb-shipper uploads table-manager
* [2836](https://github.com/grafana/loki/pull/2836) **andir**: tests: fix quoting issues in test output when building with Go 1.15
* [2831](https://github.com/grafana/loki/pull/2831) **sandeepsukhani**: fix flaky tests in boltdb-shipper
* [2822](https://github.com/grafana/loki/pull/2822) **cyriltovena**: LogQL: Improve template format
* [2794](https://github.com/grafana/loki/pull/2794) **sandeepsukhani**: Revendor cortex to latest master
* [2764](https://github.com/grafana/loki/pull/2764) **owen-d**: WAL/marshalable chunks
* [2751](https://github.com/grafana/loki/pull/2751) **jeschkies**: Logging: Log throughput and total bytes human readable.

#### Helm
* [2986](https://github.com/grafana/loki/pull/2986) **cyriltovena**: Move CI to helm3.
* [2967](https://github.com/grafana/loki/pull/2967) **czunker**: Remove `helm init`
* [2965](https://github.com/grafana/loki/pull/2965) **czunker**: [Helm Chart Loki] Add needed k8s objects for alerting config
* [2940](https://github.com/grafana/loki/pull/2940) **slim-bean**: Helm: Update logstash to new chart and newer version
* [2835](https://github.com/grafana/loki/pull/2835) **tracyde**: Iss2734
* [2789](https://github.com/grafana/loki/pull/2789) **bewiwi**: Allows service targetPort modificaion
* [2651](https://github.com/grafana/loki/pull/2651) **scottrigby**: helm chart: Fix broken logo

#### Jsonnet
* [2976](https://github.com/grafana/loki/pull/2976) **beorn7**: Improve promtail alerts to retain the namespace label
* [2961](https://github.com/grafana/loki/pull/2961) **sandeepsukhani**: add missing ingester query routes in loki reads and operational dashboard
* [2899](https://github.com/grafana/loki/pull/2899) **halcyondude**: gateway: fix regression in tanka jsonnet
* [2873](https://github.com/grafana/loki/pull/2873) **Duologic**: fix(loki-mixin): refer to super.annotations
* [2852](https://github.com/grafana/loki/pull/2852) **chancez**: production/ksonnet: Add config_hash annotation to gateway deployment based on gateway configmap
* [2820](https://github.com/grafana/loki/pull/2820) **owen-d**: fixes promtail libsonnet tag. closes #2818
* [2718](https://github.com/grafana/loki/pull/2718) **halcyondude**: parameterize PVC storage class (ingester, querier, compactor)


#### Docs
* [2969](https://github.com/grafana/loki/pull/2969) **simonswine**: Add community forum to README.md
* [2968](https://github.com/grafana/loki/pull/2968) **yuichi10**: logcli: Fix logcli logql document URL
* [2942](https://github.com/grafana/loki/pull/2942) **hedss**: Docs: Corrects Fluent Bit documentation link to build the plugin.
* [2933](https://github.com/grafana/loki/pull/2933) **oddlittlebird**: Update CODEOWNERS
* [2909](https://github.com/grafana/loki/pull/2909) **fredr**: Docs: Add max_cache_freshness_per_query to limit_config
* [2890](https://github.com/grafana/loki/pull/2890) **dfang**: Fix typo
* [2888](https://github.com/grafana/loki/pull/2888) **oddlittlebird**: Update CODEOWNERS
* [2879](https://github.com/grafana/loki/pull/2879) **zhanghjster**: documentation: add tail_proxy_url option to query_frontend_config section
* [2869](https://github.com/grafana/loki/pull/2869) **nehaev**: documentation: Add loki4j to the list of unofficial clients
* [2853](https://github.com/grafana/loki/pull/2853) **RangerCD**: Fix typos in promtail
* [2848](https://github.com/grafana/loki/pull/2848) **dminca**: documentation: fix broken link in Best Practices section
* [2833](https://github.com/grafana/loki/pull/2833) **siavashs**: Docs: -querier.split-queries-by-day deprecation
* [2819](https://github.com/grafana/loki/pull/2819) **owen-d**: updates docs with delete permissions notice
* [2817](https://github.com/grafana/loki/pull/2817) **scoof**: Documentation: Add S3 IAM policy to be able to run Compactor
* [2811](https://github.com/grafana/loki/pull/2811) **slim-bean**: Docs: improve the helm upgrade section
* [2810](https://github.com/grafana/loki/pull/2810) **hedss**: CHANGELOG: Update update document links to point to the right place.
* [2704](https://github.com/grafana/loki/pull/2704) **owen-d**: WAL design doc
* [2636](https://github.com/grafana/loki/pull/2636) **LTek-online**: promtail documentation: changing the headers of the configuration docu to reflect configuration code

#### Promtail
* [2957](https://github.com/grafana/loki/pull/2957) **slim-bean**: Promtail: Update debian image and use a newer libsystemd
* [2928](https://github.com/grafana/loki/pull/2928) **cyriltovena**: Skip journald bad message.
* [2914](https://github.com/grafana/loki/pull/2914) **chancez**: promtail: Add support for using syslog message timestamp
* [2910](https://github.com/grafana/loki/pull/2910) **rfratto**: Expose underlying promtail client


#### Logcli
* [2948](https://github.com/grafana/loki/pull/2948) **tomwilkie**: Add a few more instructions to logcli --help.

#### Build
* [2877](https://github.com/grafana/loki/pull/2877) **cyriltovena**: Update to go 1.15
* [2814](https://github.com/grafana/loki/pull/2814) **torkelo**: Stats: Adding metrics collector GitHub action

#### Fluentd
* [2825](https://github.com/grafana/loki/pull/2825) **cyriltovena**: Bump fluentd plugin
* [2434](https://github.com/grafana/loki/pull/2434) **andsens**: fluent-plugin: Improve escaping in key_value format


### Notes

This release was created from revision ae9c4b82ec4a5d21267da50d6a1a8170e0ef82ff (Which was PR 2960) and the following PR's were cherry-picked
* [2984](https://github.com/grafana/loki/pull/2984) **owen-d**: adds the ability to read chunkFormatV3 while writing v2
* [2974](https://github.com/grafana/loki/pull/2974) **hedss**: fluent-bit: Rename Fluent Bit plugin output name.

### Dependencies

* Go Version:     1.15.3
* Cortex Version: 85942c5703cf22b64cecfd291e7e7c42d1b8c30c

## 2.0.1 (2020/12/10)

2.0.1 is a special release, it only exists to add the v3 support to Loki's chunk format.

**There is no reason to upgrade from 2.0.0 to 2.0.1**

This chunk version is internal to Loki and not configurable, and in a future version v3 will become the default (Likely 2.2.0).

We are creating this to enable users to roll back from a future release which was writing v3 chunks, back as far as 2.0.0 and still be able to read chunks.

This is mostly a safety measure to help if someone upgrades from 2.0.0 and skips versions to a future version which is writing v3 chunks and they encounter an issue which they would like to roll back. They would be able to then roll back to 2.0.1 and still read v3 chunks.

It should be noted this does not help anyone upgrading from a version older than 2.0.0, that is you should at least upgrade to 2.0.0 before going to a newer version if you are on a version older than 2.0.0.

## 2.0.0 (2020/10/26)

2.0.0 is here!!

We are extremely excited about the new features in 2.0.0, unlocking a whole new world of observability of our logs.

Thanks again for the many incredible contributions and improvements from the wonderful Loki community, we are very excited for the future!

### Important Notes

**Please Note** There are several changes in this release which require your attention!

* Anyone using a docker image please go read the [upgrade guide](https://github.com/grafana/loki/blob/master/docs/sources/upgrading/_index.md#200)!! There is one important consideration around a potentially breaking schema change depending on your configuration.
* MAJOR changes have been made to the boltdb-shipper index, breaking changes are not expected but extra precautions are highly recommended, more details in the [upgrade guide](https://github.com/grafana/loki/blob/master/docs/sources/upgrading/_index.md#200).
* The long deprecated `entry_parser` config in Promtail has been removed, use [pipeline_stages](https://grafana.com/docs/loki/latest/clients/promtail/configuration/#pipeline_stages) instead.

Check the [upgrade guide](https://github.com/grafana/loki/blob/master/docs/sources/upgrading/_index.md#200) for detailed information on all these changes.

### 2.0!!!!

There are too many PR's to list individually for the major improvements which we thought justified a 2.0 but here is the high level:

* Significant enhancements to the [LogQL query language](https://grafana.com/docs/loki/latest/logql/)!
* [Parse](https://grafana.com/docs/loki/latest/logql/#parser-expression) your logs to extract labels at query time.
* [Filter](https://grafana.com/docs/loki/latest/logql/#label-filter-expression) on query time extracted labels.
* [Format](https://grafana.com/docs/loki/latest/logql/#line-format-expression) your log lines any way you please!
* [Graph](https://grafana.com/docs/loki/latest/logql/#unwrapped-range-aggregations) the contents of your log lines as metrics, including support for many more of your favorite PromQL functions.
* Generate prometheus [alerts directly from your logs](https://grafana.com/docs/loki/latest/alerting/)!
* Create alerts using the same prometheus alert rule syntax and let Loki send alerts directly to your Prometheus Alertmanager!
* [boltdb-shipper](https://grafana.com/docs/loki/latest/operations/storage/boltdb-shipper/) is now production ready!
* This is it! Now Loki only needs a single object store (S3,GCS,Filesystem...) to store all the data, no more Cassandra, DynamoDB or Bigtable!

We are extremely excited about these new features, expect some talks, webinars, and blogs where we explain all this new functionality in detail.

### Notable mention

This is a small change but very helpful!

* [2737](https://github.com/grafana/loki/pull/2737) **dlemel8**: cmd/loki: add "verify-config" flag

Thank you @dlemel8 for this PR! Now you can start Loki with `-verify-config` to make sure your config is valid and Loki will exit with a status code 0 if it is!

### All Changes

#### Loki
* [2804](https://github.com/grafana/loki/pull/2804) **slim-bean**: Loki: log any chunk fetch failure
* [2803](https://github.com/grafana/loki/pull/2803) **slim-bean**: Update local and docker default config files to use boltdb-shipper with a few other config changes
* [2796](https://github.com/grafana/loki/pull/2796) **cyriltovena**: Fixes a bug that would add __error__ label incorrectly.
* [2793](https://github.com/grafana/loki/pull/2793) **cyriltovena**: Improve the way we reverse iterator for backward queries.
* [2790](https://github.com/grafana/loki/pull/2790) **sandeepsukhani**: Boltdb shipper metrics changes
* [2788](https://github.com/grafana/loki/pull/2788) **sandeepsukhani**: add a metric in compactor to record timestamp of last successful run
* [2786](https://github.com/grafana/loki/pull/2786) **cyriltovena**: Logqlv2 pushes groups down to edge
* [2778](https://github.com/grafana/loki/pull/2778) **cyriltovena**: Logqv2 optimization
* [2774](https://github.com/grafana/loki/pull/2774) **cyriltovena**: Handle panic in the store goroutine.
* [2773](https://github.com/grafana/loki/pull/2773) **cyriltovena**: Fixes race conditions in the batch iterator.
* [2770](https://github.com/grafana/loki/pull/2770) **sandeepsukhani**: Boltdb shipper query performance improvements
* [2769](https://github.com/grafana/loki/pull/2769) **cyriltovena**: LogQL: Labels and Metrics Extraction
* [2768](https://github.com/grafana/loki/pull/2768) **cyriltovena**: Fixes all lint errors.
* [2761](https://github.com/grafana/loki/pull/2761) **owen-d**: Service discovery refactor
* [2755](https://github.com/grafana/loki/pull/2755) **owen-d**: Revendor Cortex
* [2752](https://github.com/grafana/loki/pull/2752) **kavirajk**: fix: Remove depricated `entry_parser` from scrapeconfig
* [2741](https://github.com/grafana/loki/pull/2741) **owen-d**: better tenant logging in ruler memstore
* [2737](https://github.com/grafana/loki/pull/2737) **dlemel8**: cmd/loki: add "verify-config" flag
* [2735](https://github.com/grafana/loki/pull/2735) **cyriltovena**: Fixes the frontend logs to include org_id.
* [2732](https://github.com/grafana/loki/pull/2732) **sandeepsukhani**: set timestamp in instant query done by canaries
* [2726](https://github.com/grafana/loki/pull/2726) **dvrkps**: hack: clean getStore
* [2711](https://github.com/grafana/loki/pull/2711) **owen-d**: removes r/w pools from block/chunk types
* [2709](https://github.com/grafana/loki/pull/2709) **cyriltovena**: Bypass sharding middleware when a query can't be sharded.
* [2671](https://github.com/grafana/loki/pull/2671) **alrs**: pkg/querier: fix dropped error
* [2665](https://github.com/grafana/loki/pull/2665) **cnbailian**: Loki: Querier APIs respond JSON Content-Type
* [2663](https://github.com/grafana/loki/pull/2663) **owen-d**: improves numeric literal stringer impl
* [2662](https://github.com/grafana/loki/pull/2662) **owen-d**: exposes rule group validation fn
* [2661](https://github.com/grafana/loki/pull/2661) **owen-d**: Enable local rules backend & disallow configdb.
* [2656](https://github.com/grafana/loki/pull/2656) **sandeepsukhani**: run multiple queries per table at once with boltdb-shipper
* [2655](https://github.com/grafana/loki/pull/2655) **sandeepsukhani**: fix store query bug when running loki in single binary mode with boltdb-shipper
* [2650](https://github.com/grafana/loki/pull/2650) **owen-d**: Adds prometheus ruler routes
* [2647](https://github.com/grafana/loki/pull/2647) **arl**: pkg/chunkenc: fix test using string(int) conversion
* [2645](https://github.com/grafana/loki/pull/2645) **arl**: Tests: fix issue 2356: distributor_test.go fails when the system has no interface name in [eth0, en0, lo0]
* [2642](https://github.com/grafana/loki/pull/2642) **sandeepsukhani**: fix an issue with building loki
* [2640](https://github.com/grafana/loki/pull/2640) **sandeepsukhani**: improvements for boltdb-shipper compactor
* [2637](https://github.com/grafana/loki/pull/2637) **owen-d**: Ruler docs + single binary inclusion
* [2627](https://github.com/grafana/loki/pull/2627) **sandeepsukhani**: revendor cortex to latest master
* [2620](https://github.com/grafana/loki/pull/2620) **alrs**: pkg/storage/stores/shipper/uploads: fix test error
* [2614](https://github.com/grafana/loki/pull/2614) **cyriltovena**: Improve lz4 compression
* [2613](https://github.com/grafana/loki/pull/2613) **sandeepsukhani**: fix a panic when trying to stop boltdb-shipper multiple times using sync.once
* [2610](https://github.com/grafana/loki/pull/2610) **slim-bean**: Loki: Fix query-frontend ready handler
* [2601](https://github.com/grafana/loki/pull/2601) **sandeepsukhani**: rpc for querying ingesters to get chunk ids from its store
* [2589](https://github.com/grafana/loki/pull/2589) **owen-d**: Ruler/loki rule validator
* [2582](https://github.com/grafana/loki/pull/2582) **yeya24**: Add _total suffix to ruler counter metrics
* [2580](https://github.com/grafana/loki/pull/2580) **owen-d**: strict rule unmarshaling
* [2578](https://github.com/grafana/loki/pull/2578) **owen-d**: exports grouploader
* [2576](https://github.com/grafana/loki/pull/2576) **owen-d**: Better rule loading
* [2574](https://github.com/grafana/loki/pull/2574) **sandeepsukhani**: fix closing of compressed file from boltdb-shipper compactor
* [2572](https://github.com/grafana/loki/pull/2572) **adityacs**: Validate max_query_length in Labels API
* [2564](https://github.com/grafana/loki/pull/2564) **owen-d**: Error on no schema configs
* [2559](https://github.com/grafana/loki/pull/2559) **sandeepsukhani**: fix dir setup based on which mode it is running
* [2558](https://github.com/grafana/loki/pull/2558) **sandeepsukhani**: cleanup boltdb files in queriers during startup/shutdown
* [2552](https://github.com/grafana/loki/pull/2552) **owen-d**: fixes batch metrics help text & corrects bucketing
* [2550](https://github.com/grafana/loki/pull/2550) **sandeepsukhani**: fix a flaky test in boltdb shipper
* [2548](https://github.com/grafana/loki/pull/2548) **sandeepsukhani**: add some metrics for monitoring compactor
* [2546](https://github.com/grafana/loki/pull/2546) **sandeepsukhani**: register boltdb shipper compactor cli flags
* [2543](https://github.com/grafana/loki/pull/2543) **sandeepsukhani**: revendor cortex to latest master
* [2534](https://github.com/grafana/loki/pull/2534) **owen-d**: Consistent chunk metrics
* [2530](https://github.com/grafana/loki/pull/2530) **sandeepsukhani**: minor fixes and improvements for boltdb shipper
* [2526](https://github.com/grafana/loki/pull/2526) **sandeepsukhani**: compactor for compacting boltdb files uploaded by shipper
* [2510](https://github.com/grafana/loki/pull/2510) **owen-d**: adds batch based metrics
* [2507](https://github.com/grafana/loki/pull/2507) **sandeepsukhani**: compress boltdb files to gzip while uploading from shipper
* [2458](https://github.com/grafana/loki/pull/2458) **owen-d**: Feature/ruler (take 2)
* [2487](https://github.com/grafana/loki/pull/2487) **sandeepsukhani**: upload boltdb files from shipper only when they are not expected to be modified or during shutdown

#### Docs
* [2797](https://github.com/grafana/loki/pull/2797) **cyriltovena**: Logqlv2 docs
* [2772](https://github.com/grafana/loki/pull/2772) **DesistDaydream**: reapir Retention Example Configuration
* [2762](https://github.com/grafana/loki/pull/2762) **PabloCastellano**: fix: typo in upgrade.md
* [2750](https://github.com/grafana/loki/pull/2750) **owen-d**: fixes path in prom rules api docs
* [2733](https://github.com/grafana/loki/pull/2733) **owen-d**: Removes wrong capitalizations
* [2728](https://github.com/grafana/loki/pull/2728) **vishesh92**: Docs: Update docs for redis
* [2725](https://github.com/grafana/loki/pull/2725) **dvrkps**: fix some misspells
* [2724](https://github.com/grafana/loki/pull/2724) **MadhavJivrajani**: DOCS: change format of unordered lists in technical docs
* [2716](https://github.com/grafana/loki/pull/2716) **huikang**: Doc: fixing parameter name in configuration
* [2705](https://github.com/grafana/loki/pull/2705) **owen-d**: shows cortextool lint command for loki in alerting docs
* [2702](https://github.com/grafana/loki/pull/2702) **huikang**: Doc: fix broken links in production/README.md
* [2699](https://github.com/grafana/loki/pull/2699) **sandangel**: docs: use repetitive numbering
* [2698](https://github.com/grafana/loki/pull/2698) **bemasher**: Doc: Vague link text.
* [2697](https://github.com/grafana/loki/pull/2697) **owen-d**: updates alerting docs with new cortex tool loki linting support
* [2692](https://github.com/grafana/loki/pull/2692) **philnichol**: Docs: Corrected incorrect instances of (setup|set up)
* [2691](https://github.com/grafana/loki/pull/2691) **UniqueTokens**: Update metrics.md
* [2689](https://github.com/grafana/loki/pull/2689) **pgassmann**: docker plugin documentation update
* [2686](https://github.com/grafana/loki/pull/2686) **demon**: docs: Fix link to code of conduct
* [2657](https://github.com/grafana/loki/pull/2657) **owen-d**: fixes ruler docs & includes ruler configs in cmd/configs + docker img
* [2622](https://github.com/grafana/loki/pull/2622) **sandeepsukhani**: add compactor details and other boltdb-shipper doc improvments
* [2621](https://github.com/grafana/loki/pull/2621) **cyriltovena**: Fixes links in aws tutorials.
* [2606](https://github.com/grafana/loki/pull/2606) **cyriltovena**: More template stage examples.
* [2605](https://github.com/grafana/loki/pull/2605) **Decad**: Update docs to use raw link
* [2600](https://github.com/grafana/loki/pull/2600) **slim-bean**: Docs: Fix broken links on generated site
* [2597](https://github.com/grafana/loki/pull/2597) **nek-00-ken**: Fixup: url to access promtail config sample
* [2595](https://github.com/grafana/loki/pull/2595) **sh0rez**: docs: fix broken links
* [2594](https://github.com/grafana/loki/pull/2594) **wardbekker**: Update README.md
* [2592](https://github.com/grafana/loki/pull/2592) **owen-d**: fixes some doc links
* [2591](https://github.com/grafana/loki/pull/2591) **woodsaj**: Docs: fix links in installation docs
* [2586](https://github.com/grafana/loki/pull/2586) **ms42Q**: Doc fixes: remove typos and long sentence
* [2579](https://github.com/grafana/loki/pull/2579) **oddlittlebird**: Update CODEOWNERS
* [2566](https://github.com/grafana/loki/pull/2566) **owen-d**: Website doc link fixes
* [2528](https://github.com/grafana/loki/pull/2528) **owen-d**: Update tanka.md with steps for using k8s-alpha lib
* [2512](https://github.com/grafana/loki/pull/2512) **palemtnrider**: Documentation: Fixes  install and getting-started links in the readme
* [2508](https://github.com/grafana/loki/pull/2508) **owen-d**: memberlist correct yaml path. closes #2499
* [2506](https://github.com/grafana/loki/pull/2506) **ferdikurniawan**: Docs: fix dead link
* [2505](https://github.com/grafana/loki/pull/2505) **sh0rez**: doc: close code block
* [2501](https://github.com/grafana/loki/pull/2501) **tivvit**: fix incorrect upgrade link
* [2500](https://github.com/grafana/loki/pull/2500) **oddlittlebird**: Docs: Update README.md

#### Helm
* [2746](https://github.com/grafana/loki/pull/2746) **marcosartori**: helm/fluentbit K8S-Logging.Exclude &  and Mem_Buf_Limit toggle
* [2742](https://github.com/grafana/loki/pull/2742) **steven-sheehy**: Fix linting errors and use of deprecated repositories
* [2659](https://github.com/grafana/loki/pull/2659) **rskrishnar**: [Promtail] enables configuring psp in helm chart
* [2554](https://github.com/grafana/loki/pull/2554) **alexandre-allard-scality**: production/helm: add support for PV selector in Loki statefulset

#### FluentD
* [2739](https://github.com/grafana/loki/pull/2739) **jgehrcke**: FluentD loki plugin: add support for bearer_token_file parameter

#### Fluent Bit
* [2568](https://github.com/grafana/loki/pull/2568) **zjj2wry**: fluent-bit plugin support TLS

#### Promtail
* [2723](https://github.com/grafana/loki/pull/2723) **carlpett**: Promtail: Add counter promtail_batch_retries_total
* [2717](https://github.com/grafana/loki/pull/2717) **slim-bean**: Promtail: Fix deadlock on tailer shutdown.
* [2710](https://github.com/grafana/loki/pull/2710) **slim-bean**: Promtail: (and also fluent-bit) change the max batch size to 1MB
* [2708](https://github.com/grafana/loki/pull/2708) **Falco20019**: Promtail: Fix timestamp parser for short year format
* [2658](https://github.com/grafana/loki/pull/2658) **slim-bean**: Promtail: do not mark the position if the file is removed
* [2618](https://github.com/grafana/loki/pull/2618) **slim-bean**: Promtail: Add a stream lagging metric
* [2615](https://github.com/grafana/loki/pull/2615) **aminjam**: Add fallback_formats for timestamp stage
* [2603](https://github.com/grafana/loki/pull/2603) **rfratto**: Expose UserAgent and fix User-Agent version source
* [2575](https://github.com/grafana/loki/pull/2575) **unguiculus**: Promtail: Fix docker-compose.yaml
* [2571](https://github.com/grafana/loki/pull/2571) **rsteneteg**: Promtail: adding pipeline stage for dropping labels
* [2570](https://github.com/grafana/loki/pull/2570) **slim-bean**: Promtail: Fix concurrent map iteration when using stdin
* [2565](https://github.com/grafana/loki/pull/2565) **carlpett**: Add a counter for empty syslog messages
* [2542](https://github.com/grafana/loki/pull/2542) **slim-bean**: Promtail: implement shutdown for the no-op server
* [2532](https://github.com/grafana/loki/pull/2532) **slim-bean**: Promtail: Restart the tailer if we fail to read and upate current position

#### Ksonnet
* [2719](https://github.com/grafana/loki/pull/2719) **halcyondude**: nit: fix formatting for ksonnet/loki
* [2677](https://github.com/grafana/loki/pull/2677) **sandeepsukhani**: fix jsonnet for memcached-writes when using boltdb-shipper
* [2617](https://github.com/grafana/loki/pull/2617) **periklis**: Add config options for loki dashboards
* [2612](https://github.com/grafana/loki/pull/2612) **fredr**: Dashboard: typo in Loki Operational dashboard
* [2599](https://github.com/grafana/loki/pull/2599) **sandeepsukhani**: fix closing bracket in dashboards from loki-mixin
* [2584](https://github.com/grafana/loki/pull/2584) **sandeepsukhani**: Read, Write and operational dashboard improvements
* [2560](https://github.com/grafana/loki/pull/2560) **owen-d**: Jsonnet/ruler
* [2547](https://github.com/grafana/loki/pull/2547) **sandeepsukhani**: jsonnet for running loki using boltdb-shipper
* [2525](https://github.com/grafana/loki/pull/2525) **Duologic**: fix(ksonnet): don't depend on specific k8s version
* [2521](https://github.com/grafana/loki/pull/2521) **charandas**: fix: broken links in Tanka documentation
* [2503](https://github.com/grafana/loki/pull/2503) **owen-d**: Ksonnet docs
* [2494](https://github.com/grafana/loki/pull/2494) **primeroz**: Jsonnet Promtail: Change function for mounting configmap in promtail daemonset

#### Logstash
* [2607](https://github.com/grafana/loki/pull/2607) **adityacs**: Logstash cpu usage fix

#### Build
* [2602](https://github.com/grafana/loki/pull/2602) **sandeepsukhani**: add support for building querytee
* [2561](https://github.com/grafana/loki/pull/2561) **tharun208**: Added logcli docker image
* [2549](https://github.com/grafana/loki/pull/2549) **simnv**: Ignore .exe files build for Windows
* [2527](https://github.com/grafana/loki/pull/2527) **owen-d**: Update docker-compose.yaml to use 1.6.0

#### Docker Logging Driver
* [2459](https://github.com/grafana/loki/pull/2459) **RaitoBezarius**: Docker logging driver: Add a keymod for the extra attributes from the Docker logging driver

### Dependencies

* Go Version:     1.14.2
* Cortex Version: 85942c5703cf22b64cecfd291e7e7c42d1b8c30c

## 1.6.1 (2020-08-24)

This is a small release and only contains two fixes for Promtail:

* [2542](https://github.com/grafana/loki/pull/2542) **slim-bean**: Promtail: implement shutdown for the no-op server
* [2532](https://github.com/grafana/loki/pull/2532) **slim-bean**: Promtail: Restart the tailer if we fail to read and upate current position

The first only applies if you are running Promtail with both `--stdin` and `--server.disabled=true` flags.

The second is a minor rework to how Promtail handles a very specific error when attempting to read the size of a file and failing to do so.

Upgrading Promtail from 1.6.0 to 1.6.1 is only necessary if you have logs full of `msg="error getting tail position and/or size"`,
the code changed in this release has been unchanged for a long time and we suspect very few people are seeing this issue.

No changes to any other components (Loki, Logcli, etc) are included in this release.

## 1.6.0 (2020-08-13)

It's the second thursday of the eighth month of the year which means it's time for another Loki Release!!

Before we highlight important features and changes, congratulations to [@adityacs](https://github.com/adityacs), who is the newest member of the Loki team!
Aditya has been regularly contributing to the Loki project for the past year, with each contribution better than the last.
Many of the items on the following list were thanks to his hard work. Thank you, Aditya, and welcome to the team!

I think we might have set a new record with 189 PR's in this release!

### Important Notes

**Please Note** There are several changes in this release which might require your attention!

* The NET_BIND_SERVICE capability was removed from the Loki process in the docker image, it's no longer possible to run Loki with the supplied image on a port less than 1024
* If you run microservices, there is an important rollout sequence to prevent query errors.
* Scrape configs have changed for Promtail in both Helm and Ksonnet affecting two labels: `instance` -> `pod` and `container_name` -> `container`.
* Almost all of the Loki Canary metrics were renamed.
* A few command line flags where changed (although they are likely not commonly used)
* If you use ksonnet and run on GCS and Bigtable you may see an error in your config as a default value was removed.
* If you are using boltdb-shipper, you will likekly need to add a new schema_config entry.

Check the [upgrade guide](https://github.com/grafana/loki/blob/master/docs/sources/operations/upgrade.md#160) for detailed information on all these changes.

### Notable Features and Fixes

#### Query language enhancements

* [2150](https://github.com/grafana/loki/pull/2150) introduces `bytes_rate`, which calculates the per second byte rate of a log stream, and `bytes_over_time`, which returns the byte size of a log stream.
* [2182](https://github.com/grafana/loki/pull/2182) introduces a long list of comparison operators, which will let you write queries like `count_over_time({foo="bar"}[1m]) > 10`. Check out the PR for a more detailed description.

#### Loki performance improvements

* [2216](https://github.com/grafana/loki/pull/2216), [2218](https://github.com/grafana/loki/pull/2218), and [2219](https://github.com/grafana/loki/pull/2219) all improve how memory is allocated and reused for queries.
* [2239](https://github.com/grafana/loki/pull/2239) is a huge improvement for certain cases in which a query covers a large number of streams that all overlap in time. Overlapping data is now internally cached while Loki works to sort all the streams into the proper time order.
* [2293](https://github.com/grafana/loki/pull/2293) was a big refactor to how Loki internally processes log queries vs. metric queries, creating separate code paths to further optimize metric queries. Metric query performance is now 2 to 10 times faster.

If you are using the query-frontend:

* [2441](https://github.com/grafana/loki/pull/2441) improves how label queries can be split and queried in parallel
* [2123](https://github.com/grafana/loki/pull/2123) allows queries to the `series` API to be split by time and parallelized; and last but most significant
* [1927](https://github.com/grafana/loki/pull/1927) allows for a much larger range of queries to be sharded and performed in parallel. Query sharding is a topic in itself, but as a rough summary, this type of sharding is not time dependent and leverages how data is already stored by Loki to be able to split queries up into 16 separate pieces to be queried at the same time.

#### Promtail

* [2296](https://github.com/grafana/loki/pull/2296) allows Promtail to expose the Loki Push API. With this, you can push from any client to Promtail as if it were Loki, and Promtail can then forward those logs to another Promtail or to Loki. There are some good use cases for this with the Loki Docker Logging Driver; if you want an easier way to configure pipelines or expose metrics collection, point your Docker drivers at a Promtail instance.
* [2282](https://github.com/grafana/loki/pull/2282) contains an example Amazon Lambda where you can use a fan-in approach and ingestion timestamping in Promtail to work around `out of order` issues with multiple Lambdas processing the same log stream. This is one way to get logs from a high-cardinality source without adding a high-cardinality label.
* [2060](https://github.com/grafana/loki/pull/2060) introduces the `Replace` stage, which lets you find and replace or remove text inside a log line. Combined with [2422](https://github.com/grafana/loki/pull/2422) and [2480](https://github.com/grafana/loki/pull/2480), you can now find and replace sensitive data in a log line like a password or email address and replace it with ****, or hash the value to prevent readability, while still being able to trace the value through your logs. Last on the list of pipeline additions,
* [2496](https://github.com/grafana/loki/pull/2496) adds a `Drop` pipeline stage, which lets you drop log lines based on several criteria options including regex matching content, line length, or the age of the log line. The last two are useful to prevent sending to Loki logs that you know would be rejected based on configured limits in the Loki server.

#### Logstash output plugin

* [1822](https://github.com/grafana/loki/pull/1822) added a Logstash output plugin for Loki. If you have an existing Logstash install, you can now use this plugin to send your logs to Loki to make it easier to try out, or use Loki alongside an existing logging installation.

#### Loki Canary

* [2344](https://github.com/grafana/loki/pull/2344) improved the canaries capabilities for checking for data integrity, including spot checking for logs over a longer time window and running metric queries to verify count_over_time accuracy.

#### Logcli

* [2470](https://github.com/grafana/loki/pull/2470) allows you to color code your log lines based on their stream labels for a nice visual indicator of streams.
* [2497](https://github.com/grafana/loki/pull/2497) expands on the series API query to Loki with the`--analyze-labels` flag, which can show you a detailed breakdown of your label key and value combinations. This is very useful for finding improper label usage in Loki or labels with high cardinality.
* [2482](https://github.com/grafana/loki/pull/2482), in which LogCLI will automatically batch requests to Loki to allow making queries with a `--limit=` far larger than the server side limit defined in Loki. LogCLI will dispatch the request in a series of queries configured by the `--batch=` parameter (which defaults to 1000) until the requested limit is reached!

#### Misc

* [2453](https://github.com/grafana/loki/pull/2453) improves the error messages when a query times out, as `Context Deadline Exceeded` wasn’t the most intuitive.
* [2336](https://github.com/grafana/loki/pull/2336) provides two new flags that will print the entire Loki config object at startup. Be warned there are a lot of config options, and many won’t apply to your setup (such as storage configs you aren’t using), but this can be a really useful tool when troubleshooting. Sticking with the theme of best for last,
* [2224](https://github.com/grafana/loki/pull/2224) and [2288](https://github.com/grafana/loki/pull/2288) improve support for running Loki with a shared Ring using memberlist while not requiring Consul or Etcd. We need to follow up soon with some better documentation or a blog post on this!


### Dependencies

* Go Version:     1.14.2
* Cortex Version: 7014ff11ed70d9d59ad29d0a95e73999c436c47c

### All Changes

#### Loki
* [2484](https://github.com/grafana/loki/pull/2484) **slim-bean**: Loki: fix batch iterator error when all chunks overlap and chunk time ranges are greater than query time range
* [2483](https://github.com/grafana/loki/pull/2483) **sandeepsukhani**: download boltdb files parallelly during reads
* [2472](https://github.com/grafana/loki/pull/2472) **owen-d**: series endpoint uses normal splits
* [2466](https://github.com/grafana/loki/pull/2466) **owen-d**: BatchIter edge cases
* [2463](https://github.com/grafana/loki/pull/2463) **sandeepsukhani**: revendor cortex to latest master
* [2457](https://github.com/grafana/loki/pull/2457) **adityacs**: Fix panic in cassandra storage while registering metrics
* [2453](https://github.com/grafana/loki/pull/2453) **slim-bean**: Loki: Improve error messages on query timeout or cancel
* [2450](https://github.com/grafana/loki/pull/2450) **adityacs**: Fixes panic in runtime_config
* [2449](https://github.com/grafana/loki/pull/2449) **jvrplmlmn**: Replace usage of sync/atomic with uber-go/atomic
* [2441](https://github.com/grafana/loki/pull/2441) **cyriltovena**: Split label names queries in the frontend.
* [2427](https://github.com/grafana/loki/pull/2427) **owen-d**: Revendor cortex
* [2392](https://github.com/grafana/loki/pull/2392) **owen-d**: avoid mutating config while parsing -config.file
* [2346](https://github.com/grafana/loki/pull/2346) **cyriltovena**: Fixes LogQL grouping
* [2336](https://github.com/grafana/loki/pull/2336) **slim-bean**: Loki: add -print-config-stderr flag to dump loki's runtime config to stderr
* [2330](https://github.com/grafana/loki/pull/2330) **slim-bean**: Loki: Use a new context to update the ring state after a failed chunk transfer
* [2328](https://github.com/grafana/loki/pull/2328) **slim-bean**: Loki: Transfer one chunk at a time per series during chunk transfers
* [2327](https://github.com/grafana/loki/pull/2327) **adityacs**: Fix data race in ingester
* [2323](https://github.com/grafana/loki/pull/2323) **cyriltovena**: Improve object key parsing for boltdb shipper.
* [2306](https://github.com/grafana/loki/pull/2306) **cyriltovena**: Fixes buffered iterator skipping very long lines.
* [2302](https://github.com/grafana/loki/pull/2302) **cyriltovena**: Improve entry deduplication.
* [2294](https://github.com/grafana/loki/pull/2294) **cyriltovena**: Remove NET_BIND_SERVICE capability requirement.
* [2293](https://github.com/grafana/loki/pull/2293) **cyriltovena**: Improve metric queries by computing samples at the edges.
* [2288](https://github.com/grafana/loki/pull/2288) **periklis**: Add support for memberlist dns-based discovery
* [2268](https://github.com/grafana/loki/pull/2268) **owen-d**: lock fix for flaky test
* [2266](https://github.com/grafana/loki/pull/2266) **cyriltovena**: Update to latest cortex.
* [2264](https://github.com/grafana/loki/pull/2264) **adityacs**: Fix ingester results for series query
* [2261](https://github.com/grafana/loki/pull/2261) **sandeepsukhani**: create smaller unique files from boltdb shipper and other code refactorings
* [2254](https://github.com/grafana/loki/pull/2254) **slim-bean**: Loki: Series API will return all series with no match or empty matcher
* [2252](https://github.com/grafana/loki/pull/2252) **owen-d**: avoids further time splitting in querysharding mware
* [2250](https://github.com/grafana/loki/pull/2250) **slim-bean**: Loki: Remove redundant log warning
* [2249](https://github.com/grafana/loki/pull/2249) **owen-d**: avoids recording stats in the sharded engine
* [2248](https://github.com/grafana/loki/pull/2248) **cyriltovena**: Add performance profile flags for logcli.
* [2239](https://github.com/grafana/loki/pull/2239) **cyriltovena**: Cache overlapping blocks
* [2224](https://github.com/grafana/loki/pull/2224) **periklis**: Replace memberlist service in favor of cortex provided service
* [2223](https://github.com/grafana/loki/pull/2223) **adityacs**: Add Error method for step evaluators
* [2219](https://github.com/grafana/loki/pull/2219) **cyriltovena**: Reuse slice for the range vector allocations.
* [2218](https://github.com/grafana/loki/pull/2218) **cyriltovena**: Reuse buffer for hash computation in the engine.
* [2216](https://github.com/grafana/loki/pull/2216) **cyriltovena**: Improve point allocations for each steps in the logql engine.
* [2211](https://github.com/grafana/loki/pull/2211) **sandeepsukhani**: query tee proxy with support for comparison of responses
* [2206](https://github.com/grafana/loki/pull/2206) **sandeepsukhani**: disable index dedupe when rf > 1 and current or upcoming index type is boltdb-shipper
* [2204](https://github.com/grafana/loki/pull/2204) **owen-d**: bumps cortex & fixes conflicts
* [2191](https://github.com/grafana/loki/pull/2191) **periklis**: Add flag to disable tracing activation
* [2189](https://github.com/grafana/loki/pull/2189) **owen-d**: Fix vector-scalar comparisons
* [2182](https://github.com/grafana/loki/pull/2182) **owen-d**: Logql comparison ops
* [2178](https://github.com/grafana/loki/pull/2178) **cyriltovena**: Fixes path prefix in the querier.
* [2166](https://github.com/grafana/loki/pull/2166) **sandeepsukhani**: enforce requirment for periodic config for index tables to be 24h when using boltdb shipper
* [2161](https://github.com/grafana/loki/pull/2161) **cyriltovena**: Fix error message for max tail connections.
* [2156](https://github.com/grafana/loki/pull/2156) **sandeepsukhani**: boltdb shipper download failure handling and some refactorings
* [2150](https://github.com/grafana/loki/pull/2150) **cyriltovena**: Bytes aggregations
* [2136](https://github.com/grafana/loki/pull/2136) **cyriltovena**: Fixes Iterator boundaries
* [2123](https://github.com/grafana/loki/pull/2123) **adityacs**: Fix Series API slowness
* [1927](https://github.com/grafana/loki/pull/1927) **owen-d**: Feature/querysharding ii
* [2032](https://github.com/grafana/loki/pull/2032) **tivvit**: Added support for tail to query frontend

#### Promtail
* [2496](https://github.com/grafana/loki/pull/2496) **slim-bean**: Promtail: Drop stage
* [2475](https://github.com/grafana/loki/pull/2475) **slim-bean**: Promtail: force the log level on any Loki Push API target servers to match Promtail's log level.
* [2474](https://github.com/grafana/loki/pull/2474) **slim-bean**: Promtail: use --client.external-labels for all clients
* [2471](https://github.com/grafana/loki/pull/2471) **owen-d**: Fix/promtail yaml config
* [2464](https://github.com/grafana/loki/pull/2464) **slim-bean**: Promtail: Bug: loki push api, clone labels before handling
* [2438](https://github.com/grafana/loki/pull/2438) **rfratto**: pkg/promtail: propagate a logger rather than using util.Logger globally
* [2432](https://github.com/grafana/loki/pull/2432) **pyr0hu**: Promtail: Allow empty replace values for replace stage
* [2422](https://github.com/grafana/loki/pull/2422) **wardbekker**: Template: Added a sha256 template function for obfuscating / anonymize PII data in e.g. the replace stage
* [2414](https://github.com/grafana/loki/pull/2414) **rfratto**: Add RegisterFlagsWithPrefix to config structs
* [2386](https://github.com/grafana/loki/pull/2386) **cyriltovena**: Add regex function to promtail template stage.
* [2345](https://github.com/grafana/loki/pull/2345) **adityacs**: Refactor Promtail target manager code
* [2301](https://github.com/grafana/loki/pull/2301) **flixr**: Promtail: support unix timestamps with fractional seconds
* [2296](https://github.com/grafana/loki/pull/2296) **slim-bean**: Promtail: Loki Push API
* [2282](https://github.com/grafana/loki/pull/2282) **owen-d**: Lambda-Promtail
* [2242](https://github.com/grafana/loki/pull/2242) **carlpett**: Set user agent on outgoing http requests
* [2196](https://github.com/grafana/loki/pull/2196) **cyriltovena**: Adds default -config.file for the promtail docker images.
* [2127](https://github.com/grafana/loki/pull/2127) **bastjan**: Update go-syslog to accept non-UTF8 encoding in syslog message
* [2111](https://github.com/grafana/loki/pull/2111) **adityacs**: Fix Promtail journal seeking known position
* [2105](https://github.com/grafana/loki/pull/2105) **fatpat**: promtail: Add Entry variable to template
* [1118](https://github.com/grafana/loki/pull/1118) **shuttie**: promtail: fix high CPU usage on large kubernetes clusters.
* [2060](https://github.com/grafana/loki/pull/2060) **adityacs**: Feature: Replace stage in pipeline
* [2087](https://github.com/grafana/loki/pull/2087) **adityacs**: Set JournalTarget Priority value to keyword

#### Logcli
* [2497](https://github.com/grafana/loki/pull/2497) **slim-bean**: logcli: adds --analyize-labels to logcli series command and changes how labels are provided to the command
* [2482](https://github.com/grafana/loki/pull/2482) **slim-bean**: Logcli: automatically batch requests
* [2470](https://github.com/grafana/loki/pull/2470) **adityacs**: colored labels output for logcli
* [2235](https://github.com/grafana/loki/pull/2235) **pstibrany**: logcli: Remove single newline from the raw line before printing.
* [2126](https://github.com/grafana/loki/pull/2126) **cyriltovena**: Validate local storage config for the logcli
* [2083](https://github.com/grafana/loki/pull/2083) **adityacs**: Support querying labels on time range in logcli

#### Docs
* [2473](https://github.com/grafana/loki/pull/2473) **owen-d**: fixes lambda-promtail relative doc link
* [2454](https://github.com/grafana/loki/pull/2454) **oddlittlebird**: Create CODEOWNERS
* [2439](https://github.com/grafana/loki/pull/2439) **till**: Docs: updated "Upgrading" for docker driver
* [2437](https://github.com/grafana/loki/pull/2437) **wardbekker**: DOCS: clarified globbing behaviour of __path__ of the doublestar library
* [2431](https://github.com/grafana/loki/pull/2431) **endu**: fix dead link
* [2425](https://github.com/grafana/loki/pull/2425) **RichiH**: Change conduct contact email address
* [2420](https://github.com/grafana/loki/pull/2420) **petuhovskiy**: Fix docker driver doc
* [2418](https://github.com/grafana/loki/pull/2418) **cyriltovena**: Add logstash to clients page with FrontMatter.
* [2402](https://github.com/grafana/loki/pull/2402) **cyriltovena**: More fixes for the website.
* [2400](https://github.com/grafana/loki/pull/2400) **tontongg**: Fix URL to LogQL documentation
* [2398](https://github.com/grafana/loki/pull/2398) **robbymilo**: Docs - update links, readme
* [2397](https://github.com/grafana/loki/pull/2397) **coderanger**: 📝 Note that entry_parser is deprecated.
* [2396](https://github.com/grafana/loki/pull/2396) **dnsmichi**: Docs: Fix Fluentd title (visible in menu)
* [2391](https://github.com/grafana/loki/pull/2391) **cyriltovena**: Update fluentd docs and fixes links for the website.
* [2390](https://github.com/grafana/loki/pull/2390) **cyriltovena**: Fluent bit docs
* [2389](https://github.com/grafana/loki/pull/2389) **cyriltovena**: Docker driver doc
* [2385](https://github.com/grafana/loki/pull/2385) **abowloflrf**: Update logo link in README.md
* [2378](https://github.com/grafana/loki/pull/2378) **robbymilo**: Sync docs to website
* [2360](https://github.com/grafana/loki/pull/2360) **owen-d**: Makes timestamp parsing docs clearer
* [2358](https://github.com/grafana/loki/pull/2358) **rille111**: Documentation: Add example for having separate pvc for loki, using helm
* [2357](https://github.com/grafana/loki/pull/2357) **owen-d**: Storage backend examples
* [2338](https://github.com/grafana/loki/pull/2338) **cyriltovena**: Add a complete tutorial on how to ship logs from AWS EKS.
* [2335](https://github.com/grafana/loki/pull/2335) **cyriltovena**: Improve documentation of the metric stage.
* [2331](https://github.com/grafana/loki/pull/2331) **cyriltovena**: Add a tutorial to forward AWS ECS logs to Loki.
* [2321](https://github.com/grafana/loki/pull/2321) **cyriltovena**: Tutorial to run Promtail on AWS EC2
* [2318](https://github.com/grafana/loki/pull/2318) **adityacs**: Configuration documentation improvements
* [2317](https://github.com/grafana/loki/pull/2317) **owen-d**: remove DynamoDB chunk store doc
* [2308](https://github.com/grafana/loki/pull/2308) **wardbekker**: Added a link to the replace parsing stage
* [2305](https://github.com/grafana/loki/pull/2305) **rafaelpissolatto**: Fix schema_config store value
* [2285](https://github.com/grafana/loki/pull/2285) **adityacs**: Fix local.md doc
* [2284](https://github.com/grafana/loki/pull/2284) **owen-d**: Update local.md
* [2279](https://github.com/grafana/loki/pull/2279) **Fra-nk**: Documentation: Refine LogQL documentation
* [2273](https://github.com/grafana/loki/pull/2273) **RichiH**: Fix typo
* [2247](https://github.com/grafana/loki/pull/2247) **carlpett**: docs: Fix missing quotes
* [2233](https://github.com/grafana/loki/pull/2233) **vyzigold**: docs: Add readmes to individual helm charts
* [2220](https://github.com/grafana/loki/pull/2220) **oddlittlebird**: Docs: Local install edits
* [2217](https://github.com/grafana/loki/pull/2217) **fredr**: docs: BoltDB typo
* [2215](https://github.com/grafana/loki/pull/2215) **fredr**: docs: Correct loki address for docker-compose
* [2172](https://github.com/grafana/loki/pull/2172) **cyriltovena**: Update old link for pipeline stages.
* [2163](https://github.com/grafana/loki/pull/2163) **slim-bean**: docs: fix an error in the example log line and byte counter metrics
* [2160](https://github.com/grafana/loki/pull/2160) **slim-bean**: Fix some errors in the upgrade guide to 1.5.0 and add some missing notes discovered by users.
* [2152](https://github.com/grafana/loki/pull/2152) **eamonryan**: Fix typo in promtail ClusterRole
* [2139](https://github.com/grafana/loki/pull/2139) **adityacs**: Fix configuration docs
* [2137](https://github.com/grafana/loki/pull/2137) **RichiH**: Propose new governance
* [2136](https://github.com/grafana/loki/pull/2136) **cyriltovena**: Fixes Iterator boundaries
* [2125](https://github.com/grafana/loki/pull/2125) **theMercedes**: Update logql.md
* [2112](https://github.com/grafana/loki/pull/2112) **nileshcs**: Documentation: Outdated fluentd image name, UID details, link update
* [2092](https://github.com/grafana/loki/pull/2092) **i-takizawa**: docs: make <placeholders> visible

#### Build
* [2467](https://github.com/grafana/loki/pull/2467) **slim-bean**: Update Loki build image

#### Ksonnet
* [2460](https://github.com/grafana/loki/pull/2460) **Duologic**: refactor: use $.core.v1.envVar
* [2452](https://github.com/grafana/loki/pull/2452) **slim-bean**: ksonnet: Reduce querier parallelism to a more sane default value and remove the default setting for storage_backend
* [2377](https://github.com/grafana/loki/pull/2377) **Duologic**: refactor: moved jaeger-agent-mixin
* [2373](https://github.com/grafana/loki/pull/2373) **slim-bean**: Ksonnet: Add a Pod Disruption Budget to Loki Ingesters
* [2185](https://github.com/grafana/loki/pull/2185) **cyriltovena**: Refactor mixin routes and add series API.
* [2162](https://github.com/grafana/loki/pull/2162) **slim-bean**: ksonnet: Fix up datasources and variables in Loki Operational
* [2091](https://github.com/grafana/loki/pull/2091) **beorn7**: Keep scrape config in line with the new Prometheus scrape config

#### Docker logging driver
* [2435](https://github.com/grafana/loki/pull/2435) **cyriltovena**: Add more precisions on the docker driver installed on the daemon.
* [2343](https://github.com/grafana/loki/pull/2343) **jdfalk**: loki-docker-driver: Change "ignoring empty line" to debug logging
* [2295](https://github.com/grafana/loki/pull/2295) **cyriltovena**: Remove mount in the docker driver.
* [2199](https://github.com/grafana/loki/pull/2199) **cyriltovena**: Docker driver relabeling
* [2116](https://github.com/grafana/loki/pull/2116) **cyriltovena**: Allows to change the log driver mode and buffer size.

#### Logstash output plugin
* [2415](https://github.com/grafana/loki/pull/2415) **cyriltovena**: Set service values via --set for logstash.
* [2410](https://github.com/grafana/loki/pull/2410) **adityacs**: logstash code refactor and doc improvements
* [1822](https://github.com/grafana/loki/pull/1822) **adityacs**: Loki Logstash Plugin

#### Loki canary
* [2413](https://github.com/grafana/loki/pull/2413) **slim-bean**: Loki-Canary: Backoff retries on query failures, add histograms for query performance.
* [2369](https://github.com/grafana/loki/pull/2369) **slim-bean**: Loki Canary: One more round of improvements to query for missing websocket entries up to max-wait
* [2350](https://github.com/grafana/loki/pull/2350) **slim-bean**: Canary tweaks
* [2344](https://github.com/grafana/loki/pull/2344) **slim-bean**: Loki-Canary: Add query spot checking and metric count checking
* [2259](https://github.com/grafana/loki/pull/2259) **ombre8**: Canary: make stream configurable

#### Fluentd
* [2407](https://github.com/grafana/loki/pull/2407) **cyriltovena**: bump fluentd version to release a new gem.
* [2399](https://github.com/grafana/loki/pull/2399) **tarokkk**: fluentd: Make fluentd version requirements permissive
* [2179](https://github.com/grafana/loki/pull/2179) **takanabe**: Improve fluentd plugin development experience
* [2171](https://github.com/grafana/loki/pull/2171) **takanabe**: Add server TLS certificate verification

#### Fluent Bit
* [2375](https://github.com/grafana/loki/pull/2375) **cyriltovena**: Fixes the fluentbit batchwait  backward compatiblity.
* [2367](https://github.com/grafana/loki/pull/2367) **dojci**: fluent-bit: Add more loki client configuration options
* [2365](https://github.com/grafana/loki/pull/2365) **dojci**: fluent-bit: Fix fluent-bit exit callback when buffering is enabled
* [2290](https://github.com/grafana/loki/pull/2290) **cyriltovena**: Fixes the lint issue merged to master.
* [2286](https://github.com/grafana/loki/pull/2286) **adityacs**: Fix fluent-bit newline and tab characters
* [2142](https://github.com/grafana/loki/pull/2142) **dojci**: Add FIFO queue persistent buffering for fluent bit output plugin
* [2089](https://github.com/grafana/loki/pull/2089) **FrederikNS**: Allow configuring more options for output configuration

#### Helm
* [2406](https://github.com/grafana/loki/pull/2406) **steven-sheehy**: Helm: Fix regression in chart name
* [2379](https://github.com/grafana/loki/pull/2379) **StevenReitsma**: production/helm: Add emptyDir volume type to promtail PSP
* [2366](https://github.com/grafana/loki/pull/2366) **StevenReitsma**: production/helm: Add projected and downwardAPI volume types to PodSecurityPolicy (#2355)
* [2258](https://github.com/grafana/loki/pull/2258) **Synehan**: helm: add annotations to service monitor
* [2241](https://github.com/grafana/loki/pull/2241) **chauffer**: Kubernetes manifests: Remove namespace from cluster-wide resources
* [2238](https://github.com/grafana/loki/pull/2238) **vhrosales**: helm: Add loadBalancerIP option to loki chart
* [2205](https://github.com/grafana/loki/pull/2205) **joschi36**: BUG: add missing namespace in ingress object
* [2197](https://github.com/grafana/loki/pull/2197) **cyriltovena**: Render loki datasources even if Grafana is disabled.
* [2141](https://github.com/grafana/loki/pull/2141) **cyriltovena**: Adds the ability to have a pull secrets for Promtail.
* [2099](https://github.com/grafana/loki/pull/2099) **allout58**: helm/loki-stack: Support Prometheus on a sub-path in Grafana config
* [2086](https://github.com/grafana/loki/pull/2086) **osela**: helm/loki-stack: render loki datasource only if grafana is enabled
* [2091](https://github.com/grafana/loki/pull/2091) **beorn7**: Keep scrape config in line with the new Prometheus scrape config

#### Build
* [2371](https://github.com/grafana/loki/pull/2371) **cyriltovena**: Fixes helm publish that needs now to add repo.
* [2341](https://github.com/grafana/loki/pull/2341) **slim-bean**: Build: Fix CI helm test
* [2309](https://github.com/grafana/loki/pull/2309) **cyriltovena**: Test again arm32 on internal ci.
* [2307](https://github.com/grafana/loki/pull/2307) **cyriltovena**: Removes arm32 for now as we're migrating the CI.
* [2287](https://github.com/grafana/loki/pull/2287) **wardbekker**: Change the Grafana image to latest
* [2212](https://github.com/grafana/loki/pull/2212) **roidelapluie**: Remove unhelpful/problematic term in circleci.yml


## 1.5.0 (2020-05-20)

It's been a busy month and a half since 1.4.0 was released, and a lot of new improvements have been added to Loki since!

Be prepared for some configuration changes that may cause some bumps when upgrading,
we apologize for this but are always striving to reach the right compromise of code simplicity and user/operating experience.

In this case we opted to keep a simplified configuration inline with Cortex rather than a more complicated and error prone internal config mapping or difficult to implement support for multiple config names for the same feature.

This does result in breaking config changes for some configurations, however, these will fail fast and with the [list of diffs](https://cortexmetrics.io/docs/changelog/#config-file-breaking-changes) from the Cortex project should be quick to fix.

### Important Notes

**Be prepared for breaking config changes.**  Loki 1.5.0 vendors cortex [v1.0.1-0.20200430170006-3462eb63f324](https://github.com/cortexproject/cortex/commit/3462eb63f324c649bbaa122933bc591b710f4e48),
there were substantial breaking config changes in Cortex 1.0 which standardized config options, and fixed typos.

**The Loki docker image user has changed to no longer be root**

Check the [upgrade guide](https://github.com/grafana/loki/blob/master/docs/sources/operations/upgrade.md#150) for more detailed information on these changes.

### Notable Features and Fixes

There are quite a few we want to mention listed in order they were merged (mostly)

* [1837](https://github.com/grafana/loki/pull/1837) **sandeepsukhani**: flush boltdb to object store

This is perhaps the most exciting feature of 1.5.0, the first steps in removing a dependency on a separate index store!  This feature is still very new and experimental, however, we want this to be the future for Loki.  Only requiring just an object store.

If you want to test this new feature, and help us find any bugs, check out the [docs](docs/operations/storage/boltdb-shipper.md) to learn more and get started.

* [2073](https://github.com/grafana/loki/pull/2073) **slim-bean**: Loki: Allow configuring query_store_max_look_back_period when running a filesystem store and boltdb-shipper

This is even more experimental than the previous feature mentioned however also pretty exciting for Loki users who use the filesystem storage. We can leverage changes made in [1837](https://github.com/grafana/loki/pull/1837) to now allow Loki to run in a clustered mode with individual filesystem stores!

Please check out the last section in the [filesystem docs](docs/operations/storage/filesystem.md) for more details on how this works and how to use it!

* [2095](https://github.com/grafana/loki/pull/2095) **cyriltovena**: Adds backtick for the quoted string token lexer.

This will come as a big win to anyone who is writing complicated reqular expressions in either their Label matchers or Filter Expressions.  Starting now you can use the backtick to encapsulate your regex **and not have to do any escaping of special characters!!**

Examples:

```
{name="cassandra"} |~ `error=\w+`
{name!~`mysql-\d+`}
```

* [2055](https://github.com/grafana/loki/pull/2055) **aknuds1**: Chore: Fix spelling of per second in code

This is technically a breaking change for anyone who wrote code to processes the new statistics output in the query result added in 1.4.0, we apologize to anyone in this situation but if we don't fix this kind of error now it will be there forever.
And at the same time we didn't feel it was appropriate to make any major api revision changes for such a new feature and simple change.  We are always trying to use our best judgement in cases like this.

* [2031](https://github.com/grafana/loki/pull/2031) **cyriltovena**: Improve protobuf serialization

Thanks @cyriltovena for another big performance improvement in Loki, this time around protbuf's!

* [2021](https://github.com/grafana/loki/pull/2021) **slim-bean**: Loki: refactor validation and improve error messages
* [2012](https://github.com/grafana/loki/pull/2012) **slim-bean**: Loki: Improve logging and add metrics to streams dropped by stream limit

These two changes standardize the metrics used to report when a tenant hits a limit, now all discarded samples should be reported under `loki_discarded_samples_total` and you no longer need to also reference `cortex_discarded_samples_total`.
Additionally error messages were improved to help clients take better action when hitting limits.

* [1970](https://github.com/grafana/loki/pull/1970) **cyriltovena**: Allow to aggregate binary operations.

Another nice improvement to the query language which allows queries like this to work now:

```
sum by (job) (count_over_time({namespace="tns"}[5m] |= "level=error") / count_over_time({namespace="tns"}[5m]))
```

* [1713](https://github.com/grafana/loki/pull/1713) **adityacs**: Log error message for invalid checksum

In the event something went wrong with a stored chunk, rather than fail the query we ignore the chunk and return the rest.

* [2066](https://github.com/grafana/loki/pull/2066) **slim-bean**: Promtail: metrics stage can also count line bytes

This is a nice extension to a previous feature which let you add a metric to count log lines per stream, you can now count log bytes per stream.

Check out [this example](docs/clients/promtail/configuration.md#counter) to configure this in your promtail pipelines.

* [1935](https://github.com/grafana/loki/pull/1935) **cyriltovena**: Support stdin target via flag instead of automatic detection.

Third times a charm!  With 1.4.0 we allowed sending logs directly to promtail via stdin, with 1.4.1 we released a patch for this feature which wasn't detecting stdin correctly on some operating systems.
Unfortunately after a few more bug reports it seems this change caused some more undesired side effects so we decided to not try to autodetect stdin at all, instead now you must pass the `--stdin` flag if you want Promtail to listen for logs on stdin.

* [2076](https://github.com/grafana/loki/pull/2076) **cyriltovena**: Allows to pass inlined pipeline stages to the docker driver.
* [1906](https://github.com/grafana/loki/pull/1906) **cyriltovena**: Add no-file and keep-file log option for docker driver.

The docker logging driver received a couple very nice updates, it's always been challenging to configure pipeline stages for the docker driver, with the first PR there are now a few easier ways to do this!
In the second PR we added config options to control keeping any log files on the host when using the docker logging driver, allowing you to run with no disk access if you would like, as well as allowing you to control keeping log files available after container restarts.

* [1864](https://github.com/grafana/loki/pull/1864) **cyriltovena**: Sign helm package with GPG.

We now GPG sign helm packages!

### All Changes

#### Loki

* [2097](https://github.com/grafana/loki/pull/2097) **owen-d**: simplifies/updates some of our configuration examples
* [2095](https://github.com/grafana/loki/pull/2095) **cyriltovena**: Adds backtick for the quoted string token lexer.
* [2093](https://github.com/grafana/loki/pull/2093) **cyriltovena**: Fixes unit in stats request log.
* [2088](https://github.com/grafana/loki/pull/2088) **slim-bean**: Loki: allow no encoding/compression on chunks
* [2078](https://github.com/grafana/loki/pull/2078) **owen-d**: removes yolostring
* [2073](https://github.com/grafana/loki/pull/2073) **slim-bean**: Loki: Allow configuring query_store_max_look_back_period when running a filesystem store and boltdb-shipper
* [2064](https://github.com/grafana/loki/pull/2064) **cyriltovena**: Reverse entry iterator pool
* [2059](https://github.com/grafana/loki/pull/2059) **cyriltovena**: Recover from panic in http and grpc handlers.
* [2058](https://github.com/grafana/loki/pull/2058) **cyriltovena**: Fix a bug in range vector skipping data.
* [2055](https://github.com/grafana/loki/pull/2055) **aknuds1**: Chore: Fix spelling of per second in code
* [2046](https://github.com/grafana/loki/pull/2046) **gouthamve**: Fix bug in logql parsing that leads to crash.
* [2050](https://github.com/grafana/loki/pull/2050) **aknuds1**: Chore: Correct typo "per seconds"
* [2034](https://github.com/grafana/loki/pull/2034) **sandeepsukhani**: some metrics for measuring performance and failures in boltdb shipper
* [2031](https://github.com/grafana/loki/pull/2031) **cyriltovena**: Improve protobuf serialization
* [2030](https://github.com/grafana/loki/pull/2030) **adityacs**: Update loki to cortex master
* [2023](https://github.com/grafana/loki/pull/2023) **cyriltovena**: Support post requests in the frontend queryrange handler.
* [2021](https://github.com/grafana/loki/pull/2021) **slim-bean**: Loki: refactor validation and improve error messages
* [2019](https://github.com/grafana/loki/pull/2019) **slim-bean**: make `loki_ingester_memory_streams` Gauge per tenant.
* [2012](https://github.com/grafana/loki/pull/2012) **slim-bean**: Loki: Improve logging and add metrics to streams dropped by stream limit
* [2010](https://github.com/grafana/loki/pull/2010) **cyriltovena**: Update lz4 library to latest to ensure deterministic output.
* [2001](https://github.com/grafana/loki/pull/2001) **sandeepsukhani**: table client for boltdb shipper to enforce retention
* [1995](https://github.com/grafana/loki/pull/1995) **sandeepsukhani**: make boltdb shipper singleton and some other minor refactoring
* [1987](https://github.com/grafana/loki/pull/1987) **slim-bean**: Loki: Add a missing method to facade which is called by the metrics storage client in cortex
* [1982](https://github.com/grafana/loki/pull/1982) **cyriltovena**: Update cortex to latest.
* [1977](https://github.com/grafana/loki/pull/1977) **cyriltovena**: Ensure trace propagation in our logs.
* [1976](https://github.com/grafana/loki/pull/1976) **slim-bean**: incorporate some better defaults into table-manager configs
* [1975](https://github.com/grafana/loki/pull/1975) **slim-bean**: Update cortex vendoring to latest master
* [1970](https://github.com/grafana/loki/pull/1970) **cyriltovena**: Allow to aggregate binary operations.
* [1965](https://github.com/grafana/loki/pull/1965) **slim-bean**: Loki: Adds an `interval` paramater to query_range queries allowing a sampling of events to be returned based on the provided interval
* [1964](https://github.com/grafana/loki/pull/1964) **owen-d**: chunk bounds metric now records 8h range in 1h increments
* [1963](https://github.com/grafana/loki/pull/1963) **cyriltovena**: Improve the local config to work locally and inside docker.
* [1961](https://github.com/grafana/loki/pull/1961) **jpmcb**: [Bug] Workaround for broken etcd gomod import
* [1958](https://github.com/grafana/loki/pull/1958) **owen-d**: chunk lifespan histogram
* [1956](https://github.com/grafana/loki/pull/1956) **sandeepsukhani**: update cortex to latest master
* [1953](https://github.com/grafana/loki/pull/1953) **jpmcb**: Go mod: explicit golang.org/x/net replace
* [1950](https://github.com/grafana/loki/pull/1950) **cyriltovena**: Fixes case handling in regex simplification.
* [1949](https://github.com/grafana/loki/pull/1949) **SerialVelocity**: [Loki]: Cleanup dockerfile
* [1946](https://github.com/grafana/loki/pull/1946) **slim-bean**: Loki Update the cut block size counter when creating a memchunk from byte slice
* [1939](https://github.com/grafana/loki/pull/1939) **owen-d**: adds config validation, similar to cortex
* [1916](https://github.com/grafana/loki/pull/1916) **cyriltovena**: Add cap_net_bind_service linux capabilities to Loki.
* [1914](https://github.com/grafana/loki/pull/1914) **owen-d**: only fetches one chunk per series in /series
* [1875](https://github.com/grafana/loki/pull/1875) **owen-d**: support `match[]` encoding
* [1869](https://github.com/grafana/loki/pull/1869) **pstibrany**: Update Cortex to latest master
* [1846](https://github.com/grafana/loki/pull/1846) **owen-d**: Sharding optimizations I: AST mapping
* [1838](https://github.com/grafana/loki/pull/1838) **cyriltovena**: Move default port for Loki to 3100 everywhere.
* [1837](https://github.com/grafana/loki/pull/1837) **sandeepsukhani**: flush boltdb to object store
* [1834](https://github.com/grafana/loki/pull/1834) **Mario-Hofstaetter**: Loki/Change local storage directory to /loki/ and fix permissions (#1833)
* [1819](https://github.com/grafana/loki/pull/1819) **cyriltovena**: Adds a counter for total flushed chunks per reason.
* [1816](https://github.com/grafana/loki/pull/1816) **sdojjy**: loki can not be started with loki-local-config.yaml
* [1810](https://github.com/grafana/loki/pull/1810) **cyriltovena**: Optimize empty filter queries.
* [1809](https://github.com/grafana/loki/pull/1809) **cyriltovena**: Test stats memchunk
* [1804](https://github.com/grafana/loki/pull/1804) **pstibrany**: Convert Loki modules to services
* [1799](https://github.com/grafana/loki/pull/1799) **pstibrany**: loki: update Cortex to master
* [1798](https://github.com/grafana/loki/pull/1798) **adityacs**: Support configurable maximum of the limits parameter
* [1713](https://github.com/grafana/loki/pull/1713) **adityacs**: Log error message for invalid checksum
* [1706](https://github.com/grafana/loki/pull/1706) **cyriltovena**: Non-root user docker image for Loki.

#### Logcli
* [2027](https://github.com/grafana/loki/pull/2027) **pstibrany**: logcli: Query needs to be stored into url.RawQuery, and not url.Path
* [2000](https://github.com/grafana/loki/pull/2000) **cyriltovena**: Improve URL building in the logcli to strip trailing /.
* [1922](https://github.com/grafana/loki/pull/1922) **bavarianbidi**: logcli: org-id/tls-skip-verify set via env var
* [1861](https://github.com/grafana/loki/pull/1861) **yeya24**: Support series API in logcli
* [1850](https://github.com/grafana/loki/pull/1850) **chrischdi**: BugFix: Fix logcli client to use OrgID in LiveTail
* [1814](https://github.com/grafana/loki/pull/1814) **cyriltovena**: Logcli remote storage.
* [1712](https://github.com/grafana/loki/pull/1712) **rfratto**: clarify logcli commands and output

#### Promtail
* [2069](https://github.com/grafana/loki/pull/2069) **slim-bean**: Promtail: log at debug level when nothing matches the specified path for a file target
* [2066](https://github.com/grafana/loki/pull/2066) **slim-bean**: Promtail: metrics stage can also count line bytes
* [2049](https://github.com/grafana/loki/pull/2049) **adityacs**: Fix promtail client default values
* [2075](https://github.com/grafana/loki/pull/2075) **cyriltovena**: Fixes a panic in dry-run when using external labels.
* [2026](https://github.com/grafana/loki/pull/2026) **adityacs**: Targets not required in promtail config
* [2004](https://github.com/grafana/loki/pull/2004) **cyriltovena**: Adds config to disable HTTP and GRPC server in Promtail.
* [1935](https://github.com/grafana/loki/pull/1935) **cyriltovena**: Support stdin target via flag instead of automatic detection.
* [1920](https://github.com/grafana/loki/pull/1920) **alexanderGalushka**: feat: tms readiness check bypass implementation
* [1894](https://github.com/grafana/loki/pull/1894) **cyriltovena**: Fixes possible panic in json pipeline stage.
* [1865](https://github.com/grafana/loki/pull/1865) **adityacs**: Fix flaky promtail test
* [1815](https://github.com/grafana/loki/pull/1815) **adityacs**: Log error message when source does not exist in extracted values
* [1627](https://github.com/grafana/loki/pull/1627) **rfratto**: Proposal: Promtail Push API

#### Docker Driver
* [2076](https://github.com/grafana/loki/pull/2076) **cyriltovena**: Allows to pass inlined pipeline stages to the docker driver.
* [2054](https://github.com/grafana/loki/pull/2054) **bkmit**: Docker driver: Allow to provision external pipeline files to plugin
* [1906](https://github.com/grafana/loki/pull/1906) **cyriltovena**: Add no-file and keep-file log option for docker driver.
* [1903](https://github.com/grafana/loki/pull/1903) **cyriltovena**: Log docker driver config map.

#### Fluentd
* [2074](https://github.com/grafana/loki/pull/2074) **osela**: fluentd plugin: support placeholders in tenant field
* [2006](https://github.com/grafana/loki/pull/2006) **Skeen**: fluent-plugin-loki: Restructuring and CI
* [1909](https://github.com/grafana/loki/pull/1909) **jgehrcke**: fluentd loki plugin README: add note about labels
* [1853](https://github.com/grafana/loki/pull/1853) **wardbekker**: bump gem version
* [1811](https://github.com/grafana/loki/pull/1811) **JamesJJ**: Error handling: Show data stream at "debug" level, not "warn"

#### Fluent Bit
* [2040](https://github.com/grafana/loki/pull/2040) **avii-ridge**: Add extraOutputs variable to support multiple outputs for fluent-bit
* [1915](https://github.com/grafana/loki/pull/1915) **DirtyCajunRice**: Fix fluent-bit metrics
* [1890](https://github.com/grafana/loki/pull/1890) **dottedmag**: fluentbit: JSON encoding: avoid base64 encoding of []byte inside other slices
* [1791](https://github.com/grafana/loki/pull/1791) **cyriltovena**: Improve fluentbit logfmt.

#### Ksonnet
* [1980](https://github.com/grafana/loki/pull/1980) **cyriltovena**: Log slow query from the frontend by default in ksonnet.

##### Mixins
* [2080](https://github.com/grafana/loki/pull/2080) **beorn7**: mixin: Accept suffixes to pod name in instance labels
* [2044](https://github.com/grafana/loki/pull/2044) **slim-bean**: Dashboards: fixes the cpu usage graphs
* [2043](https://github.com/grafana/loki/pull/2043) **joe-elliott**: Swapped to container restarts over terminated reasons
* [2041](https://github.com/grafana/loki/pull/2041) **slim-bean**: Dashboard: Loki Operational improvements
* [1934](https://github.com/grafana/loki/pull/1934) **tomwilkie**: Put loki-mixin and promtail-mixin dashboards in a folder.
* [1913](https://github.com/grafana/loki/pull/1913) **tomwilkie**: s/dashboards/grafanaDashboards.

#### Helm
* [2038](https://github.com/grafana/loki/pull/2038) **oke-py**: Docs: update Loki Helm Chart document to support Helm 3
* [2015](https://github.com/grafana/loki/pull/2015) **etashsingh**: Change image tag from 1.4.1 to 1.4.0 in Helm chart
* [1981](https://github.com/grafana/loki/pull/1981) **sshah90**: added extraCommandlineArgs in values file
* [1967](https://github.com/grafana/loki/pull/1967) **rdxmb**: helm chart: add missing line feed
* [1898](https://github.com/grafana/loki/pull/1898) **stefanandres**: [helm loki/promtail] make UpdateStrategy configurable
* [1871](https://github.com/grafana/loki/pull/1871) **stefanandres**: [helm loki/promtail] Add systemd-journald example with extraMount, extraVolumeMount
* [1864](https://github.com/grafana/loki/pull/1864) **cyriltovena**: Sign helm package with GPG.
* [1825](https://github.com/grafana/loki/pull/1825) **polar3130**: Helm/loki-stack: refresh default grafana.image.tag to 6.7.0
* [1817](https://github.com/grafana/loki/pull/1817) **bclermont**: Helm chart: Prevent prometheus to scrape both services

#### Loki Canary
* [1891](https://github.com/grafana/loki/pull/1891) **joe-elliott**: Addition of a `/suspend` endpoint to Loki Canary

#### Docs
* [2056](https://github.com/grafana/loki/pull/2056) **cyriltovena**: Update api.md
* [2014](https://github.com/grafana/loki/pull/2014) **jsoref**: Spelling
* [1999](https://github.com/grafana/loki/pull/1999) **oddlittlebird**: Docs: Added labels content
* [1974](https://github.com/grafana/loki/pull/1974) **rfratto**: fix stores for chunk and index in documentation for period_config
* [1966](https://github.com/grafana/loki/pull/1966) **oddlittlebird**: Docs: Update docker.md
* [1951](https://github.com/grafana/loki/pull/1951) **cstyan**: Move build from source instructions to root readme.
* [1945](https://github.com/grafana/loki/pull/1945) **FlorianLudwig**: docs: version pin the docker image in docker-compose
* [1925](https://github.com/grafana/loki/pull/1925) **wardbekker**: Clarified that the api push path needs to be specified.
* [1905](https://github.com/grafana/loki/pull/1905) **sshah90**: updating typo for end time parameter in api docs
* [1888](https://github.com/grafana/loki/pull/1888) **slim-bean**: docs: cleaning up the comments for the cache_config, default_validity option
* [1887](https://github.com/grafana/loki/pull/1887) **slim-bean**: docs: Adding a config change in release 1.4 upgrade doc, updating readme with new doc links
* [1881](https://github.com/grafana/loki/pull/1881) **cyriltovena**: Add precision about the range notation for LogQL.
* [1879](https://github.com/grafana/loki/pull/1879) **slim-bean**: docs: update promtail docs for backoff
* [1873](https://github.com/grafana/loki/pull/1873) **owen-d**: documents frontend worker
* [1870](https://github.com/grafana/loki/pull/1870) **ushuz**: Docs: Keep plugin install command example in one line
* [1856](https://github.com/grafana/loki/pull/1856) **slim-bean**: docs: tweak the doc section of the readme a little
* [1852](https://github.com/grafana/loki/pull/1852) **slim-bean**: docs: clean up schema recommendations
* [1843](https://github.com/grafana/loki/pull/1843) **vishesh92**: Docs: Update configuration docs for redis

#### Build
* [2042](https://github.com/grafana/loki/pull/2042) **rfratto**: Fix drone
* [2009](https://github.com/grafana/loki/pull/2009) **cyriltovena**: Adds :delegated flags to speed up build experience on MacOS.
* [1942](https://github.com/grafana/loki/pull/1942) **owen-d**: delete tag script filters by prefix instead of substring
* [1918](https://github.com/grafana/loki/pull/1918) **slim-bean**: build: This Dockerfile is a remnant from a long time ago, not needed.
* [1911](https://github.com/grafana/loki/pull/1911) **slim-bean**: build: push images for `k` branches
* [1849](https://github.com/grafana/loki/pull/1849) **cyriltovena**: Pin helm version in circle-ci helm testing workflow.


## 1.4.1 (2020-04-06)

We realized after the release last week that piping data into promtail was not working on Linux or Windows, this should fix this issue for both platforms:

* [1893](https://github.com/grafana/loki/pull/1893) **cyriltovena**: Removes file size check for pipe, not provided by linux.

Also thanks to @dottedmag for providing this fix for Fluent Bit!

* [1890](https://github.com/grafana/loki/pull/1890) **dottedmag**: fluentbit: JSON encoding: avoid base64 encoding of []byte inside other slices

## 1.4.0 (2020-04-01)

Over 130 PR's merged for this release, from 40 different contributors!!  We continue to be humbled and thankful for the growing community of contributors and users of Loki.  Thank you all so much.

### Important Notes

**Really, this is important**

Before we get into new features, version 1.4.0 brings with it the first (that we are aware of) upgrade dependency.

We have created a dedicated page for upgrading Loki in the [operations section of the docs](https://github.com/grafana/loki/blob/master/docs/sources/operations/upgrade.md#140)

The docker image tag naming was changed, the starting in 1.4.0 docker images no longer have the `v` prefix: `grafana/loki:1.4.0`

Also you should be aware we are now pruning old `master-xxxxx` docker images from docker hub, currently anything older than 90 days is removed.  **We will never remove released versions of Loki**

### Notable Features

* [1661](https://github.com/grafana/loki/pull/1661) **cyriltovena**: Frontend & Querier query statistics instrumentation.

The API now returns a plethora of stats into the work Loki performed to execute your query, eventually this will be displayed in some form in Grafana to help users better understand how "expensive" their queries are.  Our goal here initially was to better instrument the recent work done in v1.3.0 on query parallelization and to better understand the performance of each part of Loki.  In the future we are looking at additional ideas to provide feedback to users to tailor their queries for better performance.

* [1652](https://github.com/grafana/loki/pull/1652) **cyriltovena**: --dry-run Promtail.
* [1649](https://github.com/grafana/loki/pull/1649) **cyriltovena**: Pipe data to Promtail

This is a long overdue addition to Promtail which can help setup and debug pipelines, with these new features you can do this to feed a single log line into Promtail:

```bash
echo -n 'level=debug msg="test log (200)"' | cmd/promtail/promtail -config.file=cmd/promtail/promtail-local-config.yaml --dry-run -log.level=debug 2>&1 | sed 's/^.*stage/stage/g'
```

`-log.level=debug 2>&1 | sed 's/^.*stage/stage/g` are added to enable debug output, direct the output to stdout, and a sed filter to remove some noise from the log lines.

The `stdin` functionality also works without `--dry-run` allowing you to feed any logs into Promtail via `stdin` and send them to Loki

* [1677](https://github.com/grafana/loki/pull/1677) **owen-d**: Literal Expressions in LogQL
* [1662](https://github.com/grafana/loki/pull/1662) **owen-d**: Binary operators in LogQL

These two extensions to LogQL now let you execute queries like this:

    * `sum(rate({app="foo"}[5m])) * 2`
    * `sum(rate({app="foo"}[5m]))/1e6`

* [1678](https://github.com/grafana/loki/pull/1678) **slim-bean**: promtail: metrics pipeline count all log lines

Now you can get per-stream line counts as a metric from promtail, useful for seeing which applications log the most

```yaml
- metrics:
    line_count_total:
      config:
        action: inc
        match_all: true
      description: A running counter of all lines with their corresponding
        labels
      type: Counter
```

* [1558](https://github.com/grafana/loki/pull/1558) **owen-d**: ingester.max-chunk-age
* [1572](https://github.com/grafana/loki/pull/1572) **owen-d**: Feature/query ingesters within

These two configs let you set the max time a chunk can stay in memory in Loki, this is useful to keep memory usage down as well as limit potential loss of data if ingesters crash.  Combine this with the `query_ingesters_within` config and you can have your queriers skip asking the ingesters for data which you know won't still be in memory (older than max_chunk_age).

**NOTE** Do not set the `max_chunk_age` too small, the default of 1h is probably a good point for most people.  Loki does not perform well when you flush many small chunks (such as when your logs have too much cardinality), setting this lower than 1h risks flushing too many small chunks.

* [1581](https://github.com/grafana/loki/pull/1581) **slim-bean**: Add sleep to canary reconnect on error

This isn't a feature but it's an important fix, this is the second time our canaries have tried to DDOS our Loki clusters so you should update to prevent them from trying to attack you.  Aggressive little things these canaries...

* [1840](https://github.com/grafana/loki/pull/1840) **slim-bean**: promtail: Retry 429 rate limit errors from Loki, increase default retry limits
* [1845](https://github.com/grafana/loki/pull/1845) **wardbekker**: throw exceptions on HTTPTooManyRequests and HTTPServerError so Fluentd will retry

These two PR's change how 429 HTTP Response codes are handled (Rate Limiting), previously these responses were dropped, now they will be retried for these clients

    * Promtail
    * Docker logging driver
    * Fluent Bit
    * Fluentd

This pushes the failure to send logs to two places. First is the retry limits. The defaults in promtail (and thus also the Docker logging driver and Fluent Bit, which share the same underlying code) will retry 429s (and 500s) on an exponential backoff for up to about 8.5 mins on the default configurations. (This can be changed; see the [config docs](https://github.com/grafana/loki/blob/v1.4.0/docs/clients/promtail/configuration.md#client_config) for more info.)

The second place would be the log file itself. At some point, most log files roll based on size or time. Promtail makes an attempt to read a rolled log file but will only try once. If you are very sensitive to lost logs, give yourself really big log files with size-based rolling rules and increase those retry timeouts. This should protect you from Loki server outages or network issues.

### All Changes

There are many other important fixes and improvements to Loki, way too many to call out in individual detail, so take a look!

#### Loki
* [1810](https://github.com/grafana/loki/pull/1810) **cyriltovena**: Optimize empty filter queries.
* [1809](https://github.com/grafana/loki/pull/1809) **cyriltovena**: Test stats memchunk
* [1807](https://github.com/grafana/loki/pull/1807) **pracucci**: Enable global limits by default in production mixin
* [1802](https://github.com/grafana/loki/pull/1802) **cyriltovena**: Add a test for duplicates count in the heap iterator and fixes it.
* [1799](https://github.com/grafana/loki/pull/1799) **pstibrany**: loki: update Cortex to master
* [1797](https://github.com/grafana/loki/pull/1797) **cyriltovena**: Use ingester client GRPC call options from config.
* [1794](https://github.com/grafana/loki/pull/1794) **pstibrany**: loki: Convert module names to string
* [1793](https://github.com/grafana/loki/pull/1793) **johncming**: pkg/chunkenc: fix leak of pool.
* [1789](https://github.com/grafana/loki/pull/1789) **adityacs**: Fix loki exit on jaeger agent not being present
* [1787](https://github.com/grafana/loki/pull/1787) **cyriltovena**: Regexp simplification
* [1785](https://github.com/grafana/loki/pull/1785) **pstibrany**: Update Cortex to master
* [1758](https://github.com/grafana/loki/pull/1758) **cyriltovena**: Query range should not support date where start == end.
* [1750](https://github.com/grafana/loki/pull/1750) **talham7391**: Clearer error response from push endpoint when labels are malformed
* [1746](https://github.com/grafana/loki/pull/1746) **cyriltovena**: Update cortex vendoring to include frontend status code improvement.
* [1745](https://github.com/grafana/loki/pull/1745) **cyriltovena**: Refactor querier http error handling.
* [1736](https://github.com/grafana/loki/pull/1736) **adityacs**: Add /ready endpoint to table-manager
* [1733](https://github.com/grafana/loki/pull/1733) **cyriltovena**: This logs queries with latency tag when  recording stats.
* [1730](https://github.com/grafana/loki/pull/1730) **adityacs**: Fix nil pointer dereference in ingester client
* [1719](https://github.com/grafana/loki/pull/1719) **cyriltovena**: Expose QueryType function.
* [1718](https://github.com/grafana/loki/pull/1718) **cyriltovena**: Better logql metric status code.
* [1708](https://github.com/grafana/loki/pull/1708) **cyriltovena**: Increase discarded samples when line is too long.
* [1704](https://github.com/grafana/loki/pull/1704) **owen-d**: api support for scalars
* [1686](https://github.com/grafana/loki/pull/1686) **owen-d**: max line lengths (component + tenant overrides)
* [1684](https://github.com/grafana/loki/pull/1684) **cyriltovena**: Ensure status codes are set correctly in the frontend.
* [1677](https://github.com/grafana/loki/pull/1677) **owen-d**: Literal Expressions in LogQL
* [1662](https://github.com/grafana/loki/pull/1662) **owen-d**: Binary operators in LogQL
* [1661](https://github.com/grafana/loki/pull/1661) **cyriltovena**: Frontend & Querier query statistics instrumentation.
* [1651](https://github.com/grafana/loki/pull/1651) **owen-d**: removes duplicate logRangeExprExt grammar
* [1636](https://github.com/grafana/loki/pull/1636) **cyriltovena**: Fixes stats summary computation.
* [1630](https://github.com/grafana/loki/pull/1630) **owen-d**: adds stringer methods for all ast expr types
* [1626](https://github.com/grafana/loki/pull/1626) **owen-d**: compiler guarantees for logql exprs
* [1616](https://github.com/grafana/loki/pull/1616) **owen-d**: cache key cant be reused when an interval changes
* [1615](https://github.com/grafana/loki/pull/1615) **cyriltovena**: Add statistics to query_range and instant_query API.
* [1612](https://github.com/grafana/loki/pull/1612) **owen-d**: bumps cortex to 0.6.1 master
* [1605](https://github.com/grafana/loki/pull/1605) **owen-d**: Decouple logql engine/AST from execution context
* [1582](https://github.com/grafana/loki/pull/1582) **slim-bean**: Change new stats names
* [1579](https://github.com/grafana/loki/pull/1579) **rfratto**: Disable transfers in loki-local-config.yaml
* [1572](https://github.com/grafana/loki/pull/1572) **owen-d**: Feature/query ingesters within
* [1677](https://github.com/grafana/loki/pull/1677) **owen-d**: Introduces numeric literals in LogQL
* [1569](https://github.com/grafana/loki/pull/1569) **owen-d**: refactors splitby to not require buffered channels
* [1567](https://github.com/grafana/loki/pull/1567) **owen-d**: adds span metadata for split queries
* [1565](https://github.com/grafana/loki/pull/1565) **owen-d**: Feature/per tenant splitby
* [1562](https://github.com/grafana/loki/pull/1562) **sandeepsukhani**: limit for concurrent tail requests
* [1558](https://github.com/grafana/loki/pull/1558) **owen-d**: ingester.max-chunk-age
* [1484](https://github.com/grafana/loki/pull/1484) **pstibrany**: loki: use new runtimeconfig package from Cortex

#### Promtail
* [1840](https://github.com/grafana/loki/pull/1840) **slim-bean**: promtail: Retry 429 rate limit errors from Loki, increase default retry limits
* [1775](https://github.com/grafana/loki/pull/1775) **slim-bean**: promtail: remove the read lines counter when the log file stops being tailed
* [1770](https://github.com/grafana/loki/pull/1770) **adityacs**: Fix single job with multiple service discovery elements
* [1765](https://github.com/grafana/loki/pull/1765) **adityacs**: Fix error in templating when extracted key has nil value
* [1743](https://github.com/grafana/loki/pull/1743) **dtennander**: Promtail: Ignore dropped entries in subsequent metric-stages in pipelines.
* [1687](https://github.com/grafana/loki/pull/1687) **adityacs**: Fix panic in labels debug message
* [1683](https://github.com/grafana/loki/pull/1683) **slim-bean**: promtail: auto-prune stale metrics
* [1678](https://github.com/grafana/loki/pull/1678) **slim-bean**: promtail: metrics pipeline count all log lines
* [1666](https://github.com/grafana/loki/pull/1666) **adityacs**: Support entire extracted value map in template pipeline stage
* [1664](https://github.com/grafana/loki/pull/1664) **adityacs**: Support custom prefix name in metrics stage
* [1660](https://github.com/grafana/loki/pull/1660) **rfratto**: pkg/promtail/positions: handle empty positions file
* [1652](https://github.com/grafana/loki/pull/1652) **cyriltovena**: --dry-run Promtail.
* [1649](https://github.com/grafana/loki/pull/1649) **cyriltovena**: Pipe data to Promtail
* [1602](https://github.com/grafana/loki/pull/1602) **slim-bean**: Improve promtail configuration docs

#### Helm
* [1731](https://github.com/grafana/loki/pull/1731) **billimek**: [promtail helm chart] - Expand promtail syslog svc to support values
* [1688](https://github.com/grafana/loki/pull/1688) **fredgate**: Loki stack helm chart can deploy datasources without Grafana
* [1632](https://github.com/grafana/loki/pull/1632) **lukipro**: Added support for imagePullSecrets in Loki Helm chart
* [1620](https://github.com/grafana/loki/pull/1620) **rsteneteg**: [promtail helm chart] option to set fs.inotify.max_user_instances with init container
* [1617](https://github.com/grafana/loki/pull/1617) **billimek**: [promtail helm chart] Enable support for syslog service
* [1590](https://github.com/grafana/loki/pull/1590) **polar3130**: Helm/loki-stack: refresh default grafana.image.tag to 6.6.0
* [1587](https://github.com/grafana/loki/pull/1587) **polar3130**: Helm/loki-stack: add template for the service name to connect to loki
* [1585](https://github.com/grafana/loki/pull/1585) **monotek**: [loki helm chart] added ingress
* [1553](https://github.com/grafana/loki/pull/1553) **got-root**: helm: Allow setting 'loadBalancerSourceRanges' for the loki service
* [1529](https://github.com/grafana/loki/pull/1529) **tourea**: Promtail Helm Chart: Add support for passing environment variables

#### Jsonnet
* [1776](https://github.com/grafana/loki/pull/1776) **Eraac**: fix typo: Not a binary operator: =
* [1767](https://github.com/grafana/loki/pull/1767) **joe-elliott**: Dashboard Cleanup
* [1766](https://github.com/grafana/loki/pull/1766) **joe-elliott**: Move dashboards out into their own json files
* [1757](https://github.com/grafana/loki/pull/1757) **slim-bean**: promtail-mixin: Allow choosing promtail name
* [1756](https://github.com/grafana/loki/pull/1756) **sh0rez**: fix(ksonnet): named parameters for containerPort
* [1749](https://github.com/grafana/loki/pull/1749) **slim-bean**: Increasing the threshold for a file lag and reducing the severity to warning
* [1748](https://github.com/grafana/loki/pull/1748) **slim-bean**: jsonnet: Breakout promtail mixin.
* [1739](https://github.com/grafana/loki/pull/1739) **cyriltovena**: Fixes frontend args in libsonnet.
* [1735](https://github.com/grafana/loki/pull/1735) **cyriltovena**: Allow to configure global limits via the jsonnet deployment.
* [1705](https://github.com/grafana/loki/pull/1705) **cyriltovena**: Add overrides file for our jsonnet library.
* [1699](https://github.com/grafana/loki/pull/1699) **pracucci**: Increased production distributors memory request and limit
* [1689](https://github.com/grafana/loki/pull/1689) **shokada**: Add headers for WebSocket
* [1665](https://github.com/grafana/loki/pull/1665) **cyriltovena**: Query frontend service should be headless.
* [1613](https://github.com/grafana/loki/pull/1613) **cyriltovena**: Fixes config change in the result cache

#### Fluent Bit
* [1791](https://github.com/grafana/loki/pull/1791) **cyriltovena**: Improve fluentbit logfmt.
* [1717](https://github.com/grafana/loki/pull/1717) **adityacs**: Fluent-bit: Fix panic error when AutoKubernetesLabels is true

#### Fluentd
* [1811](https://github.com/grafana/loki/pull/1811) **JamesJJ**: Error handling: Show data stream at "debug" level, not "warn"
* [1728](https://github.com/grafana/loki/pull/1728) **irake99**: docs: fix outdated link to fluentd
* [1703](https://github.com/grafana/loki/pull/1703) **Skeen**:  fluent-plugin-grafana-loki: Update fluentd base image to current images (edge)
* [1656](https://github.com/grafana/loki/pull/1656) **takanabe**: Convert second(Integer class) to nanosecond precision
* [1646](https://github.com/grafana/loki/pull/1646) **takanabe**: Fix rubocop violation for fluentd/fluent-plugin-loki
* [1603](https://github.com/grafana/loki/pull/1603) **tarokkk**: fluentd-plugin: add URI validation

#### Docs
* [1781](https://github.com/grafana/loki/pull/1781) **candlerb**: Docs: Recommended schema is now v11
* [1771](https://github.com/grafana/loki/pull/1771) **rfratto**: change slack url to slack.grafana.com and use https
* [1738](https://github.com/grafana/loki/pull/1738) **jgehrcke**: docs: observability.md: clarify lines vs. entries
* [1707](https://github.com/grafana/loki/pull/1707) **dangoodman**: Fix regex in pipeline-example.yml
* [1697](https://github.com/grafana/loki/pull/1697) **oke-py**: fix promtail/templates/NOTES.txt to show correctly port-forward command
* [1675](https://github.com/grafana/loki/pull/1675) **owen-d**: maintainer links & usernames
* [1673](https://github.com/grafana/loki/pull/1673) **cyriltovena**: Add Owen to the maintainer team.
* [1671](https://github.com/grafana/loki/pull/1671) **shokada**: Update tanka.md so that promtail.yml is the correct format
* [1648](https://github.com/grafana/loki/pull/1648) **ShotaKitazawa**: loki-canary: fix indent of DaemonSet manifest written in .md file
* [1642](https://github.com/grafana/loki/pull/1642) **slim-bean**: Improve systemd field docs
* [1641](https://github.com/grafana/loki/pull/1641) **pastatopf**: Correct syntax of rate example
* [1634](https://github.com/grafana/loki/pull/1634) **takanabe**: Unite docs for fluentd plugin
* [1619](https://github.com/grafana/loki/pull/1619) **shaikatz**: PeriodConfig documentation fix dynamodb -> aws-dynamo
* [1611](https://github.com/grafana/loki/pull/1611) **owen-d**: loki frontend docs additions
* [1609](https://github.com/grafana/loki/pull/1609) **Lusitaniae**: Fix wget syntax in documentation
* [1608](https://github.com/grafana/loki/pull/1608) **PabloCastellano**: Documentation: Recommend using the latest schema version (v11)
* [1601](https://github.com/grafana/loki/pull/1601) **rfratto**: Clarify regex escaping rules
* [1598](https://github.com/grafana/loki/pull/1598) **cyriltovena**: Update tanka.md doc.
* [1586](https://github.com/grafana/loki/pull/1586) **MrSaints**: Fix typo in changelog for 1.3.0
* [1504](https://github.com/grafana/loki/pull/1504) **hsraju**: Updated configuration.md

#### Logcli
* [1808](https://github.com/grafana/loki/pull/1808) **slim-bean**: logcli: log the full stats and send to stderr instead of stdout
* [1682](https://github.com/grafana/loki/pull/1682) **adityacs**: BugFix: Fix logcli --quiet parameter parsing issue
* [1644](https://github.com/grafana/loki/pull/1644) **cyriltovena**: This improves the log output for statistics in the logcli.
* [1638](https://github.com/grafana/loki/pull/1638) **owen-d**: adds query stats and org id options in logcli
* [1573](https://github.com/grafana/loki/pull/1573) **cyriltovena**: Improve logql query statistics collection.

#### Loki Canary
* [1653](https://github.com/grafana/loki/pull/1653) **slim-bean**: Canary needs its logo
* [1581](https://github.com/grafana/loki/pull/1581) **slim-bean**: Add sleep to canary reconnect on error

#### Build
* [1780](https://github.com/grafana/loki/pull/1780) **slim-bean**: build: Update the CD deploy task name
* [1762](https://github.com/grafana/loki/pull/1762) **dgzlopes**: Bump testify to 1.5.1
* [1742](https://github.com/grafana/loki/pull/1742) **slim-bean**: build: fix deploy on tagged build
* [1741](https://github.com/grafana/loki/pull/1741) **slim-bean**: add darwin and freebsd binaries to release output
* [1740](https://github.com/grafana/loki/pull/1740) **rfratto**: Fix 32-bit Promtail ARM docker builds from Drone
* [1710](https://github.com/grafana/loki/pull/1710) **adityacs**: Add goimport local-prefixes configuration to .golangci.yml
* [1647](https://github.com/grafana/loki/pull/1647) **mattmendick**: Attempting to add `informational` only feedback for codecov
* [1640](https://github.com/grafana/loki/pull/1640) **rfratto**: ci: print error messages when an API request fails
* [1639](https://github.com/grafana/loki/pull/1639) **rfratto**: ci: prune docker tags prefixed with "master-" older than 90 days
* [1637](https://github.com/grafana/loki/pull/1637) **rfratto**: ci: pin plugins/manifest image tag
* [1633](https://github.com/grafana/loki/pull/1633) **rfratto**: ci: make manifest publishing run in serial
* [1629](https://github.com/grafana/loki/pull/1629) **slim-bean**: Ignore markdown files in codecoverage
* [1628](https://github.com/grafana/loki/pull/1628) **rfratto**: Exempt proposals from stale bot
* [1614](https://github.com/grafana/loki/pull/1614) **mattmendick**: Codecov: Update config to add informational flag
* [1600](https://github.com/grafana/loki/pull/1600) **mattmendick**: Codecov circleci test [WIP]

#### Tooling
* [1577](https://github.com/grafana/loki/pull/1577) **pstibrany**: Move chunks-inspect tool to Loki repo

## 1.3.0 (2020-01-16)

### What's New?? ###

With 1.3.0 we are excited to announce several improvements focusing on performance!

First and most significant is the Query Frontend:

* [1442](https://github.com/grafana/loki/pull/1442) **cyriltovena**: Loki Query Frontend

The query frontend allows for sharding queries by time and dispatching them in parallel to multiple queriers, giving true horizontal scaling ability for queries.  Take a look at the [jsonnet changes](https://github.com/grafana/loki/pull/1442/files?file-filters%5B%5D=.libsonnet) to see how we are deploying this in our production setup.  Keep an eye out for a blog post with more information on how the frontend works and more information on this exciting new feature.

In our quest to improve query performance, we discovered that gzip, while good for compression ratio, is not the best for speed.  So we introduced the ability to select from several different compression algorithms:

* [1411](https://github.com/grafana/loki/pull/1411) **cyriltovena**: Adds configurable compression algorithms for chunks

We are currently testing out LZ4 and snappy, LZ4 seemed like a good fit however we found that it didn't always compress the same data to the same output which was causing some troubles for another important improvement:

* [1438](https://github.com/grafana/loki/pull/1438) **pstibrany**: pkg/ingester: added sync period flags

Extending on the work done by @bboreham on Cortex, @pstibrany added a few new flags and code to synchronize chunks between ingesters, which reduces the number of chunks persisted to object stores and therefore also reduces the number of chunks loaded on queries and the amount of de-duplication work which needs to be done.

As mentioned above, LZ4 was in some cases compressing the same data with a different result which was interfering with this change, we are still investigating the cause of this issue (It may be in how we implemented something, or may be in the compression code itself).  For now we have switched to snappy which has seen a reduction in data written to the object store from almost 3x the source data (with a replication factor of 3) to about 1.5x, saving a lot of duplicated log storage!

Another valuable change related to chunks:

* [1406](https://github.com/grafana/loki/pull/1406) **slim-bean**: allow configuring a target chunk size in compressed bytes

With this change you can set a `chunk_target_size` and Loki will attempt to fill a chunk to approx that size before flushing (previously a chunk size was a hard coded 10 blocks where the default block size is 262144 bytes).  Larger chunks are beneficial for a few reasons, mainly on reducing API calls to your object store when performing queries, but also in reducing overhead in a few places, especially when processing very high volume log streams.

Another big improvement is the introduction of accurate rate limiting when running microservices:

* [1486](https://github.com/grafana/loki/pull/1486) **pracucci**: Add ingestion rate global limit support

Previously the rate limit was applied at each distributor, however with traffic split over many distributors the limit would need to be adjusted accordingly.  This meant that scaling up distributors required changing the limit.  Now this information is communicated between distributors such that the limit should be applied accurately regardless of the number of distributors.

And last but not least on the notable changes list is a new feature for Promtail:

* [1275](https://github.com/grafana/loki/pull/1275) **bastjan**: pkg/promtail: IETF Syslog (RFC5424) Support

With this change Promtail can receive syslogs via TCP!  Thanks to @bastjan for all the hard work on this submission!

### Important things to note:

* [1519](https://github.com/grafana/loki/pull/1519) Changes a core behavior in Loki regarding logs with duplicate content AND duplicate timestamps, previously Loki would store logs with duplicate timestamps and content, moving forward logs with duplicate content AND timestamps will be silently ignored.  Mainly this change is to prevent duplicates that appear when a batch is retried (the first entry in the list would be inserted again, now it will be ignored).  Logs with the same timestamp and different content will still be accepted.
* [1486](https://github.com/grafana/loki/pull/1486) Deprecated `-distributor.limiter-reload-period` flag / distributor's `limiter_reload_period` config option.

### All Changes

Once again we can't thank our community and contributors enough for the significant work that everyone is adding to Loki, the entire list of changes is long!!

#### Loki
* [1526](https://github.com/grafana/loki/pull/1526) **codesome**: Support <selector> <range> <filters> for aggregation
* [1522](https://github.com/grafana/loki/pull/1522) **cyriltovena**: Adds support for the old query string regexp in the frontend.
* [1519](https://github.com/grafana/loki/pull/1519) **rfratto**: pkg/chunkenc: ignore duplicate lines pushed to a stream
* [1511](https://github.com/grafana/loki/pull/1511) **sandlis**: querier: fix panic in tailer when max tail duration exceeds
* [1499](https://github.com/grafana/loki/pull/1499) **slim-bean**: Fix a panic in chunk prefetch
* [1495](https://github.com/grafana/loki/pull/1495) **slim-bean**: Prefetch chunks while processing
* [1496](https://github.com/grafana/loki/pull/1496) **cyriltovena**: Add duplicates info and remove timing informations.
* [1490](https://github.com/grafana/loki/pull/1490) **owen-d**: Fix/deadlock frontend queue
* [1489](https://github.com/grafana/loki/pull/1489) **owen-d**: unifies reverse iterators
* [1488](https://github.com/grafana/loki/pull/1488) **cyriltovena**: Fixes response json encoding and add regression tests.
* [1486](https://github.com/grafana/loki/pull/1486) **pracucci**: Add ingestion rate global limit support* [1493](https://github.com/grafana/loki/pull/1493) **pracucci**: Added max streams per user global limit
* [1480](https://github.com/grafana/loki/pull/1480) **cyriltovena**: Close iterator properly and check nil before releasing buffers.
* [1473](https://github.com/grafana/loki/pull/1473) **rfratto**: pkg/querier: don't query all ingesters
* [1470](https://github.com/grafana/loki/pull/1470) **cyriltovena**: Validates limit parameter.
* [1448](https://github.com/grafana/loki/pull/1448) **cyriltovena**: Improving storage benchmark
* [1445](https://github.com/grafana/loki/pull/1445) **cyriltovena**: Add decompression tracing instrumentation.
* [1442](https://github.com/grafana/loki/pull/1442) **cyriltovena**: Loki Query Frontend
* [1438](https://github.com/grafana/loki/pull/1438) **pstibrany**: pkg/ingester: added sync period flags
* [1433](https://github.com/grafana/loki/pull/1433) **zendern**: Using strict parsing for yaml configs
* [1425](https://github.com/grafana/loki/pull/1425) **pstibrany**: pkg/ingester: Added possibility to disable transfers.
* [1423](https://github.com/grafana/loki/pull/1423) **pstibrany**: pkg/chunkenc: Fix BenchmarkRead to focus on reading chunks, not converting bytes to string
* [1421](https://github.com/grafana/loki/pull/1421) **pstibrany**: pkg/chunkenc: change default LZ4 buffer size to 64k.
* [1420](https://github.com/grafana/loki/pull/1420) **cyriltovena**: Sets the chunk encoding correctly when creating chunk from bytes.
* [1419](https://github.com/grafana/loki/pull/1419) **owen-d**: Enables Series API in loki
* [1413](https://github.com/grafana/loki/pull/1413) **pstibrany**: RangeQuery benchmark optimizations
* [1411](https://github.com/grafana/loki/pull/1411) **cyriltovena**: Adds configurable compression algorithms for chunks
* [1409](https://github.com/grafana/loki/pull/1409) **slim-bean**: change the chunk size histogram to allow for bigger buckets
* [1408](https://github.com/grafana/loki/pull/1408) **slim-bean**: forgot to register the new metric for counting blocks per chunk
* [1406](https://github.com/grafana/loki/pull/1406) **slim-bean**: allow configuring a target chunk size in compressed bytes
* [1405](https://github.com/grafana/loki/pull/1405) **pstibrany**: Convert string to bytes once only when doing string filtering.
* [1396](https://github.com/grafana/loki/pull/1396) **pstibrany**: pkg/cfg: print help only when requested, and print it on stdout
* [1383](https://github.com/grafana/loki/pull/1383) **beornf**: Read websocket close in tail handler
* [1071](https://github.com/grafana/loki/pull/1071) **rfratto**: pkg/ingester: limit total number of errors a stream can return on push
* [1545](https://github.com/grafana/loki/pull/1545) **joe-elliott**: Critical n => m conversions
* [1541](https://github.com/grafana/loki/pull/1541) **owen-d**: legacy endpoint 400s metric queries

#### Promtail
* [1515](https://github.com/grafana/loki/pull/1515) **slim-bean**: Promtail: Improve position and size metrics
* [1485](https://github.com/grafana/loki/pull/1485) **p37ruh4**: Fileglob parsing fixes
* [1472](https://github.com/grafana/loki/pull/1472) **owen-d**: positions.ignore-corruptions
* [1453](https://github.com/grafana/loki/pull/1453) **chancez**: pkg/promtail: Initialize counters to 0 when creating client
* [1436](https://github.com/grafana/loki/pull/1436) **rfratto**: promtail: add support for passing through journal entries as JSON
* [1426](https://github.com/grafana/loki/pull/1426) **wphan**: Support microsecond timestamp format
* [1416](https://github.com/grafana/loki/pull/1416) **pstibrany**: pkg/promtail/client: missing URL in client returns error
* [1275](https://github.com/grafana/loki/pull/1275) **bastjan**: pkg/promtail: IETF Syslog (RFC5424) Support

#### Fluent Bit
* [1455](https://github.com/grafana/loki/pull/1455) **JensErat**: fluent-bit-plugin: re-enable failing JSON marshaller tests; pass error instead of logging and ignoring
* [1294](https://github.com/grafana/loki/pull/1294) **JensErat**: fluent-bit: multi-instance support
* [1514](https://github.com/grafana/loki/pull/1514) **shane-axiom**: fluent-plugin-grafana-loki: Add `fluentd_thread` label when `flush_thread_count` > 1

#### Fluentd
* [1500](https://github.com/grafana/loki/pull/1500) **cyriltovena**: Bump fluentd plugin to 1.2.6.
* [1475](https://github.com/grafana/loki/pull/1475) **Horkyze**: fluentd-plugin: call gsub for strings only

#### Docker Driver
* [1414](https://github.com/grafana/loki/pull/1414) **cyriltovena**: Adds tenant-id for docker driver.

#### Logcli
* [1492](https://github.com/grafana/loki/pull/1492) **sandlis**: logcli: replaced GRAFANA_* with LOKI_* in logcli env vars, set default server url for logcli to localhost

#### Helm
* [1534](https://github.com/grafana/loki/pull/1534) **olivierboudet**: helm : fix fluent-bit parser configuration syntax
* [1506](https://github.com/grafana/loki/pull/1506) **terjesannum**: helm: add podsecuritypolicy for fluent-bit
* [1431](https://github.com/grafana/loki/pull/1431) **eugene100**: Helm: fix issue with config.clients
* [1430](https://github.com/grafana/loki/pull/1430) **olivierboudet**: helm : allow to define custom parsers to use with fluentbit.io/parser annotation
* [1418](https://github.com/grafana/loki/pull/1418) **evalsocket**: Helm chart url added in helm.md
* [1336](https://github.com/grafana/loki/pull/1336) **terjesannum**: helm: support adding init containers to the loki pod
* [1530](https://github.com/grafana/loki/pull/1530) **WeiBanjo**: Allow extra command line args for external labels like hostname

#### Jsonnet
* [1518](https://github.com/grafana/loki/pull/1518) **benjaminhuo**: Fix error 'Field does not exist: jaeger_mixin' in tk show
* [1501](https://github.com/grafana/loki/pull/1501) **anarcher**: jsonnet: fix common/defaultPorts parameters
* [1497](https://github.com/grafana/loki/pull/1497) **cyriltovena**: Update Loki mixin to include frontend QPS and latency.
* [1478](https://github.com/grafana/loki/pull/1478) **cyriltovena**: Fixes the typo in the result cache config of the Loki ksonnet lib.
* [1543](https://github.com/grafana/loki/pull/1543) **sh0rez**: fix(ksonnet): use apps/v1

#### Docs
* [1531](https://github.com/grafana/loki/pull/1531) **fitzoh**: Documentation: Add note on using Loki with Amazon ECS
* [1521](https://github.com/grafana/loki/pull/1521) **rfratto**: docs: Document timestamp ordering rules
* [1516](https://github.com/grafana/loki/pull/1516) **rfratto**: Link to release docs in README.md, not master docs
* [1508](https://github.com/grafana/loki/pull/1508) **cyriltovena**: Fixes bad json in Loki API documentation.
* [1505](https://github.com/grafana/loki/pull/1505) **sandlis**: doc: fix sample yaml in docs for installing promtail to k8s
* [1481](https://github.com/grafana/loki/pull/1481) **terjesannum**: docs: fix broken promtail link
* [1474](https://github.com/grafana/loki/pull/1474) **Eraac**: <doc>: information about max_look_back_period
* [1471](https://github.com/grafana/loki/pull/1471) **cyriltovena**: Update README.md
* [1466](https://github.com/grafana/loki/pull/1466) **Eraac**: <documentation>: Update IAM requirement
* [1441](https://github.com/grafana/loki/pull/1441) **vtereso**: <Docs>: README spelling fix
* [1437](https://github.com/grafana/loki/pull/1437) **daixiang0**: fix all misspell
* [1432](https://github.com/grafana/loki/pull/1432) **joe-elliott**: Removed unsupported encodings from docs
* [1399](https://github.com/grafana/loki/pull/1399) **vishesh92**: Docs: Add configuration docs for redis
* [1394](https://github.com/grafana/loki/pull/1394) **chancez**: Documentation: Fix example AWS storage configuration
* [1227](https://github.com/grafana/loki/pull/1227) **daixiang0**: Add docker install doc
* [1560](https://github.com/grafana/loki/pull/1560) **robshep**: Promtail Docs: Update output.md
* [1546](https://github.com/grafana/loki/pull/1546) **mattmendick**: Removing third-party link
* [1539](https://github.com/grafana/loki/pull/1539) **j18e**: docs: fix syntax error in pipeline example

#### Build
* [1494](https://github.com/grafana/loki/pull/1494) **pracucci**: Fixed TOUCH_PROTOS in all DroneCI pipelines
* [1479](https://github.com/grafana/loki/pull/1479) **owen-d**: TOUCH_PROTOS build arg for dockerfile
* [1476](https://github.com/grafana/loki/pull/1476) **owen-d**: initiates docker daemon for circle windows builds
* [1469](https://github.com/grafana/loki/pull/1469) **rfratto**: Makefile: re-enable journal scraping on ARM

#### New Members!
* [1415](https://github.com/grafana/loki/pull/1415) **cyriltovena**: Add Joe as member of the team.

# 1.2.0 (2019-12-09)

One week has passed since the last Loki release, and it's time for a new one!

## Notable Changes

We have continued our work making our API Prometheus-compatible. The key
changes centered around API compatibility are:

* [1370](https://github.com/grafana/loki/pull/1370) **slim-bean**: Change `/loki/api/v1/label` to `loki/api/v1/labels`
* [1381](https://github.com/grafana/loki/pull/1381) **owen-d**: application/x-www-form-urlencoded support

Meanwhile, @pstibrany has done great work ensuring that Loki handles hash
collisions properly:

* [1247](https://github.com/grafana/loki/pull/1247) **pstibrany**: pkg/ingester: handle labels mapping to the same fast fingerprint.

## Other Changes

:heart: All PR's are important to us, thanks everyone for continuing to help support and improve Loki! :heart:

### Features

* [1372](https://github.com/grafana/loki/pull/1372) **cyriltovena**: Let Loki start when using the debug image.
* [1300](https://github.com/grafana/loki/pull/1300) **pstibrany**: pkg/ingester: check that ingester is in LEAVING state when transferring chunks and claiming tokens. Required when using memberlist client.

### Bug Fixes/Improvements

* [1376](https://github.com/grafana/loki/pull/1376) **jstaffans**: Fluentd: guard against nil values when sanitizing labels
* [1371](https://github.com/grafana/loki/pull/1371) **cyriltovena**: Logql benchmark and performance improvement.
* [1363](https://github.com/grafana/loki/pull/1363) **cyriltovena**: Fixes fluentd new push path API.
* [1353](https://github.com/grafana/loki/pull/1353) **pstibrany**: docs: Fix grpc_listen_host and http_listen_host.
* [1350](https://github.com/grafana/loki/pull/1350) **Eraac**: documentation: iam requirement for autoscaling

# 1.1.0 (2019-12-04)

It's been a busy 2 weeks since the 1.0.0 release and quite a few important PR's have been merged to Loki.

The most significant:

* [1322](https://github.com/grafana/loki/pull/1322) **rfratto**: Fix v1 label API to be Prometheus-compatible

Some might call this a **breaking change**, we are instead calling it a bug fix as our goal was to be prometheus compatible and we were not :smiley:

**But please be aware if you are using the `/loki/api/v1/label` or `/loki/api/v1/label/<name>/values` the JSON result will be different in 1.1.0**

Old result:
```json
{
  "values": [
    "label1",
    "label2",
    "labeln"
  ]
}
```
New result:

```json
{
  "status": "success",
  "data": [
    "label1",
    "label2",
    "labeln"
  ]
}
```

**ALSO IMPORTANT**

* [1160](https://github.com/grafana/loki/pull/1160) **daixiang0**: replace gzip with zip

Binaries will now be zipped instead of gzipped as many people voiced their opinion that zip is likely to be installed on more systems by default.

**If you had existing automation to download and install binaries this will have to be updated to use zip instead of gzip**

## Notable Fixes and Improvements

* Broken version info in startup log message:

    [1095](https://github.com/grafana/loki/pull/1095) **pstibrany**: Makefile changes to allow easy builds with or without vendoring. Also fixes version bug for both cases.

* The hashing algorithm used to calculate the hash for a stream was creating hash collisions in some instances.
**Please Note** this is just one part of the fix and is only in Promtail, the second part for Loki can be tracked [in PR1247](https://github.com/grafana/loki/pull/1247) which didn't quite make the cut for 1.1.0 and will be in 1.2.0:

    [1254](https://github.com/grafana/loki/pull/1254) **pstibrany**: pkg/promtail/client: Handle fingerprint hash collisions

* Thank you @putrasattvika for finding and fixing an important bug where logs were some logs were missed in a query shortly after a flush!

    [1299](https://github.com/grafana/loki/pull/1299) **putrasattvika**: storage: fix missing logs with batched chunk iterator

* Thank you @danieldabate for helping to again improve our API to be more Prometheus compatible:

    [1355](https://github.com/grafana/loki/pull/1355) **danieldabate**: HTTP API: Support duration and float formats for step parameter

* LogQL will support duration formats that are not typically handled by Go like [1d] or [1w]

    [1357](https://github.com/grafana/loki/pull/1357) **cyriltovena**: Supports same duration format in LogQL as Prometheus


## Everything Else

:heart: All PR's are important to us, thanks everyone for continuing to help support and improve Loki! :heart:

* [1349](https://github.com/grafana/loki/pull/1349) **Eraac**: documentation: using parsable value in example
* [1343](https://github.com/grafana/loki/pull/1343) **dgzlopes**: doc(configuration): Fix duration format.
* [1342](https://github.com/grafana/loki/pull/1342) **whothey**: Makefile: add debug symbols to loki and promtail debug builds
* [1341](https://github.com/grafana/loki/pull/1341) **adamjohnson01**: Update loki helm chart to support service account annotations
* [1340](https://github.com/grafana/loki/pull/1340) **adamjohnson01**: Pull in cortex changes to support IAM roles for EKS
* [1339](https://github.com/grafana/loki/pull/1339) **cyriltovena**: Update gem version.
* [1333](https://github.com/grafana/loki/pull/1333) **daixiang0**: fix broken link
* [1328](https://github.com/grafana/loki/pull/1328) **cyriltovena**: Fixes linter warning from the yacc file.
* [1326](https://github.com/grafana/loki/pull/1326) **dawidmalina**: Wrong api endpoint in fluent-plugin-grafana-loki
* [1320](https://github.com/grafana/loki/pull/1320) **roidelapluie**: Metrics: use Namespace everywhere when declaring metrics
* [1318](https://github.com/grafana/loki/pull/1318) **roidelapluie**: Use tenant as label name for discarded_samples metrics
* [1317](https://github.com/grafana/loki/pull/1317) **roidelapluie**: Expose discarded bytes metric
* [1316](https://github.com/grafana/loki/pull/1316) **slim-bean**: Removing old file needed for dep (no longer needed)
* [1312](https://github.com/grafana/loki/pull/1312) **ekeih**: Docs: Add missing ) in LogQL example
* [1311](https://github.com/grafana/loki/pull/1311) **pstibrany**: Include positions filename in the error when YAML unmarshal fails.
* [1310](https://github.com/grafana/loki/pull/1310) **JensErat**: fluent-bit: sorted JSON and properly convert []byte to string
* [1304](https://github.com/grafana/loki/pull/1304) **pstibrany**: promtail: write positions to new file first, move to target location afterwards
* [1303](https://github.com/grafana/loki/pull/1303) **zhangjianweibj**: https://github.com/grafana/loki/issues/1302
* [1298](https://github.com/grafana/loki/pull/1298) **rfratto**: pkg/promtail: remove journal target forced path
* [1279](https://github.com/grafana/loki/pull/1279) **rfratto**: Fix loki_discarded_samples_total metric
* [1278](https://github.com/grafana/loki/pull/1278) **rfratto**: docs: update limits_config to new structure from #948
* [1276](https://github.com/grafana/loki/pull/1276) **roidelapluie**: Update fluentbit README.md based on my experience
* [1274](https://github.com/grafana/loki/pull/1274) **sh0rez**: chore(ci): drone-cli
* [1273](https://github.com/grafana/loki/pull/1273) **JensErat**: fluent-bit: tenant ID configuration
* [1266](https://github.com/grafana/loki/pull/1266) **polar3130**: add description about tenant stage
* [1262](https://github.com/grafana/loki/pull/1262) **Eraac**: documentation: iam requirement for autoscaling
* [1261](https://github.com/grafana/loki/pull/1261) **rfratto**: Document systemd journal scraping
* [1249](https://github.com/grafana/loki/pull/1249) **cyriltovena**: Move to jsoniter instead of default json package
* [1223](https://github.com/grafana/loki/pull/1223) **jgehrcke**: authentication.md: replace "user" with "tenant"
* [1204](https://github.com/grafana/loki/pull/1204) **allanhung**: fluent-bit-plugin: Auto add Kubernetes labels to Loki labels



# 1.0.0 (2019-11-19)

:tada: Nearly a year since Loki was announced at KubeCon in Seattle 2018 we are very excited to announce the 1.0.0 release of Loki! :tada:

A lot has happened since the announcement, the project just recently passed 1000 commits by 138 contributors over 700+ PR's accumulating over 7700 GitHub stars!

Internally at Grafana Labs we have been using Loki to monitor all of our infrastructure and ingest around 1.5TB/10 billion log lines a day. Since the v0.2.0 release we have found Loki to be reliable and stable in our environments.

We are comfortable with the state of the project in our production environments and think it's time to promote Loki to a non-beta release to communicate to everyone that they should feel comfortable using Loki in their production environments too.

## API Stability

With the 1.0.0 release our intent is to try to follow Semver rules regarding stability with some aspects of Loki, focusing mainly on the operating experience of Loki as an application.  That is to say we are not planning any major changes to the HTTP API, and anything breaking would likely be accompanied by a major release with backwards compatibility support.

We are currently NOT planning on maintaining Go API stability with this release, if you are importing Loki as a library you should be prepared for any kind of change, including breaking, even in minor or bugfix releases.

Loki is still a young and active project and there might be some breaking config changes in non-major releases, rest assured this will be clearly communicated and backwards or overlapping compatibility will be provided if possible.

## Changes

There were not as many changes in this release as the last, mainly we wanted to make sure Loki was mostly stable before 1.0.0.  The most notable change is the inclusion of the V11 schema in PR's [1201](https://github.com/grafana/loki/pull/1201) and [1280](https://github.com/grafana/loki/pull/1280).  The V11 schema adds some more data to the index to improve label queries over large amounts of time and series.  Currently we have not updated the Helm or Ksonnet to use the new schema, this will come soon with more details on how it works.

The full list of changes:

* [1280](https://github.com/grafana/loki/pull/1280) **owen-d**: Fix duplicate labels (update cortex)
* [1260](https://github.com/grafana/loki/pull/1260) **rfratto**: pkg/loki: unmarshal module name from YAML
* [1257](https://github.com/grafana/loki/pull/1257) **rfratto**: helm: update default terminationGracePeriodSeconds to 4800
* [1251](https://github.com/grafana/loki/pull/1251) **obitech**: docs: Fix promtail releases download link
* [1248](https://github.com/grafana/loki/pull/1248) **rfratto**: docs: slightly modify language in community Loki packages section
* [1242](https://github.com/grafana/loki/pull/1242) **tarokkk**: fluentd: Suppress unread configuration warning
* [1239](https://github.com/grafana/loki/pull/1239) **pracucci**: Move ReservedLabelTenantID out from a dedicated file
* [1238](https://github.com/grafana/loki/pull/1238) **oke-py**: helm: loki-stack supports k8s 1.16
* [1237](https://github.com/grafana/loki/pull/1237) **joe-elliott**: Rollback google.golang.org/api to 0.8.0
* [1235](https://github.com/grafana/loki/pull/1235) **woodsaj**: ci: update triggers to use new deployment_tools location
* [1234](https://github.com/grafana/loki/pull/1234) **rfratto**: Standardize schema used in `match` stage
* [1233](https://github.com/grafana/loki/pull/1233) **wapmorgan**: Update docker-driver Dockerfile: add tzdb
* [1232](https://github.com/grafana/loki/pull/1232) **rfratto**: Fix drone deploy job
* [1231](https://github.com/grafana/loki/pull/1231) **joe-elliott**: Removed references to Loki free tier
* [1226](https://github.com/grafana/loki/pull/1226) **clickyotomy**: Update dependencies to use weaveworks/common upstream
* [1221](https://github.com/grafana/loki/pull/1221) **slim-bean**: use regex label matcher to not alert on any tail route latencies
* [1219](https://github.com/grafana/loki/pull/1219) **MightySCollins**: docs: Updated Kubernetes docs links in Helm charts
* [1218](https://github.com/grafana/loki/pull/1218) **slim-bean**: update dashboards to include the new /loki/api/v1/* endpoints
* [1217](https://github.com/grafana/loki/pull/1217) **slim-bean**: sum the bad words by name and level
* [1216](https://github.com/grafana/loki/pull/1216) **joe-elliott**: Remove rules that reference no longer existing metrics
* [1215](https://github.com/grafana/loki/pull/1215) **Eraac**: typo url
* [1214](https://github.com/grafana/loki/pull/1214) **takanabe**: Correct wrong document paths about querying
* [1213](https://github.com/grafana/loki/pull/1213) **slim-bean**: Fix docker latest and master tags
* [1212](https://github.com/grafana/loki/pull/1212) **joe-elliott**: Update loki operational
* [1206](https://github.com/grafana/loki/pull/1206) **sandlis**: ksonnet: fix replication always set to 3 in ksonnet
* [1203](https://github.com/grafana/loki/pull/1203) **joe-elliott**: Chunk iterator performance improvement
* [1202](https://github.com/grafana/loki/pull/1202) **beorn7**: Simplify regexp's
* [1201](https://github.com/grafana/loki/pull/1201) **cyriltovena**: Update cortex to bring v11 schema
* [1189](https://github.com/grafana/loki/pull/1189) **putrasattvika**: fluent-plugin: Add client certificate verification
* [1186](https://github.com/grafana/loki/pull/1186) **tarokkk**: fluentd: Refactor label_keys and and add extract_kubernetes_labels configuration

# 0.4.0 (2019-10-24)

A **huge** thanks to the **36 contributors** who submitted **148 PR's** since 0.3.0!

## Notable Changes

* With PR [654](https://github.com/grafana/loki/pull/654) @cyriltovena added a really exciting new capability to Loki, a Prometheus compatible API with support for running metric style queries against your logs! [Take a look at how to write metric queries for logs](https://github.com/grafana/loki/blob/master/docs/logql.md#counting-logs)
    > PLEASE NOTE: To use metric style queries in the current Grafana release 6.4.x you will need to add Loki as a Prometheus datasource in addition to having it as a Log datasource and you will have to select the correct source for querying logs vs metrics, coming soon Grafana will support both logs and metric queries directly to the Loki datasource!
* PR [1022](https://github.com/grafana/loki/pull/1022) (and a few others) @joe-elliott added a new set of HTTP endpoints in conjunction with the work @cyriltovena to create a Prometheus compatible API as well as improve how labels/timestamps are handled
    > IMPORTANT: The new `/api/v1/*` endpoints contain breaking changes on the query paths (push path is unchanged) Eventually the `/api/prom/*` endpoints will be removed
* PR [847](https://github.com/grafana/loki/pull/847) owes a big thanks to @cosmo0920 for contributing his Fluent Bit go plugin, now loki has Fluent Bit plugin support!!

* PR [982](https://github.com/grafana/loki/pull/982) was a couple weeks of painstaking work by @rfratto for a much needed improvement to Loki's docs! [Check them out!](https://github.com/grafana/loki/tree/master/docs)

* PR [980](https://github.com/grafana/loki/pull/980) by @sh0rez improved how flags and config file's are loaded to honor a more traditional order of precedence:
    1. Defaults
    2. Config file
    3. User-supplied flag values (command line arguments)
    > PLEASE NOTE: This is potentially a breaking change if you were passing command line arguments that also existed in a config file in which case the order they are given priority now has changed!

* PR [1062](https://github.com/grafana/loki/pull/1062) and [1089](https://github.com/grafana/loki/pull/1089) have moved Loki from Dep to Go Modules and to Go 1.13


## Loki

### Features/Improvements/Changes

* **Loki** [1171](https://github.com/grafana/loki/pull/1171) **cyriltovena**: Moves request parsing into the loghttp package
* **Loki** [1145](https://github.com/grafana/loki/pull/1145) **joe-elliott**: Update `/loki/api/v1/push` to use the v1 json format
* **Loki** [1128](https://github.com/grafana/loki/pull/1128) **sandlis**: bigtable-backup: list backups just before starting deletion of wanted backups
* **Loki** [1100](https://github.com/grafana/loki/pull/1100) **sandlis**: logging: removed some noise in logs from live-tailing
* **Loki/build** [1089](https://github.com/grafana/loki/pull/1089) **joe-elliott**: Go 1.13
* **Loki** [1088](https://github.com/grafana/loki/pull/1088) **pstibrany**: Updated cortex to latest master.
* **Loki** [1085](https://github.com/grafana/loki/pull/1085) **pracucci**: Do not retry chunks transferring on shutdown in the local dev env
* **Loki** [1084](https://github.com/grafana/loki/pull/1084) **pracucci**: Skip ingester tailer filtering if no filter is set
* **Loki/build**[1062](https://github.com/grafana/loki/pull/1062) **joe-elliott**: dep => go mod
* **Loki** [1049](https://github.com/grafana/loki/pull/1049) **joe-elliott**: Update loki push path
* **Loki** [1044](https://github.com/grafana/loki/pull/1044) **joe-elliott**: Fixed broken logql request filtering
* **Loki/tools** [1043](https://github.com/grafana/loki/pull/1043) **sandlis**: bigtable-backup: use latest bigtable backup docker image with fix for list backups
* **Loki** [1030](https://github.com/grafana/loki/pull/1030) **polar3130**: fix typo in error messages
* **Loki/tools** [1028](https://github.com/grafana/loki/pull/1028) **sandlis**: bigtable-backup: verify backups to work on latest list of backups
* **Loki** [1022](https://github.com/grafana/loki/pull/1022) **joe-elliott**: Loki HTTP/JSON Model Layer
* **Loki** [1016](https://github.com/grafana/loki/pull/1016) **slim-bean**: Revert "Updated stream json objects to be more parse friendly (#1010)"
* **Loki** [1010](https://github.com/grafana/loki/pull/1010) **joe-elliott**: Updated stream json objects to be more parse friendly
* **Loki** [1009](https://github.com/grafana/loki/pull/1009) **cyriltovena**: Make Loki HTTP API more compatible with Prometheus
* **Loki** [1008](https://github.com/grafana/loki/pull/1008) **wardbekker**: Improved Ingester out-of-order error for faster troubleshooting
* **Loki** [1001](https://github.com/grafana/loki/pull/1001) **slim-bean**: Update new API paths
* **Loki** [998](https://github.com/grafana/loki/pull/998) **sandlis**: Change unit of duration params to hours to align it with duration config at other places in Loki
* **Loki** [980](https://github.com/grafana/loki/pull/980) **sh0rez**: feat: configuration source precedence
* **Loki** [948](https://github.com/grafana/loki/pull/948) **sandlis**: limits: limits implementation for loki
* **Loki** [947](https://github.com/grafana/loki/pull/947) **sandlis**: added a variable for storing periodic table duration as an int to be …
* **Loki** [938](https://github.com/grafana/loki/pull/938) **sandlis**: vendoring: update cortex to latest master
* **Loki/tools** [930](https://github.com/grafana/loki/pull/930) **sandlis**: fix incrementing of bigtable_backup_job_backups_created metric
* **Loki/tools** [920](https://github.com/grafana/loki/pull/920) **sandlis**: bigtable-backup tool fix
* **Loki/tools** [895](https://github.com/grafana/loki/pull/895) **sandlis**: bigtable-backup-tool: Improvements
* **Loki** [755](https://github.com/grafana/loki/pull/755) **sandlis**: Use grpc client config from cortex for Ingester to get more control
* **Loki** [654](https://github.com/grafana/loki/pull/654) **cyriltovena**: LogQL: Vector and Range Vector Aggregation.

### Bug Fixes
* **Loki** [1114](https://github.com/grafana/loki/pull/1114) **rfratto**: pkg/ingester: prevent shutdowns from processing during joining handoff
* **Loki** [1097](https://github.com/grafana/loki/pull/1097) **joe-elliott**: Reverted cloud.google.com/go to 0.44.1
* **Loki** [986](https://github.com/grafana/loki/pull/986) **pracucci**: Fix panic in tailer due to race condition between send() and close()
* **Loki** [975](https://github.com/grafana/loki/pull/975) **sh0rez**: fix(distributor): parseError BadRequest
* **Loki** [944](https://github.com/grafana/loki/pull/944) **rfratto**: pkg/querier: fix concurrent access to querier tail clients

## Promtail

### Features/Improvements/Changes

* **Promtail/pipeline** [1179](https://github.com/grafana/loki/pull/1179) **pracucci**: promtail: fix handling of JMESPath expression returning nil while parsing JSON
* **Promtail/pipeline** [1123](https://github.com/grafana/loki/pull/1123) **pracucci**: promtail: added action_on_failure support to timestamp stage
* **Promtail/pipeline** [1122](https://github.com/grafana/loki/pull/1122) **pracucci**: promtail: initialize extracted map with initial labels
* **Promtail/pipeline** [1112](https://github.com/grafana/loki/pull/1112) **cyriltovena**: Add logql filter to match stages and drop capability
* **Promtail/journal** [1109](https://github.com/grafana/loki/pull/1109) **rfratto**: Clarify journal warning
* **Promtail** [1083](https://github.com/grafana/loki/pull/1083) **pracucci**: Increased promtail's backoff settings in prod and improved doc
* **Promtail** [1026](https://github.com/grafana/loki/pull/1026) **erwinvaneyk**: promtail: fix externalURL and path prefix issues
* **Promtail** [976](https://github.com/grafana/loki/pull/976) **slim-bean**: Wrap debug log statements in conditionals to save allocations
* **Promtail** [973](https://github.com/grafana/loki/pull/973) **ctrox**: tests: Set default value for BatchWait as ticker does not accept 0
* **Promtail** [969](https://github.com/grafana/loki/pull/969) **ctrox**: promtail: Use ticker instead of timer for batch wait
* **Promtail** [952](https://github.com/grafana/loki/pull/952) **pracucci**: promtail: add metrics on sent and dropped log entries
* **Promtail** [934](https://github.com/grafana/loki/pull/934) **pracucci**: promtail: do not send the last batch - to ingester - if empty
* **Promtail** [921](https://github.com/grafana/loki/pull/921) **rfratto**: promtail: add "max_age" field to configure cutoff for journal reading
* **Promtail** [883](https://github.com/grafana/loki/pull/883) **adityacs**: Add pipeline unit testing to promtail

### Bugfixes

* **Promtail** [1194](https://github.com/grafana/loki/pull/1194) **slim-bean**: Improve how we record file size metric to avoid a race in our file lagging alert
* **Promtail/journal** [1072](https://github.com/grafana/loki/pull/1072) **rfratto**: build: enable journal in promtail linux release build

## Docs

* **Docs** [1176](https://github.com/grafana/loki/pull/1176) **rfratto**: docs: add example and documentation about using JMESPath literals
* **Docs** [1139](https://github.com/grafana/loki/pull/1139) **joe-elliott**: Moved client docs and add serilog example
* **Docs** [1132](https://github.com/grafana/loki/pull/1132) **kailwallin**: FixedTypo.Update README.md
* **Docs** [1130](https://github.com/grafana/loki/pull/1130) **pracucci**: docs: fix Promtail / Loki capitalization
* **Docs** [1129](https://github.com/grafana/loki/pull/1129) **pracucci**: docs: clarified the relation between retention period and table period
* **Docs** [1124](https://github.com/grafana/loki/pull/1124) **geowa4**: Client recommendations documentation tweaks
* **Docs** [1106](https://github.com/grafana/loki/pull/1106) **cyriltovena**: Add fluent-bit missing link in the main documentation page.
* **Docs** [1099](https://github.com/grafana/loki/pull/1099) **pracucci**: docs: improve table manager documentation
* **Docs** [1094](https://github.com/grafana/loki/pull/1094) **rfratto**: docs: update stages README with the docker and cri stages
* **Docs** [1091](https://github.com/grafana/loki/pull/1091) **daixiang0**: docs(stage): add docker and cri
* **Docs** [1077](https://github.com/grafana/loki/pull/1077) **daixiang0**: doc(fluent-bit): add missing namespace
* **Docs** [1073](https://github.com/grafana/loki/pull/1073) **flouthoc**: Re Fix Docs: PR https://github.com/grafana/loki/pull/1053 got erased due to force push.
* **Docs** [1069](https://github.com/grafana/loki/pull/1069) **daixiang0**: doc: unify GOPATH
* **Docs** [1068](https://github.com/grafana/loki/pull/1068) **daixiang0**: doc: skip jb init when using Tanka
* **Docs** [1067](https://github.com/grafana/loki/pull/1067) **rfratto**: Fix broken links to docs in README.md
* **Docs** [1064](https://github.com/grafana/loki/pull/1064) **jonaskello**: Fix spelling of HTTP header
* **Docs** [1063](https://github.com/grafana/loki/pull/1063) **rfratto**: docs: fix deprecated warning in api.md
* **Docs** [1060](https://github.com/grafana/loki/pull/1060) **rfratto**: Add Drone CI badge to README.md
* **Docs** [1053](https://github.com/grafana/loki/pull/1053) **flouthoc**: Fix Docs: Change Imagepull policy to IfNotpresent / Add loki-canary b…
* **Docs** [1048](https://github.com/grafana/loki/pull/1048) **wassan128**: Loki: Fix README link
* **Docs** [1042](https://github.com/grafana/loki/pull/1042) **daixiang0**: doc(ksonnet): include ksonnet-lib
* **Docs** [1039](https://github.com/grafana/loki/pull/1039) **sh0rez**: doc(production): replace ksonnet with Tanka
* **Docs** [1036](https://github.com/grafana/loki/pull/1036) **sh0rez**: feat: -version flag
* **Docs** [1025](https://github.com/grafana/loki/pull/1025) **oddlittlebird**: Update CONTRIBUTING.md
* **Docs** [1024](https://github.com/grafana/loki/pull/1024) **oddlittlebird**: Update README.md
* **Docs** [1014](https://github.com/grafana/loki/pull/1014) **polar3130**: Fix a link to correct doc and fix a typo
* **Docs** [1006](https://github.com/grafana/loki/pull/1006) **slim-bean**: fixing lots of broken links and a few typos
* **Docs** [1005](https://github.com/grafana/loki/pull/1005) **SmilingNavern**: Fix links to correct doc
* **Docs** [1004](https://github.com/grafana/loki/pull/1004) **rfratto**: docs: fix example with pulling systemd logs
* **Docs** [1003](https://github.com/grafana/loki/pull/1003) **oddlittlebird**: Loki: Update README.md
* **Docs** [984](https://github.com/grafana/loki/pull/984) **tomgs**: Changing "Usage" link in main readme after docs change
* **Docs** [983](https://github.com/grafana/loki/pull/983) **daixiang0**: update positions.yaml location reference
* **Docs** [982](https://github.com/grafana/loki/pull/982) **rfratto**: Documentation Rewrite
* **Docs** [961](https://github.com/grafana/loki/pull/961) **worr**: doc: Add permissions that IAM roles for Loki need
* **Docs** [933](https://github.com/grafana/loki/pull/933) **pracucci**: doc: move promtail doc into dedicated subfolder
* **Docs** [924](https://github.com/grafana/loki/pull/924) **pracucci**: doc: promtail known failure modes
* **Docs** [910](https://github.com/grafana/loki/pull/910) **slim-bean**: docs(build): Update docs around releasing and fix bug in version updating script
* **Docs** [850](https://github.com/grafana/loki/pull/850) **sh0rez**: docs: general documentation rework

## Build

* **Build** [1157](https://github.com/grafana/loki/pull/1157) **daixiang0**: Update golint
* **Build** [1133](https://github.com/grafana/loki/pull/1133) **daixiang0**: bump up golangci to 1.20
* **Build** [1121](https://github.com/grafana/loki/pull/1121) **pracucci**: Publish loki-canary binaries on release
* **Build** [1054](https://github.com/grafana/loki/pull/1054) **pstibrany**: Fix dep check warnings by running dep ensure
* **Build/release** [1018](https://github.com/grafana/loki/pull/1018) **slim-bean**: updating the image version for loki-canary and adding the version increment to the release_prepare script
* **Build/CI** [997](https://github.com/grafana/loki/pull/997) **slim-bean**: full circle
* **Build/CI** [996](https://github.com/grafana/loki/pull/996) **rfratto**: ci/drone: fix deploy command by escaping double quotes in JSON body
* **Build/CI** [995](https://github.com/grafana/loki/pull/995) **slim-bean**: use the loki-build-image for calling circle
* **Build/CI** [994](https://github.com/grafana/loki/pull/994) **slim-bean**: Also need bash for the deploy step from drone
* **Build/CI** [993](https://github.com/grafana/loki/pull/993) **slim-bean**: Add make to the alpine image used for calling the circle deploy task from drone.
* **Build/CI** [992](https://github.com/grafana/loki/pull/992) **sh0rez**: chore(packaging): fix GOPATH being overwritten
* **Build/CI** [991](https://github.com/grafana/loki/pull/991) **sh0rez**: chore(packaging): deploy from drone
* **Build/CI** [990](https://github.com/grafana/loki/pull/990) **sh0rez**: chore(ci/cd): breaking the circle
* **Build** [989](https://github.com/grafana/loki/pull/989) **sh0rez**: chore(packaging): simplify tagging
* **Build** [981](https://github.com/grafana/loki/pull/981) **sh0rez**: chore(packaging): loki windows/amd64
* **Build** [958](https://github.com/grafana/loki/pull/958) **daixiang0**: sync release pkgs name with release note
* **Build/CI** [914](https://github.com/grafana/loki/pull/914) **rfratto**: ci: update apt-get before installing deps for rootless step
* **Build** [911](https://github.com/grafana/loki/pull/911) **daixiang0**: optimize image tag script

## Deployment

* **Ksonnet** [1023](https://github.com/grafana/loki/pull/1023) **slim-bean**: make promtail daemonset name configurable
* **Ksonnet** [1021](https://github.com/grafana/loki/pull/1021) **rfratto**: ksonnet: update memcached and memcached-exporter images
* **Ksonnet** [1020](https://github.com/grafana/loki/pull/1020) **rfratto**: ksonnet: use consistent hashing in memcached client configs
* **Ksonnet** [1017](https://github.com/grafana/loki/pull/1017) **slim-bean**: make promtail configmap name configurable
* **Ksonnet** [946](https://github.com/grafana/loki/pull/946) **rfratto**: ksonnet: remove prefix from kvstore.consul settings in loki config
* **Ksonnet** [926](https://github.com/grafana/loki/pull/926) **slim-bean**: feat(promtail): Make cluster role configurable
<!-- -->
* **Helm** [1174](https://github.com/grafana/loki/pull/1174) **rally25rs**: loki-stack: Add release name to prometheus service name.
* **Helm** [1152](https://github.com/grafana/loki/pull/1152) **nicr9**: docs(helm): fix broken link to grafana datasource
* **Helm** [1134](https://github.com/grafana/loki/pull/1134) **minhdanh**: Helm chart: Allow additional scrape_configs to be added
* **Helm** [1111](https://github.com/grafana/loki/pull/1111) **ekarlso**: helm: Add support for passing arbitrary secrets
* **Helm** [1110](https://github.com/grafana/loki/pull/1110) **marcosnils**: Bump grafana image in loki helm chart
* **Helm** [1104](https://github.com/grafana/loki/pull/1104) **marcosnils**: <Examples>: Deploy prometheus from helm chart
* **Helm** [1058](https://github.com/grafana/loki/pull/1058) **polar3130**: Helm: Remove default value of storageClassName in loki/loki helm chart
* **Helm** [1056](https://github.com/grafana/loki/pull/1056) **polar3130**: Helm: Fix the reference error of loki/loki helm chart
* **Helm** [967](https://github.com/grafana/loki/pull/967) **makocchi-git**: helm chart: Add missing operator to promtail
* **Helm** [937](https://github.com/grafana/loki/pull/937) **minhdanh**: helm chart: Add support for additional labels and scrapeTimeout for serviceMonitors
* **Helm** [909](https://github.com/grafana/loki/pull/909) **angelbarrera92**: Feature: Add extra containers to loki helm chart
* **Helm** [855](https://github.com/grafana/loki/pull/855) **ikeeip**: set helm chart appVersion while release
* **Helm** [675](https://github.com/grafana/loki/pull/675) **cyriltovena**: Helm default ingester config

## Loki Canary

* **Loki-canary** [1137](https://github.com/grafana/loki/pull/1137) **slim-bean**: Add some additional logging to the canary on queries
* **Loki-canary** [1131](https://github.com/grafana/loki/pull/1131) **rfratto**: pkg/canary: use default HTTP client when reading from Loki

## Logcli

* **Logcli** [1168](https://github.com/grafana/loki/pull/1168) **sh0rez**: feat(cli): order flags by categories
* **Logcli** [1115](https://github.com/grafana/loki/pull/1115) **pracucci**: logcli: introduced QueryStringBuilder utility to clean up query string encoding
* **Logcli** [1103](https://github.com/grafana/loki/pull/1103) **pracucci**: logcli: added --step support to query command
* **Logcli** [987](https://github.com/grafana/loki/pull/987) **joe-elliott**: Logcli: Add Support for New Query Path

## Tooling

* **Dashboards** [1188](https://github.com/grafana/loki/pull/1188) **joe-elliott**: Adding Operational dashboards
* **Dashboards** [1143](https://github.com/grafana/loki/pull/1143) **joe-elliott**: Improved compression ratio histogram
* **Dashboards** [1126](https://github.com/grafana/loki/pull/1126) **joe-elliott**: Fix Loki Chunks Dashboard
* **Tools** [1108](https://github.com/grafana/loki/pull/1108) **joe-elliott**: Updated push path to current prod

## Plugins

* **DockerDriver** [972](https://github.com/grafana/loki/pull/972) **cyriltovena**: Add stream label to docker driver
* **DockerDriver** [971](https://github.com/grafana/loki/pull/971) **cyriltovena**: Allow to pass max-size and max-file to the docker driver
* **DockerDriver** [970](https://github.com/grafana/loki/pull/970) **mindfl**: docker-driver compose labels support
<!-- -->
* **Fluentd** [928](https://github.com/grafana/loki/pull/928) **candlerb**: fluent-plugin-grafana-loki: Escape double-quotes in labels, and suppress labels with value nil
<!-- -->
* **Fluent Bit** [1155](https://github.com/grafana/loki/pull/1155) **cyriltovena**: rollback fluent-bit push path until we release 0.4
* **Fluent Bit** [1096](https://github.com/grafana/loki/pull/1096) **JensErat**: fluent-bit: edge case tests
* **Fluent Bit** [847](https://github.com/grafana/loki/pull/847) **cosmo0920**: fluent-bit shared object go plugin

## Misc

Loki is now using a Bot to help keep issues and PR's pruned based on age/relevancy.  Please don't hesitate to comment on an issue or PR that you think was closed by the stale-bot which you think should remain open!!

* **Github** [965](https://github.com/grafana/loki/pull/965) **rfratto**: Change label used to keep issues from being marked as stale to keepalive
* **Github** [964](https://github.com/grafana/loki/pull/964) **rfratto**: Add probot-stale configuration to close stale issues.











# 0.3.0 (2019-08-16)

### Features/Enhancements


* **Loki** [877](https://github.com/grafana/loki/pull/877) **pracucci**: loki: Improve Tailer loop
* **Loki** [870](https://github.com/grafana/loki/pull/870) **sandlis**: bigtable-backup: update docker image for bigtable-backup tool
* **Loki** [862](https://github.com/grafana/loki/pull/862) **sandlis**: live-tailing: preload all the historic entries before query context is cancelled
* **Loki** [858](https://github.com/grafana/loki/pull/858) **pracucci**: loki: removed unused TestGZIPCompression
* **Loki** [854](https://github.com/grafana/loki/pull/854) **adityacs**: Readiness probe for querier
* **Loki** [851](https://github.com/grafana/loki/pull/851) **cyriltovena**: Add readiness probe to distributor deployment.
* **Loki** [894](https://github.com/grafana/loki/pull/894) **rfratto**: ksonnet: update ingester config to transfer chunks on rollout
<!-- -->
* **Build** [901](https://github.com/grafana/loki/pull/901) **sh0rez**: chore(packaging): set tag length to 7
* **Build** [900](https://github.com/grafana/loki/pull/900) **sh0rez**: chore(ci/cd): fix grafanasaur credentials and CircleCI image build
* **Build** [891](https://github.com/grafana/loki/pull/891) **sh0rez**: chore(ci/cd): build containers using drone.io
* **Build** [888](https://github.com/grafana/loki/pull/888) **rfratto**: Makefile: disable building promtail with systemd support on non-amd64 platforms
* **Build** [887](https://github.com/grafana/loki/pull/887) **slim-bean**: chore(packaging): Dockerfile make avoid containers
* **Build** [886](https://github.com/grafana/loki/pull/886) **sh0rez**: chore(packaging): wrong executable format
* **Build** [855](https://github.com/grafana/loki/pull/855) **ikeeip**: set helm chart appVersion while release
<!-- -->
* **Promtail** [856](https://github.com/grafana/loki/pull/856) **martinbaillie**: promtail: Add ServiceMonitor and headless Service
* **Promtail** [809](https://github.com/grafana/loki/pull/809) **rfratto**: Makefile: build promtail with CGO_ENABLED if GOHOSTOS=GOOS=linux
* **Promtail** [730](https://github.com/grafana/loki/pull/730) **rfratto**: promtail: Add systemd journal support

> 809, 730 NOTE: Systemd journal support is currently limited to amd64 images, arm support should come in the future when the transition to building the arm image and binaries is done natively via an arm container
<!-- -->
* **Docs** [896](https://github.com/grafana/loki/pull/896) **dalance**: docs: fix link format
* **Docs** [876](https://github.com/grafana/loki/pull/876) **BouchaaraAdil**: update Docs: update Retention section on Operations doc file
* **Docs** [864](https://github.com/grafana/loki/pull/864) **temal-**: docs: Replace old values in operations.md
* **Docs** [853](https://github.com/grafana/loki/pull/853) **cyriltovena**: Add governance documentation
<!-- -->
* **Deployment** [874](https://github.com/grafana/loki/pull/874) **slim-bean**: make our ksonnet a little more modular by parameterizing the chunk and index stores
* **Deployment** [857](https://github.com/grafana/loki/pull/857) **slim-bean**: Reorder relabeling rules to prevent pod label from overwriting config define labels

> 857 POSSIBLY BREAKING: If you relied on a custom pod label to overwrite one of the labels configured by the other sections of the scrape config: `job`, `namespace`, `instance`, `container_name` and/or `__path__`, this will no longer happen, the custom pod labels are now loaded first and will be overwritten by any of these listed labels.


### Fixes

* **Loki** [897](https://github.com/grafana/loki/pull/897) **pracucci**: Fix panic in tailer when an ingester is removed from the ring while tailing
* **Loki** [880](https://github.com/grafana/loki/pull/880) **cyriltovena**: fix a bug where nil line buffer would be put back
* **Loki** [859](https://github.com/grafana/loki/pull/859) **pracucci**: loki: Fixed out of order entries allowed in a chunk on edge case
<!-- -->
* **Promtail** [893](https://github.com/grafana/loki/pull/893) **rfratto**: pkg/promtail/positions: remove executable bit from positions file
<!-- -->
* **Deployment** [867](https://github.com/grafana/loki/pull/867) **slim-bean**: Update read dashboard to include only query and label query routes
* **Deployment** [865](https://github.com/grafana/loki/pull/865) **sandlis**: fix broken jsonnet for querier
<!-- -->
* **Canary** [889](https://github.com/grafana/loki/pull/889) **slim-bean**: fix(canary): Fix Flaky Tests
<!-- -->
* **Pipeline** [869](https://github.com/grafana/loki/pull/869) **jojohappy**: Pipeline: Fixed labels process test with same objects
<!-- -->
* **Logcli** [863](https://github.com/grafana/loki/pull/863) **adityacs**: Fix Nolabels parse metrics


# 0.2.0 (2019-08-02)

There were over 100 PR's merged since 0.1.0 was released, here's a highlight:

### Features / Enhancements

* **Loki**:  [521](https://github.com/grafana/loki/pull/521) Query label values and names are now fetched from the store.
* **Loki**:  [541](https://github.com/grafana/loki/pull/541) Improvements in live tailing of logs.
* **Loki**: [713](https://github.com/grafana/loki/pull/713) Storage memory improvement.
* **Loki**: [764](https://github.com/grafana/loki/pull/764) Tailing can fetch previous logs for context.
* **Loki**: [782](https://github.com/grafana/loki/pull/782) Performance improvement: Query storage by iterating through chunks in batches.
* **Loki**: [788](https://github.com/grafana/loki/pull/788) Querier timeouts.
* **Loki**: [794](https://github.com/grafana/loki/pull/794) Support ingester chunk transfer on shutdown.
* **Loki**: [729](https://github.com/grafana/loki/pull/729) Bigtable backup tool support.
<!-- -->
* **Pipeline**: [738](https://github.com/grafana/loki/pull/738) Added a template stage for manipulating label values.
* **Pipeline**: [732](https://github.com/grafana/loki/pull/732) Support for Unix timestamps.
* **Pipeline**: [760](https://github.com/grafana/loki/pull/760) Support timestamps without year.
<!-- -->
* **Helm**:  [641](https://github.com/grafana/loki/pull/641) Helm integration testing.
* **Helm**: [824](https://github.com/grafana/loki/pull/824) Add service monitor.
* **Helm**: [830](https://github.com/grafana/loki/pull/830) Customize namespace.
<!-- -->
* **Docker-Plugin**: [663](https://github.com/grafana/loki/pull/663) Created a Docker logging driver plugin.
<!-- -->
* **Fluent-Plugin**: [669](https://github.com/grafana/loki/pull/669) Ability to specify keys to remove.
* **Fluent-Plugin**: [709](https://github.com/grafana/loki/pull/709) Multi-worker support.
* **Fluent-Plugin**: [792](https://github.com/grafana/loki/pull/792) Add prometheus for metrics and update gems.
<!-- -->
* **Build**: [668](https://github.com/grafana/loki/pull/668),[762](https://github.com/grafana/loki/pull/762) Build multiple architecture containers.
<!-- -->
* **Loki-Canary**: [772](https://github.com/grafana/loki/pull/772) Moved into Loki project.

### Bugfixes

There were many fixes, here are a few of the most important:

* **Promtail**: [650](https://github.com/grafana/loki/pull/650) Build on windows.
* **Fluent-Plugin**: [667](https://github.com/grafana/loki/pull/667) Rename fluent plugin.
* **Docker-Plugin**: [813](https://github.com/grafana/loki/pull/813) Fix panic for newer docker version (18.09.7+).


# 0.1.0 (2019-06-03)

First (beta) Release!<|MERGE_RESOLUTION|>--- conflicted
+++ resolved
@@ -1,9 +1,6 @@
 ## Main
-<<<<<<< HEAD
 * [5777](https://github.com/grafana/loki/pull/5777) **tatchiuleung** storage: make Azure blobID chunk delimiter configurable.
-=======
 * [5715](https://github.com/grafana/loki/pull/5715) **chaudum** Add option to push RFC5424 syslog messages from Promtail in syslog scrape target.
->>>>>>> b865b81b
 * [5696](https://github.com/grafana/loki/pull/5696) **paullryan** don't block scraping of new logs from cloudflare within promtail if an error is received from cloudflare about too early logs.
 * [5685](https://github.com/grafana/loki/pull/5625) **chaudum** Fix bug in push request parser that allowed users to send arbitrary non-string data as "log line".
 * [5707](https://github.com/grafana/loki/pull/5707) **franzwong** Promtail: Rename config name limit_config to limits_config.
