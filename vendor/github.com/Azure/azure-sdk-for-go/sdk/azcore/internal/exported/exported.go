--- conflicted
+++ resolved
@@ -80,8 +80,6 @@
 	GetToken(ctx context.Context, options TokenRequestOptions) (AccessToken, error)
 }
 
-<<<<<<< HEAD
-=======
 // DecodeByteArray will base-64 decode the provided string into v.
 // Exported as runtime.DecodeByteArray()
 func DecodeByteArray(s string, v *[]byte, format Base64Encoding) error {
@@ -114,7 +112,6 @@
 	}
 }
 
->>>>>>> 21e79c4d
 // KeyCredential contains an authentication key used to authenticate to an Azure service.
 // Exported as azcore.KeyCredential.
 type KeyCredential struct {
