//go:build go1.18
// +build go1.18

// Copyright (c) Microsoft Corporation. All rights reserved.
// Licensed under the MIT License.

package runtime

import (
	"bytes"
	"context"
	"encoding/json"
	"encoding/xml"
	"errors"
	"fmt"
	"io"
	"mime/multipart"
<<<<<<< HEAD
	"net/url"
	"os"
=======
	"net/http"
	"net/textproto"
	"net/url"
>>>>>>> 21e79c4d
	"path"
	"strings"

	"github.com/Azure/azure-sdk-for-go/sdk/azcore/internal/exported"
	"github.com/Azure/azure-sdk-for-go/sdk/azcore/internal/shared"
	"github.com/Azure/azure-sdk-for-go/sdk/azcore/policy"
	"github.com/Azure/azure-sdk-for-go/sdk/azcore/streaming"
	"github.com/Azure/azure-sdk-for-go/sdk/internal/uuid"
)

// Base64Encoding is usesd to specify which base-64 encoder/decoder to use when
// encoding/decoding a slice of bytes to/from a string.
type Base64Encoding = exported.Base64Encoding

const (
	// Base64StdFormat uses base64.StdEncoding for encoding and decoding payloads.
	Base64StdFormat Base64Encoding = exported.Base64StdFormat

	// Base64URLFormat uses base64.RawURLEncoding for encoding and decoding payloads.
	Base64URLFormat Base64Encoding = exported.Base64URLFormat
)

// NewRequest creates a new policy.Request with the specified input.
// The endpoint MUST be properly encoded before calling this function.
func NewRequest(ctx context.Context, httpMethod string, endpoint string) (*policy.Request, error) {
	return exported.NewRequest(ctx, httpMethod, endpoint)
}

<<<<<<< HEAD
// EncodeQueryParams will parse and encode any query parameters in the specified URL.
=======
// NewRequestFromRequest creates a new policy.Request with an existing *http.Request
func NewRequestFromRequest(req *http.Request) (*policy.Request, error) {
	return exported.NewRequestFromRequest(req)
}

// EncodeQueryParams will parse and encode any query parameters in the specified URL.
// Any semicolons will automatically be escaped.
>>>>>>> 21e79c4d
func EncodeQueryParams(u string) (string, error) {
	before, after, found := strings.Cut(u, "?")
	if !found {
		return u, nil
	}
<<<<<<< HEAD
	qp, err := url.ParseQuery(after)
=======
	// starting in Go 1.17, url.ParseQuery will reject semicolons in query params.
	// so, we must escape them first. note that this assumes that semicolons aren't
	// being used as query param separators which is per the current RFC.
	// for more info:
	// https://github.com/golang/go/issues/25192
	// https://github.com/golang/go/issues/50034
	qp, err := url.ParseQuery(strings.ReplaceAll(after, ";", "%3B"))
>>>>>>> 21e79c4d
	if err != nil {
		return "", err
	}
	return before + "?" + qp.Encode(), nil
}

// JoinPaths concatenates multiple URL path segments into one path,
// inserting path separation characters as required. JoinPaths will preserve
// query parameters in the root path
func JoinPaths(root string, paths ...string) string {
	if len(paths) == 0 {
		return root
	}

	qps := ""
	if strings.Contains(root, "?") {
		splitPath := strings.Split(root, "?")
		root, qps = splitPath[0], splitPath[1]
	}

	p := path.Join(paths...)
	// path.Join will remove any trailing slashes.
	// if one was provided, preserve it.
	if strings.HasSuffix(paths[len(paths)-1], "/") && !strings.HasSuffix(p, "/") {
		p += "/"
	}

	if qps != "" {
		p = p + "?" + qps
	}

	if strings.HasSuffix(root, "/") && strings.HasPrefix(p, "/") {
		root = root[:len(root)-1]
	} else if !strings.HasSuffix(root, "/") && !strings.HasPrefix(p, "/") {
		p = "/" + p
	}
	return root + p
}

// EncodeByteArray will base-64 encode the byte slice v.
func EncodeByteArray(v []byte, format Base64Encoding) string {
	return exported.EncodeByteArray(v, format)
}

// MarshalAsByteArray will base-64 encode the byte slice v, then calls SetBody.
// The encoded value is treated as a JSON string.
func MarshalAsByteArray(req *policy.Request, v []byte, format Base64Encoding) error {
	// send as a JSON string
	encode := fmt.Sprintf("\"%s\"", EncodeByteArray(v, format))
	// tsp generated code can set Content-Type so we must prefer that
	return exported.SetBody(req, exported.NopCloser(strings.NewReader(encode)), shared.ContentTypeAppJSON, false)
}

// MarshalAsJSON calls json.Marshal() to get the JSON encoding of v then calls SetBody.
func MarshalAsJSON(req *policy.Request, v any) error {
	b, err := json.Marshal(v)
	if err != nil {
		return fmt.Errorf("error marshalling type %T: %s", v, err)
	}
	// tsp generated code can set Content-Type so we must prefer that
	return exported.SetBody(req, exported.NopCloser(bytes.NewReader(b)), shared.ContentTypeAppJSON, false)
}

// MarshalAsXML calls xml.Marshal() to get the XML encoding of v then calls SetBody.
func MarshalAsXML(req *policy.Request, v any) error {
	b, err := xml.Marshal(v)
	if err != nil {
		return fmt.Errorf("error marshalling type %T: %s", v, err)
	}
	// inclue the XML header as some services require it
	b = []byte(xml.Header + string(b))
	return req.SetBody(exported.NopCloser(bytes.NewReader(b)), shared.ContentTypeAppXML)
}

// SetMultipartFormData writes the specified keys/values as multi-part form fields with the specified value.
// File content must be specified as an [io.ReadSeekCloser] or [streaming.MultipartContent].
// Byte slices will be treated as JSON. All other values are treated as string values.
func SetMultipartFormData(req *policy.Request, formData map[string]any) error {
	body := bytes.Buffer{}
	writer := multipart.NewWriter(&body)

	writeContent := func(fieldname, filename string, src io.Reader) error {
		fd, err := writer.CreateFormFile(fieldname, filename)
		if err != nil {
			return err
		}
		// copy the data to the form file
		if _, err = io.Copy(fd, src); err != nil {
			return err
		}
		return nil
	}

	quoteEscaper := strings.NewReplacer("\\", "\\\\", `"`, "\\\"")

	writeMultipartContent := func(fieldname string, mpc streaming.MultipartContent) error {
		if mpc.Body == nil {
			return errors.New("streaming.MultipartContent.Body cannot be nil")
		}

		// use fieldname for the file name when unspecified
		filename := fieldname

		if mpc.ContentType == "" && mpc.Filename == "" {
			return writeContent(fieldname, filename, mpc.Body)
		}
		if mpc.Filename != "" {
			filename = mpc.Filename
		}
		// this is pretty much copied from multipart.Writer.CreateFormFile
		// but lets us set the caller provided Content-Type and filename
		h := make(textproto.MIMEHeader)
		h.Set("Content-Disposition",
			fmt.Sprintf(`form-data; name="%s"; filename="%s"`,
				quoteEscaper.Replace(fieldname), quoteEscaper.Replace(filename)))
		contentType := "application/octet-stream"
		if mpc.ContentType != "" {
			contentType = mpc.ContentType
		}
		h.Set("Content-Type", contentType)
		fd, err := writer.CreatePart(h)
		if err != nil {
			return err
		}
		// copy the data to the form file
		if _, err = io.Copy(fd, mpc.Body); err != nil {
			return err
		}
		return nil
	}

	// the same as multipart.Writer.WriteField but lets us specify the Content-Type
	writeField := func(fieldname, contentType string, value string) error {
		h := make(textproto.MIMEHeader)
		h.Set("Content-Disposition",
			fmt.Sprintf(`form-data; name="%s"`, quoteEscaper.Replace(fieldname)))
		h.Set("Content-Type", contentType)
		fd, err := writer.CreatePart(h)
		if err != nil {
			return err
		}
		if _, err = fd.Write([]byte(value)); err != nil {
			return err
		}
		return nil
	}

	for k, v := range formData {
		if rsc, ok := v.(io.ReadSeekCloser); ok {
			if err := writeContent(k, k, rsc); err != nil {
				return err
			}
			continue
		} else if rscs, ok := v.([]io.ReadSeekCloser); ok {
			for _, rsc := range rscs {
				if err := writeContent(k, k, rsc); err != nil {
					return err
				}
			}
			continue
		} else if mpc, ok := v.(streaming.MultipartContent); ok {
			if err := writeMultipartContent(k, mpc); err != nil {
				return err
			}
			continue
		} else if mpcs, ok := v.([]streaming.MultipartContent); ok {
			for _, mpc := range mpcs {
				if err := writeMultipartContent(k, mpc); err != nil {
					return err
				}
			}
			continue
		}

		var content string
		contentType := shared.ContentTypeTextPlain
		switch tt := v.(type) {
		case []byte:
			// JSON, don't quote it
			content = string(tt)
			contentType = shared.ContentTypeAppJSON
		case string:
			content = tt
		default:
			// ensure the value is in string format
			content = fmt.Sprintf("%v", v)
		}

		if err := writeField(k, contentType, content); err != nil {
			return err
		}
	}
	if err := writer.Close(); err != nil {
		return err
	}
	return req.SetBody(exported.NopCloser(bytes.NewReader(body.Bytes())), writer.FormDataContentType())
}

// SkipBodyDownload will disable automatic downloading of the response body.
func SkipBodyDownload(req *policy.Request) {
	req.SetOperationValue(bodyDownloadPolicyOpValues{Skip: true})
}

// CtxAPINameKey is used as a context key for adding/retrieving the API name.
type CtxAPINameKey = shared.CtxAPINameKey

// NewUUID returns a new UUID using the RFC4122 algorithm.
func NewUUID() (string, error) {
	u, err := uuid.New()
	if err != nil {
		return "", err
	}
	return u.String(), nil
}<|MERGE_RESOLUTION|>--- conflicted
+++ resolved
@@ -15,14 +15,9 @@
 	"fmt"
 	"io"
 	"mime/multipart"
-<<<<<<< HEAD
-	"net/url"
-	"os"
-=======
 	"net/http"
 	"net/textproto"
 	"net/url"
->>>>>>> 21e79c4d
 	"path"
 	"strings"
 
@@ -51,9 +46,6 @@
 	return exported.NewRequest(ctx, httpMethod, endpoint)
 }
 
-<<<<<<< HEAD
-// EncodeQueryParams will parse and encode any query parameters in the specified URL.
-=======
 // NewRequestFromRequest creates a new policy.Request with an existing *http.Request
 func NewRequestFromRequest(req *http.Request) (*policy.Request, error) {
 	return exported.NewRequestFromRequest(req)
@@ -61,15 +53,11 @@
 
 // EncodeQueryParams will parse and encode any query parameters in the specified URL.
 // Any semicolons will automatically be escaped.
->>>>>>> 21e79c4d
 func EncodeQueryParams(u string) (string, error) {
 	before, after, found := strings.Cut(u, "?")
 	if !found {
 		return u, nil
 	}
-<<<<<<< HEAD
-	qp, err := url.ParseQuery(after)
-=======
 	// starting in Go 1.17, url.ParseQuery will reject semicolons in query params.
 	// so, we must escape them first. note that this assumes that semicolons aren't
 	// being used as query param separators which is per the current RFC.
@@ -77,7 +65,6 @@
 	// https://github.com/golang/go/issues/25192
 	// https://github.com/golang/go/issues/50034
 	qp, err := url.ParseQuery(strings.ReplaceAll(after, ";", "%3B"))
->>>>>>> 21e79c4d
 	if err != nil {
 		return "", err
 	}
