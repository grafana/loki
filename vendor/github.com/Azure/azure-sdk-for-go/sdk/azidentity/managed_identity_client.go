//go:build go1.18
// +build go1.18

// Copyright (c) Microsoft Corporation. All rights reserved.
// Licensed under the MIT License.

package azidentity

import (
	"context"
	"encoding/json"
	"errors"
	"fmt"
	"net/http"
	"net/url"
	"os"
	"path/filepath"
	"runtime"
	"strconv"
	"strings"
	"time"

	"github.com/Azure/azure-sdk-for-go/sdk/azcore"
	"github.com/Azure/azure-sdk-for-go/sdk/azcore/policy"
	azruntime "github.com/Azure/azure-sdk-for-go/sdk/azcore/runtime"
	"github.com/Azure/azure-sdk-for-go/sdk/azcore/streaming"
	"github.com/Azure/azure-sdk-for-go/sdk/internal/log"
	"github.com/AzureAD/microsoft-authentication-library-for-go/apps/confidential"
)

const (
	arcIMDSEndpoint          = "IMDS_ENDPOINT"
	defaultIdentityClientID  = "DEFAULT_IDENTITY_CLIENT_ID"
	identityEndpoint         = "IDENTITY_ENDPOINT"
	identityHeader           = "IDENTITY_HEADER"
	identityServerThumbprint = "IDENTITY_SERVER_THUMBPRINT"
	headerMetadata           = "Metadata"
	imdsEndpoint             = "http://169.254.169.254/metadata/identity/oauth2/token"
	miResID                  = "mi_res_id"
	msiEndpoint              = "MSI_ENDPOINT"
	msiResID                 = "msi_res_id"
	msiSecret                = "MSI_SECRET"
	imdsAPIVersion           = "2018-02-01"
	azureArcAPIVersion       = "2019-08-15"
	qpClientID               = "client_id"
	serviceFabricAPIVersion  = "2019-07-01-preview"
)

var imdsProbeTimeout = time.Second

type msiType int

const (
	msiTypeAppService msiType = iota
	msiTypeAzureArc
	msiTypeAzureML
	msiTypeCloudShell
	msiTypeIMDS
	msiTypeServiceFabric
)

type managedIdentityClient struct {
	azClient  *azcore.Client
	endpoint  string
	id        ManagedIDKind
	msiType   msiType
	probeIMDS bool
}

// arcKeyDirectory returns the directory expected to contain Azure Arc keys
var arcKeyDirectory = func() (string, error) {
	switch runtime.GOOS {
	case "linux":
		return "/var/opt/azcmagent/tokens", nil
	case "windows":
		pd := os.Getenv("ProgramData")
		if pd == "" {
			return "", errors.New("environment variable ProgramData has no value")
		}
		return filepath.Join(pd, "AzureConnectedMachineAgent", "Tokens"), nil
	default:
		return "", fmt.Errorf("unsupported OS %q", runtime.GOOS)
	}
}

type wrappedNumber json.Number

func (n *wrappedNumber) UnmarshalJSON(b []byte) error {
	c := string(b)
	if c == "\"\"" {
		return nil
	}
	return json.Unmarshal(b, (*json.Number)(n))
}

// setIMDSRetryOptionDefaults sets zero-valued fields to default values appropriate for IMDS
func setIMDSRetryOptionDefaults(o *policy.RetryOptions) {
	if o.MaxRetries == 0 {
		o.MaxRetries = 5
	}
	if o.MaxRetryDelay == 0 {
		o.MaxRetryDelay = 1 * time.Minute
	}
	if o.RetryDelay == 0 {
		o.RetryDelay = 2 * time.Second
	}
	if o.StatusCodes == nil {
		o.StatusCodes = []int{
			// IMDS docs recommend retrying 404, 410, 429 and 5xx
<<<<<<< HEAD
			// https://learn.microsoft.com/azure/active-directory/managed-identities-azure-resources/how-to-use-vm-token#error-handling
=======
			// https://learn.microsoft.com/entra/identity/managed-identities-azure-resources/how-to-use-vm-token#error-handling
>>>>>>> 21e79c4d
			http.StatusNotFound,                      // 404
			http.StatusGone,                          // 410
			http.StatusTooManyRequests,               // 429
			http.StatusInternalServerError,           // 500
			http.StatusNotImplemented,                // 501
			http.StatusBadGateway,                    // 502
			http.StatusServiceUnavailable,            // 503
			http.StatusGatewayTimeout,                // 504
			http.StatusHTTPVersionNotSupported,       // 505
			http.StatusVariantAlsoNegotiates,         // 506
			http.StatusInsufficientStorage,           // 507
			http.StatusLoopDetected,                  // 508
			http.StatusNotExtended,                   // 510
			http.StatusNetworkAuthenticationRequired, // 511
		}
	}
	if o.TryTimeout == 0 {
		o.TryTimeout = 1 * time.Minute
	}
}

// newManagedIdentityClient creates a new instance of the ManagedIdentityClient with the ManagedIdentityCredentialOptions
// that are passed into it along with a default pipeline.
// options: ManagedIdentityCredentialOptions configure policies for the pipeline and the authority host that
// will be used to retrieve tokens and authenticate
func newManagedIdentityClient(options *ManagedIdentityCredentialOptions) (*managedIdentityClient, error) {
	if options == nil {
		options = &ManagedIdentityCredentialOptions{}
	}
	cp := options.ClientOptions
	c := managedIdentityClient{id: options.ID, endpoint: imdsEndpoint, msiType: msiTypeIMDS}
	env := "IMDS"
	if endpoint, ok := os.LookupEnv(identityEndpoint); ok {
		if _, ok := os.LookupEnv(identityHeader); ok {
			if _, ok := os.LookupEnv(identityServerThumbprint); ok {
				env = "Service Fabric"
				c.endpoint = endpoint
				c.msiType = msiTypeServiceFabric
			} else {
				env = "App Service"
				c.endpoint = endpoint
				c.msiType = msiTypeAppService
			}
		} else if _, ok := os.LookupEnv(arcIMDSEndpoint); ok {
			env = "Azure Arc"
			c.endpoint = endpoint
			c.msiType = msiTypeAzureArc
		}
	} else if endpoint, ok := os.LookupEnv(msiEndpoint); ok {
		c.endpoint = endpoint
		if _, ok := os.LookupEnv(msiSecret); ok {
			env = "Azure ML"
			c.msiType = msiTypeAzureML
		} else {
			env = "Cloud Shell"
			c.msiType = msiTypeCloudShell
		}
	} else {
		c.probeIMDS = options.dac
		setIMDSRetryOptionDefaults(&cp.Retry)
	}

	client, err := azcore.NewClient(module, version, azruntime.PipelineOptions{
		Tracing: azruntime.TracingOptions{
			Namespace: traceNamespace,
		},
	}, &cp)
	if err != nil {
		return nil, err
	}
	c.azClient = client

	if log.Should(EventAuthentication) {
		log.Writef(EventAuthentication, "Managed Identity Credential will use %s managed identity", env)
	}

	return &c, nil
}

// provideToken acquires a token for MSAL's confidential.Client, which caches the token
func (c *managedIdentityClient) provideToken(ctx context.Context, params confidential.TokenProviderParameters) (confidential.TokenProviderResult, error) {
	result := confidential.TokenProviderResult{}
	tk, err := c.authenticate(ctx, c.id, params.Scopes)
	if err == nil {
		result.AccessToken = tk.Token
		result.ExpiresInSeconds = int(time.Until(tk.ExpiresOn).Seconds())
	}
	return result, err
}

// authenticate acquires an access token
func (c *managedIdentityClient) authenticate(ctx context.Context, id ManagedIDKind, scopes []string) (azcore.AccessToken, error) {
	// no need to synchronize around this value because it's true only when DefaultAzureCredential constructed the client,
	// and in that case ChainedTokenCredential.GetToken synchronizes goroutines that would execute this block
	if c.probeIMDS {
		cx, cancel := context.WithTimeout(ctx, imdsProbeTimeout)
		defer cancel()
		cx = policy.WithRetryOptions(cx, policy.RetryOptions{MaxRetries: -1})
		req, err := azruntime.NewRequest(cx, http.MethodGet, c.endpoint)
		if err == nil {
			_, err = c.azClient.Pipeline().Do(req)
		}
		if err != nil {
			msg := err.Error()
			if errors.Is(err, context.Canceled) || errors.Is(err, context.DeadlineExceeded) {
				msg = "managed identity timed out. See https://aka.ms/azsdk/go/identity/troubleshoot#dac for more information"
			}
			return azcore.AccessToken{}, newCredentialUnavailableError(credNameManagedIdentity, msg)
		}
		// send normal token requests from now on because something responded
		c.probeIMDS = false
	}

	msg, err := c.createAuthRequest(ctx, id, scopes)
	if err != nil {
		return azcore.AccessToken{}, err
	}

	resp, err := c.azClient.Pipeline().Do(msg)
	if err != nil {
		return azcore.AccessToken{}, newAuthenticationFailedError(credNameManagedIdentity, err.Error(), nil, err)
	}

	if azruntime.HasStatusCode(resp, http.StatusOK, http.StatusCreated) {
		return c.createAccessToken(resp)
	}

	if c.msiType == msiTypeIMDS {
		switch resp.StatusCode {
		case http.StatusBadRequest:
			if id != nil {
				return azcore.AccessToken{}, newAuthenticationFailedError(credNameManagedIdentity, "the requested identity isn't assigned to this resource", resp, nil)
			}
			msg := "failed to authenticate a system assigned identity"
<<<<<<< HEAD
			if body, err := runtime.Payload(resp); err == nil && len(body) > 0 {
=======
			if body, err := azruntime.Payload(resp); err == nil && len(body) > 0 {
>>>>>>> 21e79c4d
				msg += fmt.Sprintf(". The endpoint responded with %s", body)
			}
			return azcore.AccessToken{}, newCredentialUnavailableError(credNameManagedIdentity, msg)
		case http.StatusForbidden:
			// Docker Desktop runs a proxy that responds 403 to IMDS token requests. If we get that response,
			// we return credentialUnavailableError so credential chains continue to their next credential
<<<<<<< HEAD
			body, err := runtime.Payload(resp)
			if err == nil && strings.Contains(string(body), "A socket operation was attempted to an unreachable network") {
=======
			body, err := azruntime.Payload(resp)
			if err == nil && strings.Contains(string(body), "unreachable") {
>>>>>>> 21e79c4d
				return azcore.AccessToken{}, newCredentialUnavailableError(credNameManagedIdentity, fmt.Sprintf("unexpected response %q", string(body)))
			}
		}
	}

	return azcore.AccessToken{}, newAuthenticationFailedError(credNameManagedIdentity, "authentication failed", resp, nil)
}

func (c *managedIdentityClient) createAccessToken(res *http.Response) (azcore.AccessToken, error) {
	value := struct {
		// these are the only fields that we use
		Token        string        `json:"access_token,omitempty"`
		RefreshToken string        `json:"refresh_token,omitempty"`
		ExpiresIn    wrappedNumber `json:"expires_in,omitempty"` // this field should always return the number of seconds for which a token is valid
		ExpiresOn    interface{}   `json:"expires_on,omitempty"` // the value returned in this field varies between a number and a date string
	}{}
	if err := azruntime.UnmarshalAsJSON(res, &value); err != nil {
		return azcore.AccessToken{}, fmt.Errorf("internal AccessToken: %v", err)
	}
	if value.ExpiresIn != "" {
		expiresIn, err := json.Number(value.ExpiresIn).Int64()
		if err != nil {
			return azcore.AccessToken{}, err
		}
		return azcore.AccessToken{Token: value.Token, ExpiresOn: time.Now().Add(time.Second * time.Duration(expiresIn)).UTC()}, nil
	}
	switch v := value.ExpiresOn.(type) {
	case float64:
		return azcore.AccessToken{Token: value.Token, ExpiresOn: time.Unix(int64(v), 0).UTC()}, nil
	case string:
		if expiresOn, err := strconv.Atoi(v); err == nil {
			return azcore.AccessToken{Token: value.Token, ExpiresOn: time.Unix(int64(expiresOn), 0).UTC()}, nil
		}
		return azcore.AccessToken{}, newAuthenticationFailedError(credNameManagedIdentity, "unexpected expires_on value: "+v, res, nil)
	default:
		msg := fmt.Sprintf("unsupported type received in expires_on: %T, %v", v, v)
		return azcore.AccessToken{}, newAuthenticationFailedError(credNameManagedIdentity, msg, res, nil)
	}
}

func (c *managedIdentityClient) createAuthRequest(ctx context.Context, id ManagedIDKind, scopes []string) (*policy.Request, error) {
	switch c.msiType {
	case msiTypeIMDS:
		return c.createIMDSAuthRequest(ctx, id, scopes)
	case msiTypeAppService:
		return c.createAppServiceAuthRequest(ctx, id, scopes)
	case msiTypeAzureArc:
		// need to perform preliminary request to retreive the secret key challenge provided by the HIMDS service
		key, err := c.getAzureArcSecretKey(ctx, scopes)
		if err != nil {
			msg := fmt.Sprintf("failed to retreive secret key from the identity endpoint: %v", err)
			return nil, newAuthenticationFailedError(credNameManagedIdentity, msg, nil, err)
		}
		return c.createAzureArcAuthRequest(ctx, id, scopes, key)
	case msiTypeAzureML:
		return c.createAzureMLAuthRequest(ctx, id, scopes)
	case msiTypeServiceFabric:
		return c.createServiceFabricAuthRequest(ctx, id, scopes)
	case msiTypeCloudShell:
		return c.createCloudShellAuthRequest(ctx, id, scopes)
	default:
		return nil, newCredentialUnavailableError(credNameManagedIdentity, "managed identity isn't supported in this environment")
	}
}

func (c *managedIdentityClient) createIMDSAuthRequest(ctx context.Context, id ManagedIDKind, scopes []string) (*policy.Request, error) {
	request, err := azruntime.NewRequest(ctx, http.MethodGet, c.endpoint)
	if err != nil {
		return nil, err
	}
	request.Raw().Header.Set(headerMetadata, "true")
	q := request.Raw().URL.Query()
	q.Add("api-version", imdsAPIVersion)
	q.Add("resource", strings.Join(scopes, " "))
	if id != nil {
		if id.idKind() == miResourceID {
			q.Add(msiResID, id.String())
		} else {
			q.Add(qpClientID, id.String())
		}
	}
	request.Raw().URL.RawQuery = q.Encode()
	return request, nil
}

func (c *managedIdentityClient) createAppServiceAuthRequest(ctx context.Context, id ManagedIDKind, scopes []string) (*policy.Request, error) {
	request, err := azruntime.NewRequest(ctx, http.MethodGet, c.endpoint)
	if err != nil {
		return nil, err
	}
	request.Raw().Header.Set("X-IDENTITY-HEADER", os.Getenv(identityHeader))
	q := request.Raw().URL.Query()
	q.Add("api-version", "2019-08-01")
	q.Add("resource", scopes[0])
	if id != nil {
		if id.idKind() == miResourceID {
			q.Add(miResID, id.String())
		} else {
			q.Add(qpClientID, id.String())
		}
	}
	request.Raw().URL.RawQuery = q.Encode()
	return request, nil
}

func (c *managedIdentityClient) createAzureMLAuthRequest(ctx context.Context, id ManagedIDKind, scopes []string) (*policy.Request, error) {
	request, err := azruntime.NewRequest(ctx, http.MethodGet, c.endpoint)
	if err != nil {
		return nil, err
	}
	request.Raw().Header.Set("secret", os.Getenv(msiSecret))
	q := request.Raw().URL.Query()
	q.Add("api-version", "2017-09-01")
	q.Add("resource", strings.Join(scopes, " "))
	q.Add("clientid", os.Getenv(defaultIdentityClientID))
	if id != nil {
		if id.idKind() == miResourceID {
			log.Write(EventAuthentication, "WARNING: Azure ML doesn't support specifying a managed identity by resource ID")
			q.Set("clientid", "")
			q.Set(miResID, id.String())
		} else {
			q.Set("clientid", id.String())
		}
	}
	request.Raw().URL.RawQuery = q.Encode()
	return request, nil
}

func (c *managedIdentityClient) createServiceFabricAuthRequest(ctx context.Context, id ManagedIDKind, scopes []string) (*policy.Request, error) {
	request, err := azruntime.NewRequest(ctx, http.MethodGet, c.endpoint)
	if err != nil {
		return nil, err
	}
	q := request.Raw().URL.Query()
	request.Raw().Header.Set("Accept", "application/json")
	request.Raw().Header.Set("Secret", os.Getenv(identityHeader))
	q.Add("api-version", serviceFabricAPIVersion)
	q.Add("resource", strings.Join(scopes, " "))
	if id != nil {
		log.Write(EventAuthentication, "WARNING: Service Fabric doesn't support selecting a user-assigned identity at runtime")
		if id.idKind() == miResourceID {
			q.Add(miResID, id.String())
		} else {
			q.Add(qpClientID, id.String())
		}
	}
	request.Raw().URL.RawQuery = q.Encode()
	return request, nil
}

func (c *managedIdentityClient) getAzureArcSecretKey(ctx context.Context, resources []string) (string, error) {
	// create the request to retreive the secret key challenge provided by the HIMDS service
	request, err := azruntime.NewRequest(ctx, http.MethodGet, c.endpoint)
	if err != nil {
		return "", err
	}
	request.Raw().Header.Set(headerMetadata, "true")
	q := request.Raw().URL.Query()
	q.Add("api-version", azureArcAPIVersion)
	q.Add("resource", strings.Join(resources, " "))
	request.Raw().URL.RawQuery = q.Encode()
	// send the initial request to get the short-lived secret key
	response, err := c.azClient.Pipeline().Do(request)
	if err != nil {
		return "", err
	}
	// the endpoint is expected to return a 401 with the WWW-Authenticate header set to the location
	// of the secret key file. Any other status code indicates an error in the request.
	if response.StatusCode != 401 {
		msg := fmt.Sprintf("expected a 401 response, received %d", response.StatusCode)
		return "", newAuthenticationFailedError(credNameManagedIdentity, msg, response, nil)
	}
	header := response.Header.Get("WWW-Authenticate")
	if len(header) == 0 {
		return "", newAuthenticationFailedError(credNameManagedIdentity, "HIMDS response has no WWW-Authenticate header", nil, nil)
	}
	// the WWW-Authenticate header is expected in the following format: Basic realm=/some/file/path.key
	_, p, found := strings.Cut(header, "=")
	if !found {
		return "", newAuthenticationFailedError(credNameManagedIdentity, "unexpected WWW-Authenticate header from HIMDS: "+header, nil, nil)
	}
	expected, err := arcKeyDirectory()
	if err != nil {
		return "", err
	}
	if filepath.Dir(p) != expected || !strings.HasSuffix(p, ".key") {
		return "", newAuthenticationFailedError(credNameManagedIdentity, "unexpected file path from HIMDS service: "+p, nil, nil)
	}
	f, err := os.Stat(p)
	if err != nil {
		return "", newAuthenticationFailedError(credNameManagedIdentity, fmt.Sprintf("could not stat %q: %v", p, err), nil, nil)
	}
	if s := f.Size(); s > 4096 {
		return "", newAuthenticationFailedError(credNameManagedIdentity, fmt.Sprintf("key is too large (%d bytes)", s), nil, nil)
	}
	key, err := os.ReadFile(p)
	if err != nil {
		return "", newAuthenticationFailedError(credNameManagedIdentity, fmt.Sprintf("could not read %q: %v", p, err), nil, nil)
	}
	return string(key), nil
}

func (c *managedIdentityClient) createAzureArcAuthRequest(ctx context.Context, id ManagedIDKind, resources []string, key string) (*policy.Request, error) {
	request, err := azruntime.NewRequest(ctx, http.MethodGet, c.endpoint)
	if err != nil {
		return nil, err
	}
	request.Raw().Header.Set(headerMetadata, "true")
	request.Raw().Header.Set("Authorization", fmt.Sprintf("Basic %s", key))
	q := request.Raw().URL.Query()
	q.Add("api-version", azureArcAPIVersion)
	q.Add("resource", strings.Join(resources, " "))
	if id != nil {
		log.Write(EventAuthentication, "WARNING: Azure Arc doesn't support user-assigned managed identities")
		if id.idKind() == miResourceID {
			q.Add(miResID, id.String())
		} else {
			q.Add(qpClientID, id.String())
		}
	}
	request.Raw().URL.RawQuery = q.Encode()
	return request, nil
}

func (c *managedIdentityClient) createCloudShellAuthRequest(ctx context.Context, id ManagedIDKind, scopes []string) (*policy.Request, error) {
	request, err := azruntime.NewRequest(ctx, http.MethodPost, c.endpoint)
	if err != nil {
		return nil, err
	}
	request.Raw().Header.Set(headerMetadata, "true")
	data := url.Values{}
	data.Set("resource", strings.Join(scopes, " "))
	dataEncoded := data.Encode()
	body := streaming.NopCloser(strings.NewReader(dataEncoded))
	if err := request.SetBody(body, "application/x-www-form-urlencoded"); err != nil {
		return nil, err
	}
	if id != nil {
		log.Write(EventAuthentication, "WARNING: Cloud Shell doesn't support user-assigned managed identities")
		q := request.Raw().URL.Query()
		if id.idKind() == miResourceID {
			q.Add(miResID, id.String())
		} else {
			q.Add(qpClientID, id.String())
		}
	}
	return request, nil
}<|MERGE_RESOLUTION|>--- conflicted
+++ resolved
@@ -107,11 +107,7 @@
 	if o.StatusCodes == nil {
 		o.StatusCodes = []int{
 			// IMDS docs recommend retrying 404, 410, 429 and 5xx
-<<<<<<< HEAD
-			// https://learn.microsoft.com/azure/active-directory/managed-identities-azure-resources/how-to-use-vm-token#error-handling
-=======
 			// https://learn.microsoft.com/entra/identity/managed-identities-azure-resources/how-to-use-vm-token#error-handling
->>>>>>> 21e79c4d
 			http.StatusNotFound,                      // 404
 			http.StatusGone,                          // 410
 			http.StatusTooManyRequests,               // 429
@@ -246,24 +242,15 @@
 				return azcore.AccessToken{}, newAuthenticationFailedError(credNameManagedIdentity, "the requested identity isn't assigned to this resource", resp, nil)
 			}
 			msg := "failed to authenticate a system assigned identity"
-<<<<<<< HEAD
-			if body, err := runtime.Payload(resp); err == nil && len(body) > 0 {
-=======
 			if body, err := azruntime.Payload(resp); err == nil && len(body) > 0 {
->>>>>>> 21e79c4d
 				msg += fmt.Sprintf(". The endpoint responded with %s", body)
 			}
 			return azcore.AccessToken{}, newCredentialUnavailableError(credNameManagedIdentity, msg)
 		case http.StatusForbidden:
 			// Docker Desktop runs a proxy that responds 403 to IMDS token requests. If we get that response,
 			// we return credentialUnavailableError so credential chains continue to their next credential
-<<<<<<< HEAD
-			body, err := runtime.Payload(resp)
-			if err == nil && strings.Contains(string(body), "A socket operation was attempted to an unreachable network") {
-=======
 			body, err := azruntime.Payload(resp)
 			if err == nil && strings.Contains(string(body), "unreachable") {
->>>>>>> 21e79c4d
 				return azcore.AccessToken{}, newCredentialUnavailableError(credNameManagedIdentity, fmt.Sprintf("unexpected response %q", string(body)))
 			}
 		}
