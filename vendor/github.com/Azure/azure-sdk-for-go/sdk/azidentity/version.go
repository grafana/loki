--- conflicted
+++ resolved
@@ -14,9 +14,5 @@
 	module = "github.com/Azure/azure-sdk-for-go/sdk/" + component
 
 	// Version is the semantic version (see http://semver.org) of this module.
-<<<<<<< HEAD
-	version = "v1.4.0"
-=======
 	version = "v1.7.0"
->>>>>>> 21e79c4d
 )