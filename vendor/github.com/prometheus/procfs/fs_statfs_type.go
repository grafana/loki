// Copyright 2018 The Prometheus Authors
// Licensed under the Apache License, Version 2.0 (the "License");
// you may not use this file except in compliance with the License.
// You may obtain a copy of the License at
//
// http://www.apache.org/licenses/LICENSE-2.0
//
// Unless required by applicable law or agreed to in writing, software
// distributed under the License is distributed on an "AS IS" BASIS,
// WITHOUT WARRANTIES OR CONDITIONS OF ANY KIND, either express or implied.
// See the License for the specific language governing permissions and
// limitations under the License.

<<<<<<< HEAD
//go:build !netbsd && !openbsd && !solaris && !windows && !nostatfs
// +build !netbsd,!openbsd,!solaris,!windows,!nostatfs
=======
//go:build freebsd || linux
// +build freebsd linux
>>>>>>> d54e0871

package procfs

import (
	"syscall"
)

// isRealProc determines whether supplied mountpoint is really a proc filesystem.
func isRealProc(mountPoint string) (bool, error) {
	stat := syscall.Statfs_t{}
	err := syscall.Statfs(mountPoint, &stat)
	if err != nil {
		return false, err
	}

	// 0x9fa0 is PROC_SUPER_MAGIC: https://elixir.bootlin.com/linux/v6.1/source/include/uapi/linux/magic.h#L87
	return stat.Type == 0x9fa0, nil
}<|MERGE_RESOLUTION|>--- conflicted
+++ resolved
@@ -11,13 +11,8 @@
 // See the License for the specific language governing permissions and
 // limitations under the License.
 
-<<<<<<< HEAD
-//go:build !netbsd && !openbsd && !solaris && !windows && !nostatfs
-// +build !netbsd,!openbsd,!solaris,!windows,!nostatfs
-=======
 //go:build freebsd || linux
 // +build freebsd linux
->>>>>>> d54e0871
 
 package procfs
 
