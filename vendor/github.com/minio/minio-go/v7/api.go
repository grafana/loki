/*
 * MinIO Go Library for Amazon S3 Compatible Cloud Storage
 * Copyright 2015-2024 MinIO, Inc.
 *
 * Licensed under the Apache License, Version 2.0 (the "License");
 * you may not use this file except in compliance with the License.
 * You may obtain a copy of the License at
 *
 *     http://www.apache.org/licenses/LICENSE-2.0
 *
 * Unless required by applicable law or agreed to in writing, software
 * distributed under the License is distributed on an "AS IS" BASIS,
 * WITHOUT WARRANTIES OR CONDITIONS OF ANY KIND, either express or implied.
 * See the License for the specific language governing permissions and
 * limitations under the License.
 */

package minio

import (
	"bytes"
	"context"
	"encoding/base64"
	"errors"
	"fmt"
	"io"
	"math/rand"
	"net"
	"net/http"
	"net/http/cookiejar"
	"net/http/httptrace"
	"net/http/httputil"
	"net/url"
	"os"
	"runtime"
	"strings"
	"sync"
	"sync/atomic"
	"time"

	md5simd "github.com/minio/md5-simd"
	"github.com/minio/minio-go/v7/pkg/credentials"
	"github.com/minio/minio-go/v7/pkg/s3utils"
	"github.com/minio/minio-go/v7/pkg/signer"
	"golang.org/x/net/publicsuffix"
)

// Client implements Amazon S3 compatible methods.
type Client struct {
	//  Standard options.

	// Parsed endpoint url provided by the user.
	endpointURL *url.URL

	// Holds various credential providers.
	credsProvider *credentials.Credentials

	// Custom signerType value overrides all credentials.
	overrideSignerType credentials.SignatureType

	// User supplied.
	appInfo struct {
		appName    string
		appVersion string
	}

	// Indicate whether we are using https or not
	secure bool

	// Needs allocation.
	httpClient     *http.Client
	httpTrace      *httptrace.ClientTrace
	bucketLocCache *bucketLocationCache

	// Advanced functionality.
	isTraceEnabled  bool
	traceErrorsOnly bool
	traceOutput     io.Writer

	// S3 specific accelerated endpoint.
	s3AccelerateEndpoint string
	// S3 dual-stack endpoints are enabled by default.
	s3DualstackEnabled bool

	// Region endpoint
	region string

	// Random seed.
	random *rand.Rand

	// lookup indicates type of url lookup supported by server. If not specified,
	// default to Auto.
	lookup BucketLookupType

	// Factory for MD5 hash functions.
	md5Hasher    func() md5simd.Hasher
	sha256Hasher func() md5simd.Hasher

	healthStatus int32

	trailingHeaderSupport bool
}

// Options for New method
type Options struct {
	Creds        *credentials.Credentials
	Secure       bool
	Transport    http.RoundTripper
	Trace        *httptrace.ClientTrace
	Region       string
	BucketLookup BucketLookupType

	// Allows setting a custom region lookup based on URL pattern
	// not all URL patterns are covered by this library so if you
	// have a custom endpoints with many regions you can use this
	// function to perform region lookups appropriately.
	CustomRegionViaURL func(u url.URL) string

	// TrailingHeaders indicates server support of trailing headers.
	// Only supported for v4 signatures.
	TrailingHeaders bool

	// Custom hash routines. Leave nil to use standard.
	CustomMD5    func() md5simd.Hasher
	CustomSHA256 func() md5simd.Hasher
}

// Global constants.
const (
	libraryName    = "minio-go"
<<<<<<< HEAD
	libraryVersion = "v7.0.72"
=======
	libraryVersion = "v7.0.76"
>>>>>>> 5bffc10d
)

// User Agent should always following the below style.
// Please open an issue to discuss any new changes here.
//
//	MinIO (OS; ARCH) LIB/VER APP/VER
const (
	libraryUserAgentPrefix = "MinIO (" + runtime.GOOS + "; " + runtime.GOARCH + ") "
	libraryUserAgent       = libraryUserAgentPrefix + libraryName + "/" + libraryVersion
)

// BucketLookupType is type of url lookup supported by server.
type BucketLookupType int

// Different types of url lookup supported by the server.Initialized to BucketLookupAuto
const (
	BucketLookupAuto BucketLookupType = iota
	BucketLookupDNS
	BucketLookupPath
)

// New - instantiate minio client with options
func New(endpoint string, opts *Options) (*Client, error) {
	if opts == nil {
		return nil, errors.New("no options provided")
	}
	clnt, err := privateNew(endpoint, opts)
	if err != nil {
		return nil, err
	}
	if s3utils.IsAmazonEndpoint(*clnt.endpointURL) {
		// If Amazon S3 set to signature v4.
		clnt.overrideSignerType = credentials.SignatureV4
		// Amazon S3 endpoints are resolved into dual-stack endpoints by default
		// for backwards compatibility.
		clnt.s3DualstackEnabled = true
	}

	return clnt, nil
}

// EndpointURL returns the URL of the S3 endpoint.
func (c *Client) EndpointURL() *url.URL {
	endpoint := *c.endpointURL // copy to prevent callers from modifying internal state
	return &endpoint
}

// lockedRandSource provides protected rand source, implements rand.Source interface.
type lockedRandSource struct {
	lk  sync.Mutex
	src rand.Source
}

// Int63 returns a non-negative pseudo-random 63-bit integer as an int64.
func (r *lockedRandSource) Int63() (n int64) {
	r.lk.Lock()
	n = r.src.Int63()
	r.lk.Unlock()
	return
}

// Seed uses the provided seed value to initialize the generator to a
// deterministic state.
func (r *lockedRandSource) Seed(seed int64) {
	r.lk.Lock()
	r.src.Seed(seed)
	r.lk.Unlock()
}

func privateNew(endpoint string, opts *Options) (*Client, error) {
	// construct endpoint.
	endpointURL, err := getEndpointURL(endpoint, opts.Secure)
	if err != nil {
		return nil, err
	}

	// Initialize cookies to preserve server sent cookies if any and replay
	// them upon each request.
	jar, err := cookiejar.New(&cookiejar.Options{PublicSuffixList: publicsuffix.List})
	if err != nil {
		return nil, err
	}

	// instantiate new Client.
	clnt := new(Client)

	// Save the credentials.
	clnt.credsProvider = opts.Creds

	// Remember whether we are using https or not
	clnt.secure = opts.Secure

	// Save endpoint URL, user agent for future uses.
	clnt.endpointURL = endpointURL

	transport := opts.Transport
	if transport == nil {
		transport, err = DefaultTransport(opts.Secure)
		if err != nil {
			return nil, err
		}
	}

	clnt.httpTrace = opts.Trace

	// Instantiate http client and bucket location cache.
	clnt.httpClient = &http.Client{
		Jar:       jar,
		Transport: transport,
		CheckRedirect: func(_ *http.Request, _ []*http.Request) error {
			return http.ErrUseLastResponse
		},
	}

	// Sets custom region, if region is empty bucket location cache is used automatically.
	if opts.Region == "" {
		if opts.CustomRegionViaURL != nil {
			opts.Region = opts.CustomRegionViaURL(*clnt.endpointURL)
		} else {
			opts.Region = s3utils.GetRegionFromURL(*clnt.endpointURL)
		}
	}
	clnt.region = opts.Region

	// Instantiate bucket location cache.
	clnt.bucketLocCache = newBucketLocationCache()

	// Introduce a new locked random seed.
	clnt.random = rand.New(&lockedRandSource{src: rand.NewSource(time.Now().UTC().UnixNano())})

	// Add default md5 hasher.
	clnt.md5Hasher = opts.CustomMD5
	clnt.sha256Hasher = opts.CustomSHA256
	if clnt.md5Hasher == nil {
		clnt.md5Hasher = newMd5Hasher
	}
	if clnt.sha256Hasher == nil {
		clnt.sha256Hasher = newSHA256Hasher
	}

	clnt.trailingHeaderSupport = opts.TrailingHeaders && clnt.overrideSignerType.IsV4()

	// Sets bucket lookup style, whether server accepts DNS or Path lookup. Default is Auto - determined
	// by the SDK. When Auto is specified, DNS lookup is used for Amazon/Google cloud endpoints and Path for all other endpoints.
	clnt.lookup = opts.BucketLookup

	// healthcheck is not initialized
	clnt.healthStatus = unknown

	// Return.
	return clnt, nil
}

// SetAppInfo - add application details to user agent.
func (c *Client) SetAppInfo(appName, appVersion string) {
	// if app name and version not set, we do not set a new user agent.
	if appName != "" && appVersion != "" {
		c.appInfo.appName = appName
		c.appInfo.appVersion = appVersion
	}
}

// TraceOn - enable HTTP tracing.
func (c *Client) TraceOn(outputStream io.Writer) {
	// if outputStream is nil then default to os.Stdout.
	if outputStream == nil {
		outputStream = os.Stdout
	}
	// Sets a new output stream.
	c.traceOutput = outputStream

	// Enable tracing.
	c.isTraceEnabled = true
}

// TraceErrorsOnlyOn - same as TraceOn, but only errors will be traced.
func (c *Client) TraceErrorsOnlyOn(outputStream io.Writer) {
	c.TraceOn(outputStream)
	c.traceErrorsOnly = true
}

// TraceErrorsOnlyOff - Turns off the errors only tracing and everything will be traced after this call.
// If all tracing needs to be turned off, call TraceOff().
func (c *Client) TraceErrorsOnlyOff() {
	c.traceErrorsOnly = false
}

// TraceOff - disable HTTP tracing.
func (c *Client) TraceOff() {
	// Disable tracing.
	c.isTraceEnabled = false
	c.traceErrorsOnly = false
}

// SetS3TransferAccelerate - turns s3 accelerated endpoint on or off for all your
// requests. This feature is only specific to S3 for all other endpoints this
// function does nothing. To read further details on s3 transfer acceleration
// please vist -
// http://docs.aws.amazon.com/AmazonS3/latest/dev/transfer-acceleration.html
func (c *Client) SetS3TransferAccelerate(accelerateEndpoint string) {
	if s3utils.IsAmazonEndpoint(*c.endpointURL) {
		c.s3AccelerateEndpoint = accelerateEndpoint
	}
}

// SetS3EnableDualstack turns s3 dual-stack endpoints on or off for all requests.
// The feature is only specific to S3 and is on by default. To read more about
// Amazon S3 dual-stack endpoints visit -
// https://docs.aws.amazon.com/AmazonS3/latest/userguide/dual-stack-endpoints.html
func (c *Client) SetS3EnableDualstack(enabled bool) {
	if s3utils.IsAmazonEndpoint(*c.endpointURL) {
		c.s3DualstackEnabled = enabled
	}
}

// Hash materials provides relevant initialized hash algo writers
// based on the expected signature type.
//
//   - For signature v4 request if the connection is insecure compute only sha256.
//   - For signature v4 request if the connection is secure compute only md5.
//   - For anonymous request compute md5.
func (c *Client) hashMaterials(isMd5Requested, isSha256Requested bool) (hashAlgos map[string]md5simd.Hasher, hashSums map[string][]byte) {
	hashSums = make(map[string][]byte)
	hashAlgos = make(map[string]md5simd.Hasher)
	if c.overrideSignerType.IsV4() {
		if c.secure {
			hashAlgos["md5"] = c.md5Hasher()
		} else {
			if isSha256Requested {
				hashAlgos["sha256"] = c.sha256Hasher()
			}
		}
	} else {
		if c.overrideSignerType.IsAnonymous() {
			hashAlgos["md5"] = c.md5Hasher()
		}
	}
	if isMd5Requested {
		hashAlgos["md5"] = c.md5Hasher()
	}
	return hashAlgos, hashSums
}

const (
	unknown = -1
	offline = 0
	online  = 1
)

// IsOnline returns true if healthcheck enabled and client is online.
// If HealthCheck function has not been called this will always return true.
func (c *Client) IsOnline() bool {
	return !c.IsOffline()
}

// sets online healthStatus to offline
func (c *Client) markOffline() {
	atomic.CompareAndSwapInt32(&c.healthStatus, online, offline)
}

// IsOffline returns true if healthcheck enabled and client is offline
// If HealthCheck function has not been called this will always return false.
func (c *Client) IsOffline() bool {
	return atomic.LoadInt32(&c.healthStatus) == offline
}

// HealthCheck starts a healthcheck to see if endpoint is up.
// Returns a context cancellation function, to stop the health check,
// and an error if health check is already started.
func (c *Client) HealthCheck(hcDuration time.Duration) (context.CancelFunc, error) {
	if atomic.LoadInt32(&c.healthStatus) != unknown {
		return nil, fmt.Errorf("health check is running")
	}
	if hcDuration < 1*time.Second {
		return nil, fmt.Errorf("health check duration should be at least 1 second")
	}
	probeBucketName := randString(60, rand.NewSource(time.Now().UnixNano()), "probe-health-")
	ctx, cancelFn := context.WithCancel(context.Background())
	atomic.StoreInt32(&c.healthStatus, offline)
	{
		// Change to online, if we can connect.
		gctx, gcancel := context.WithTimeout(ctx, 3*time.Second)
		_, err := c.getBucketLocation(gctx, probeBucketName)
		gcancel()
		if !IsNetworkOrHostDown(err, false) {
			switch ToErrorResponse(err).Code {
			case "NoSuchBucket", "AccessDenied", "":
				atomic.CompareAndSwapInt32(&c.healthStatus, offline, online)
			}
		}
	}

	go func(duration time.Duration) {
		timer := time.NewTimer(duration)
		defer timer.Stop()
		for {
			select {
			case <-ctx.Done():
				atomic.StoreInt32(&c.healthStatus, unknown)
				return
			case <-timer.C:
				// Do health check the first time and ONLY if the connection is marked offline
				if c.IsOffline() {
					gctx, gcancel := context.WithTimeout(context.Background(), 3*time.Second)
					_, err := c.getBucketLocation(gctx, probeBucketName)
					gcancel()
					if !IsNetworkOrHostDown(err, false) {
						switch ToErrorResponse(err).Code {
						case "NoSuchBucket", "AccessDenied", "":
							atomic.CompareAndSwapInt32(&c.healthStatus, offline, online)
						}
					}
				}

				timer.Reset(duration)
			}
		}
	}(hcDuration)
	return cancelFn, nil
}

// requestMetadata - is container for all the values to make a request.
type requestMetadata struct {
	// If set newRequest presigns the URL.
	presignURL bool

	// User supplied.
	bucketName         string
	objectName         string
	queryValues        url.Values
	customHeader       http.Header
	extraPresignHeader http.Header
	expires            int64

	// Generated by our internal code.
	bucketLocation   string
	contentBody      io.Reader
	contentLength    int64
	contentMD5Base64 string // carries base64 encoded md5sum
	contentSHA256Hex string // carries hex encoded sha256sum
	streamSha256     bool
	addCrc           *ChecksumType
	trailer          http.Header // (http.Request).Trailer. Requires v4 signature.
}

// dumpHTTP - dump HTTP request and response.
func (c *Client) dumpHTTP(req *http.Request, resp *http.Response) error {
	// Starts http dump.
	_, err := fmt.Fprintln(c.traceOutput, "---------START-HTTP---------")
	if err != nil {
		return err
	}

	// Filter out Signature field from Authorization header.
	origAuth := req.Header.Get("Authorization")
	if origAuth != "" {
		req.Header.Set("Authorization", redactSignature(origAuth))
	}

	// Only display request header.
	reqTrace, err := httputil.DumpRequestOut(req, false)
	if err != nil {
		return err
	}

	// Write request to trace output.
	_, err = fmt.Fprint(c.traceOutput, string(reqTrace))
	if err != nil {
		return err
	}

	// Only display response header.
	var respTrace []byte

	// For errors we make sure to dump response body as well.
	if resp.StatusCode != http.StatusOK &&
		resp.StatusCode != http.StatusPartialContent &&
		resp.StatusCode != http.StatusNoContent {
		respTrace, err = httputil.DumpResponse(resp, true)
		if err != nil {
			return err
		}
	} else {
		respTrace, err = httputil.DumpResponse(resp, false)
		if err != nil {
			return err
		}
	}

	// Write response to trace output.
	_, err = fmt.Fprint(c.traceOutput, strings.TrimSuffix(string(respTrace), "\r\n"))
	if err != nil {
		return err
	}

	// Ends the http dump.
	_, err = fmt.Fprintln(c.traceOutput, "---------END-HTTP---------")
	if err != nil {
		return err
	}

	// Returns success.
	return nil
}

// do - execute http request.
func (c *Client) do(req *http.Request) (resp *http.Response, err error) {
	defer func() {
		if IsNetworkOrHostDown(err, false) {
			c.markOffline()
		}
	}()

	resp, err = c.httpClient.Do(req)
	if err != nil {
		// Handle this specifically for now until future Golang versions fix this issue properly.
		if urlErr, ok := err.(*url.Error); ok {
			if strings.Contains(urlErr.Err.Error(), "EOF") {
				return nil, &url.Error{
					Op:  urlErr.Op,
					URL: urlErr.URL,
					Err: errors.New("Connection closed by foreign host " + urlErr.URL + ". Retry again."),
				}
			}
		}
		return nil, err
	}

	// Response cannot be non-nil, report error if thats the case.
	if resp == nil {
		msg := "Response is empty. " + reportIssue
		return nil, errInvalidArgument(msg)
	}

	// If trace is enabled, dump http request and response,
	// except when the traceErrorsOnly enabled and the response's status code is ok
	if c.isTraceEnabled && !(c.traceErrorsOnly && resp.StatusCode == http.StatusOK) {
		err = c.dumpHTTP(req, resp)
		if err != nil {
			return nil, err
		}
	}

	return resp, nil
}

// List of success status.
var successStatus = []int{
	http.StatusOK,
	http.StatusNoContent,
	http.StatusPartialContent,
}

// executeMethod - instantiates a given method, and retries the
// request upon any error up to maxRetries attempts in a binomially
// delayed manner using a standard back off algorithm.
func (c *Client) executeMethod(ctx context.Context, method string, metadata requestMetadata) (res *http.Response, err error) {
	if c.IsOffline() {
		return nil, errors.New(c.endpointURL.String() + " is offline.")
	}

	var retryable bool       // Indicates if request can be retried.
	var bodySeeker io.Seeker // Extracted seeker from io.Reader.
	reqRetry := MaxRetry     // Indicates how many times we can retry the request

	if metadata.contentBody != nil {
		// Check if body is seekable then it is retryable.
		bodySeeker, retryable = metadata.contentBody.(io.Seeker)
		switch bodySeeker {
		case os.Stdin, os.Stdout, os.Stderr:
			retryable = false
		}
		// Retry only when reader is seekable
		if !retryable {
			reqRetry = 1
		}

		// Figure out if the body can be closed - if yes
		// we will definitely close it upon the function
		// return.
		bodyCloser, ok := metadata.contentBody.(io.Closer)
		if ok {
			defer bodyCloser.Close()
		}
	}

<<<<<<< HEAD
	if metadata.addCrc && metadata.contentLength > 0 {
		if metadata.trailer == nil {
			metadata.trailer = make(http.Header, 1)
		}
		crc := crc32.New(crc32.MakeTable(crc32.Castagnoli))
		metadata.contentBody = newHashReaderWrapper(metadata.contentBody, crc, func(hash []byte) {
			// Update trailer when done.
			metadata.trailer.Set("x-amz-checksum-crc32c", base64.StdEncoding.EncodeToString(hash))
		})
		metadata.trailer.Set("x-amz-checksum-crc32c", base64.StdEncoding.EncodeToString(crc.Sum(nil)))
=======
	if metadata.addCrc != nil && metadata.contentLength > 0 {
		if metadata.trailer == nil {
			metadata.trailer = make(http.Header, 1)
		}
		crc := metadata.addCrc.Hasher()
		metadata.contentBody = newHashReaderWrapper(metadata.contentBody, crc, func(hash []byte) {
			// Update trailer when done.
			metadata.trailer.Set(metadata.addCrc.Key(), base64.StdEncoding.EncodeToString(hash))
		})
		metadata.trailer.Set(metadata.addCrc.Key(), base64.StdEncoding.EncodeToString(crc.Sum(nil)))
>>>>>>> 5bffc10d
	}

	// Create cancel context to control 'newRetryTimer' go routine.
	retryCtx, cancel := context.WithCancel(ctx)

	// Indicate to our routine to exit cleanly upon return.
	defer cancel()

	for range c.newRetryTimer(retryCtx, reqRetry, DefaultRetryUnit, DefaultRetryCap, MaxJitter) {
		// Retry executes the following function body if request has an
		// error until maxRetries have been exhausted, retry attempts are
		// performed after waiting for a given period of time in a
		// binomial fashion.
		if retryable {
			// Seek back to beginning for each attempt.
			if _, err = bodySeeker.Seek(0, 0); err != nil {
				// If seek failed, no need to retry.
				return nil, err
			}
		}

		// Instantiate a new request.
		var req *http.Request
		req, err = c.newRequest(ctx, method, metadata)
		if err != nil {
			errResponse := ToErrorResponse(err)
			if isS3CodeRetryable(errResponse.Code) {
				continue // Retry.
			}

			return nil, err
		}

		// Initiate the request.
		res, err = c.do(req)
		if err != nil {
			if isRequestErrorRetryable(err) {
				// Retry the request
				continue
			}
			return nil, err
		}

		// For any known successful http status, return quickly.
		for _, httpStatus := range successStatus {
			if httpStatus == res.StatusCode {
				return res, nil
			}
		}

		// Read the body to be saved later.
		errBodyBytes, err := io.ReadAll(res.Body)
		// res.Body should be closed
		closeResponse(res)
		if err != nil {
			return nil, err
		}

		// Save the body.
		errBodySeeker := bytes.NewReader(errBodyBytes)
		res.Body = io.NopCloser(errBodySeeker)

		// For errors verify if its retryable otherwise fail quickly.
		errResponse := ToErrorResponse(httpRespToErrorResponse(res, metadata.bucketName, metadata.objectName))

		// Save the body back again.
		errBodySeeker.Seek(0, 0) // Seek back to starting point.
		res.Body = io.NopCloser(errBodySeeker)

		// Bucket region if set in error response and the error
		// code dictates invalid region, we can retry the request
		// with the new region.
		//
		// Additionally, we should only retry if bucketLocation and custom
		// region is empty.
		if c.region == "" {
			switch errResponse.Code {
			case "AuthorizationHeaderMalformed":
				fallthrough
			case "InvalidRegion":
				fallthrough
			case "AccessDenied":
				if errResponse.Region == "" {
					// Region is empty we simply return the error.
					return res, err
				}
				// Region is not empty figure out a way to
				// handle this appropriately.
				if metadata.bucketName != "" {
					// Gather Cached location only if bucketName is present.
					if location, cachedOk := c.bucketLocCache.Get(metadata.bucketName); cachedOk && location != errResponse.Region {
						c.bucketLocCache.Set(metadata.bucketName, errResponse.Region)
						continue // Retry.
					}
				} else {
					// This is for ListBuckets() fallback.
					if errResponse.Region != metadata.bucketLocation {
						// Retry if the error response has a different region
						// than the request we just made.
						metadata.bucketLocation = errResponse.Region
						continue // Retry
					}
				}
			}
		}

		// Verify if error response code is retryable.
		if isS3CodeRetryable(errResponse.Code) {
			continue // Retry.
		}

		// Verify if http status code is retryable.
		if isHTTPStatusRetryable(res.StatusCode) {
			continue // Retry.
		}

		// For all other cases break out of the retry loop.
		break
	}

	// Return an error when retry is canceled or deadlined
	if e := retryCtx.Err(); e != nil {
		return nil, e
	}

	return res, err
}

// newRequest - instantiate a new HTTP request for a given method.
func (c *Client) newRequest(ctx context.Context, method string, metadata requestMetadata) (req *http.Request, err error) {
	// If no method is supplied default to 'POST'.
	if method == "" {
		method = http.MethodPost
	}

	location := metadata.bucketLocation
	if location == "" {
		if metadata.bucketName != "" {
			// Gather location only if bucketName is present.
			location, err = c.getBucketLocation(ctx, metadata.bucketName)
			if err != nil {
				return nil, err
			}
		}
		if location == "" {
			location = getDefaultLocation(*c.endpointURL, c.region)
		}
	}

	// Look if target url supports virtual host.
	// We explicitly disallow MakeBucket calls to not use virtual DNS style,
	// since the resolution may fail.
	isMakeBucket := (metadata.objectName == "" && method == http.MethodPut && len(metadata.queryValues) == 0)
	isVirtualHost := c.isVirtualHostStyleRequest(*c.endpointURL, metadata.bucketName) && !isMakeBucket

	// Construct a new target URL.
	targetURL, err := c.makeTargetURL(metadata.bucketName, metadata.objectName, location,
		isVirtualHost, metadata.queryValues)
	if err != nil {
		return nil, err
	}

	if c.httpTrace != nil {
		ctx = httptrace.WithClientTrace(ctx, c.httpTrace)
	}

	// Initialize a new HTTP request for the method.
	req, err = http.NewRequestWithContext(ctx, method, targetURL.String(), nil)
	if err != nil {
		return nil, err
	}

	// Get credentials from the configured credentials provider.
	value, err := c.credsProvider.Get()
	if err != nil {
		return nil, err
	}

	var (
		signerType      = value.SignerType
		accessKeyID     = value.AccessKeyID
		secretAccessKey = value.SecretAccessKey
		sessionToken    = value.SessionToken
	)

	// Custom signer set then override the behavior.
	if c.overrideSignerType != credentials.SignatureDefault {
		signerType = c.overrideSignerType
	}

	// If signerType returned by credentials helper is anonymous,
	// then do not sign regardless of signerType override.
	if value.SignerType == credentials.SignatureAnonymous {
		signerType = credentials.SignatureAnonymous
	}

	// Generate presign url if needed, return right here.
	if metadata.expires != 0 && metadata.presignURL {
		if signerType.IsAnonymous() {
			return nil, errInvalidArgument("Presigned URLs cannot be generated with anonymous credentials.")
		}
		if metadata.extraPresignHeader != nil {
			if signerType.IsV2() {
				return nil, errInvalidArgument("Extra signed headers for Presign with Signature V2 is not supported.")
			}
			for k, v := range metadata.extraPresignHeader {
				req.Header.Set(k, v[0])
			}
		}
		if signerType.IsV2() {
			// Presign URL with signature v2.
			req = signer.PreSignV2(*req, accessKeyID, secretAccessKey, metadata.expires, isVirtualHost)
		} else if signerType.IsV4() {
			// Presign URL with signature v4.
			req = signer.PreSignV4(*req, accessKeyID, secretAccessKey, sessionToken, location, metadata.expires)
		}
		return req, nil
	}

	// Set 'User-Agent' header for the request.
	c.setUserAgent(req)

	// Set all headers.
	for k, v := range metadata.customHeader {
		req.Header.Set(k, v[0])
	}

	// Go net/http notoriously closes the request body.
	// - The request Body, if non-nil, will be closed by the underlying Transport, even on errors.
	// This can cause underlying *os.File seekers to fail, avoid that
	// by making sure to wrap the closer as a nop.
	if metadata.contentLength == 0 {
		req.Body = nil
	} else {
		req.Body = io.NopCloser(metadata.contentBody)
	}

	// Set incoming content-length.
	req.ContentLength = metadata.contentLength
	if req.ContentLength <= -1 {
		// For unknown content length, we upload using transfer-encoding: chunked.
		req.TransferEncoding = []string{"chunked"}
	}

	// set md5Sum for content protection.
	if len(metadata.contentMD5Base64) > 0 {
		req.Header.Set("Content-Md5", metadata.contentMD5Base64)
	}

	// For anonymous requests just return.
	if signerType.IsAnonymous() {
		return req, nil
	}

	switch {
	case signerType.IsV2():
		// Add signature version '2' authorization header.
		req = signer.SignV2(*req, accessKeyID, secretAccessKey, isVirtualHost)
	case metadata.streamSha256 && !c.secure:
		if len(metadata.trailer) > 0 {
			req.Trailer = metadata.trailer
		}
		// Streaming signature is used by default for a PUT object request.
		// Additionally, we also look if the initialized client is secure,
		// if yes then we don't need to perform streaming signature.
		req = signer.StreamingSignV4(req, accessKeyID,
			secretAccessKey, sessionToken, location, metadata.contentLength, time.Now().UTC(), c.sha256Hasher())
	default:
		// Set sha256 sum for signature calculation only with signature version '4'.
		shaHeader := unsignedPayload
		if metadata.contentSHA256Hex != "" {
			shaHeader = metadata.contentSHA256Hex
			if len(metadata.trailer) > 0 {
				// Sanity check, we should not end up here if upstream is sane.
				return nil, errors.New("internal error: contentSHA256Hex with trailer not supported")
			}
		} else if len(metadata.trailer) > 0 {
			shaHeader = unsignedPayloadTrailer
		}
		req.Header.Set("X-Amz-Content-Sha256", shaHeader)

		// Add signature version '4' authorization header.
		req = signer.SignV4Trailer(*req, accessKeyID, secretAccessKey, sessionToken, location, metadata.trailer)
	}

	// Return request.
	return req, nil
}

// set User agent.
func (c *Client) setUserAgent(req *http.Request) {
	req.Header.Set("User-Agent", libraryUserAgent)
	if c.appInfo.appName != "" && c.appInfo.appVersion != "" {
		req.Header.Set("User-Agent", libraryUserAgent+" "+c.appInfo.appName+"/"+c.appInfo.appVersion)
	}
}

// makeTargetURL make a new target url.
func (c *Client) makeTargetURL(bucketName, objectName, bucketLocation string, isVirtualHostStyle bool, queryValues url.Values) (*url.URL, error) {
	host := c.endpointURL.Host
	// For Amazon S3 endpoint, try to fetch location based endpoint.
	if s3utils.IsAmazonEndpoint(*c.endpointURL) {
		if c.s3AccelerateEndpoint != "" && bucketName != "" {
			// http://docs.aws.amazon.com/AmazonS3/latest/dev/transfer-acceleration.html
			// Disable transfer acceleration for non-compliant bucket names.
			if strings.Contains(bucketName, ".") {
				return nil, errTransferAccelerationBucket(bucketName)
			}
			// If transfer acceleration is requested set new host.
			// For more details about enabling transfer acceleration read here.
			// http://docs.aws.amazon.com/AmazonS3/latest/dev/transfer-acceleration.html
			host = c.s3AccelerateEndpoint
		} else {
			// Do not change the host if the endpoint URL is a FIPS S3 endpoint or a S3 PrivateLink interface endpoint
			if !s3utils.IsAmazonFIPSEndpoint(*c.endpointURL) && !s3utils.IsAmazonPrivateLinkEndpoint(*c.endpointURL) {
				// Fetch new host based on the bucket location.
				host = getS3Endpoint(bucketLocation, c.s3DualstackEnabled)
			}
		}
	}

	// Save scheme.
	scheme := c.endpointURL.Scheme

	// Strip port 80 and 443 so we won't send these ports in Host header.
	// The reason is that browsers and curl automatically remove :80 and :443
	// with the generated presigned urls, then a signature mismatch error.
	if h, p, err := net.SplitHostPort(host); err == nil {
		if scheme == "http" && p == "80" || scheme == "https" && p == "443" {
			host = h
			if ip := net.ParseIP(h); ip != nil && ip.To4() == nil {
				host = "[" + h + "]"
			}
		}
	}

	urlStr := scheme + "://" + host + "/"

	// Make URL only if bucketName is available, otherwise use the
	// endpoint URL.
	if bucketName != "" {
		// If endpoint supports virtual host style use that always.
		// Currently only S3 and Google Cloud Storage would support
		// virtual host style.
		if isVirtualHostStyle {
			urlStr = scheme + "://" + bucketName + "." + host + "/"
			if objectName != "" {
				urlStr += s3utils.EncodePath(objectName)
			}
		} else {
			// If not fall back to using path style.
			urlStr = urlStr + bucketName + "/"
			if objectName != "" {
				urlStr += s3utils.EncodePath(objectName)
			}
		}
	}

	// If there are any query values, add them to the end.
	if len(queryValues) > 0 {
		urlStr = urlStr + "?" + s3utils.QueryEncode(queryValues)
	}

	return url.Parse(urlStr)
}

// returns true if virtual hosted style requests are to be used.
func (c *Client) isVirtualHostStyleRequest(url url.URL, bucketName string) bool {
	if bucketName == "" {
		return false
	}

	if c.lookup == BucketLookupDNS {
		return true
	}
	if c.lookup == BucketLookupPath {
		return false
	}

	// default to virtual only for Amazon/Google  storage. In all other cases use
	// path style requests
	return s3utils.IsVirtualHostSupported(url, bucketName)
}<|MERGE_RESOLUTION|>--- conflicted
+++ resolved
@@ -128,11 +128,7 @@
 // Global constants.
 const (
 	libraryName    = "minio-go"
-<<<<<<< HEAD
-	libraryVersion = "v7.0.72"
-=======
 	libraryVersion = "v7.0.76"
->>>>>>> 5bffc10d
 )
 
 // User Agent should always following the below style.
@@ -619,18 +615,6 @@
 		}
 	}
 
-<<<<<<< HEAD
-	if metadata.addCrc && metadata.contentLength > 0 {
-		if metadata.trailer == nil {
-			metadata.trailer = make(http.Header, 1)
-		}
-		crc := crc32.New(crc32.MakeTable(crc32.Castagnoli))
-		metadata.contentBody = newHashReaderWrapper(metadata.contentBody, crc, func(hash []byte) {
-			// Update trailer when done.
-			metadata.trailer.Set("x-amz-checksum-crc32c", base64.StdEncoding.EncodeToString(hash))
-		})
-		metadata.trailer.Set("x-amz-checksum-crc32c", base64.StdEncoding.EncodeToString(crc.Sum(nil)))
-=======
 	if metadata.addCrc != nil && metadata.contentLength > 0 {
 		if metadata.trailer == nil {
 			metadata.trailer = make(http.Header, 1)
@@ -641,7 +625,6 @@
 			metadata.trailer.Set(metadata.addCrc.Key(), base64.StdEncoding.EncodeToString(hash))
 		})
 		metadata.trailer.Set(metadata.addCrc.Key(), base64.StdEncoding.EncodeToString(crc.Sum(nil)))
->>>>>>> 5bffc10d
 	}
 
 	// Create cancel context to control 'newRetryTimer' go routine.
