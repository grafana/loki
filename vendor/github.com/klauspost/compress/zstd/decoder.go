// Copyright 2019+ Klaus Post. All rights reserved.
// License information can be found in the LICENSE file.
// Based on work by Yann Collet, released under BSD License.

package zstd

import (
	"errors"
	"io"
	"sync"
)

// Decoder provides decoding of zstandard streams.
// The decoder has been designed to operate without allocations after a warmup.
// This means that you should store the decoder for best performance.
// To re-use a stream decoder, use the Reset(r io.Reader) error to switch to another stream.
// A decoder can safely be re-used even if the previous stream failed.
// To release the resources, you must call the Close() function on a decoder.
type Decoder struct {
	o decoderOptions

	// Unreferenced decoders, ready for use.
	decoders chan *blockDec

	// Streams ready to be decoded.
	stream chan decodeStream

	// Current read position used for Reader functionality.
	current decoderState

	// Custom dictionaries.
	// Always uses copies.
	dicts map[uint32]dict

	// streamWg is the waitgroup for all streams
	streamWg sync.WaitGroup
}

// decoderState is used for maintaining state when the decoder
// is used for streaming.
type decoderState struct {
	// current block being written to stream.
	decodeOutput

	// output in order to be written to stream.
	output chan decodeOutput

	// cancel remaining output.
	cancel chan struct{}

	flushed bool
}

var (
	// Check the interfaces we want to support.
	_ = io.WriterTo(&Decoder{})
	_ = io.Reader(&Decoder{})
)

// NewReader creates a new decoder.
// A nil Reader can be provided in which case Reset can be used to start a decode.
//
// A Decoder can be used in two modes:
//
// 1) As a stream, or
// 2) For stateless decoding using DecodeAll.
//
// Only a single stream can be decoded concurrently, but the same decoder
// can run multiple concurrent stateless decodes. It is even possible to
// use stateless decodes while a stream is being decoded.
//
// The Reset function can be used to initiate a new stream, which is will considerably
// reduce the allocations normally caused by NewReader.
func NewReader(r io.Reader, opts ...DOption) (*Decoder, error) {
	initPredefined()
	var d Decoder
	d.o.setDefault()
	for _, o := range opts {
		err := o(&d.o)
		if err != nil {
			return nil, err
		}
	}
	d.current.output = make(chan decodeOutput, d.o.concurrent)
	d.current.flushed = true

	if r == nil {
		d.current.err = ErrDecoderNilInput
	}

	// Transfer option dicts.
	d.dicts = make(map[uint32]dict, len(d.o.dicts))
	for _, dc := range d.o.dicts {
		d.dicts[dc.id] = dc
	}
	d.o.dicts = nil

	// Create decoders
	d.decoders = make(chan *blockDec, d.o.concurrent)
	for i := 0; i < d.o.concurrent; i++ {
		dec := newBlockDec(d.o.lowMem)
		dec.localFrame = newFrameDec(d.o)
		d.decoders <- dec
	}

	if r == nil {
		return &d, nil
	}
	return &d, d.Reset(r)
}

// Read bytes from the decompressed stream into p.
// Returns the number of bytes written and any error that occurred.
// When the stream is done, io.EOF will be returned.
func (d *Decoder) Read(p []byte) (int, error) {
<<<<<<< HEAD
	if d.stream == nil {
		return 0, ErrDecoderNilInput
	}
=======
>>>>>>> e49e318b
	var n int
	for {
		if len(d.current.b) > 0 {
			filled := copy(p, d.current.b)
			p = p[filled:]
			d.current.b = d.current.b[filled:]
			n += filled
		}
		if len(p) == 0 {
			break
		}
		if len(d.current.b) == 0 {
			// We have an error and no more data
			if d.current.err != nil {
				break
			}
			if !d.nextBlock(n == 0) {
				return n, nil
			}
		}
	}
	if len(d.current.b) > 0 {
		if debugDecoder {
			println("returning", n, "still bytes left:", len(d.current.b))
		}
		// Only return error at end of block
		return n, nil
	}
	if d.current.err != nil {
		d.drainOutput()
	}
	if debugDecoder {
		println("returning", n, d.current.err, len(d.decoders))
	}
	return n, d.current.err
}

// Reset will reset the decoder the supplied stream after the current has finished processing.
// Note that this functionality cannot be used after Close has been called.
// Reset can be called with a nil reader to release references to the previous reader.
// After being called with a nil reader, no other operations than Reset or DecodeAll or Close
// should be used.
func (d *Decoder) Reset(r io.Reader) error {
	if d.current.err == ErrDecoderClosed {
		return d.current.err
	}
<<<<<<< HEAD

	d.drainOutput()

	if r == nil {
		d.current.err = ErrDecoderNilInput
		d.current.flushed = true
		return nil
	}

	if d.stream == nil {
		d.stream = make(chan decodeStream, 1)
		d.streamWg.Add(1)
		go d.startStreamDecoder(d.stream)
	}

	// If bytes buffer and < 1MB, do sync decoding anyway.
	if bb, ok := r.(byter); ok && bb.Len() < 1<<20 {
		bb2 := bb
		if debug {
=======

	d.drainOutput()

	if r == nil {
		d.current.err = ErrDecoderNilInput
		if len(d.current.b) > 0 {
			d.current.b = d.current.b[:0]
		}
		d.current.flushed = true
		return nil
	}

	// If bytes buffer and < 5MB, do sync decoding anyway.
	if bb, ok := r.(byter); ok && bb.Len() < 5<<20 {
		bb2 := bb
		if debugDecoder {
>>>>>>> e49e318b
			println("*bytes.Buffer detected, doing sync decode, len:", bb.Len())
		}
		b := bb2.Bytes()
		var dst []byte
		if cap(d.current.b) > 0 {
			dst = d.current.b
		}

		dst, err := d.DecodeAll(b, dst[:0])
		if err == nil {
			err = io.EOF
		}
		d.current.b = dst
		d.current.err = err
		d.current.flushed = true
		if debugDecoder {
			println("sync decode to", len(dst), "bytes, err:", err)
		}
		return nil
	}

	if d.stream == nil {
		d.stream = make(chan decodeStream, 1)
		d.streamWg.Add(1)
		go d.startStreamDecoder(d.stream)
	}

	// Remove current block.
	d.current.decodeOutput = decodeOutput{}
	d.current.err = nil
	d.current.cancel = make(chan struct{})
	d.current.flushed = false
	d.current.d = nil

	d.stream <- decodeStream{
		r:      r,
		output: d.current.output,
		cancel: d.current.cancel,
	}
	return nil
}

// drainOutput will drain the output until errEndOfStream is sent.
func (d *Decoder) drainOutput() {
	if d.current.cancel != nil {
		println("cancelling current")
		close(d.current.cancel)
		d.current.cancel = nil
	}
	if d.current.d != nil {
		if debugDecoder {
			printf("re-adding current decoder %p, decoders: %d", d.current.d, len(d.decoders))
		}
		d.decoders <- d.current.d
		d.current.d = nil
		d.current.b = nil
	}
	if d.current.output == nil || d.current.flushed {
		println("current already flushed")
		return
	}
	for v := range d.current.output {
		if v.d != nil {
<<<<<<< HEAD
			if debug {
=======
			if debugDecoder {
>>>>>>> e49e318b
				printf("re-adding decoder %p", v.d)
			}
			d.decoders <- v.d
		}
		if v.err == errEndOfStream {
			println("current flushed")
			d.current.flushed = true
			return
		}
	}
}

// WriteTo writes data to w until there's no more data to write or when an error occurs.
// The return value n is the number of bytes written.
// Any error encountered during the write is also returned.
func (d *Decoder) WriteTo(w io.Writer) (int64, error) {
<<<<<<< HEAD
	if d.stream == nil {
		return 0, ErrDecoderNilInput
	}
=======
>>>>>>> e49e318b
	var n int64
	for {
		if len(d.current.b) > 0 {
			n2, err2 := w.Write(d.current.b)
			n += int64(n2)
			if err2 != nil && d.current.err == nil {
				d.current.err = err2
				break
			}
		}
		if d.current.err != nil {
			break
		}
		d.nextBlock(true)
	}
	err := d.current.err
	if err != nil {
		d.drainOutput()
	}
	if err == io.EOF {
		err = nil
	}
	return n, err
}

// DecodeAll allows stateless decoding of a blob of bytes.
// Output will be appended to dst, so if the destination size is known
// you can pre-allocate the destination slice to avoid allocations.
// DecodeAll can be used concurrently.
// The Decoder concurrency limits will be respected.
func (d *Decoder) DecodeAll(input, dst []byte) ([]byte, error) {
	if d.current.err == ErrDecoderClosed {
		return dst, ErrDecoderClosed
	}

	// Grab a block decoder and frame decoder.
	block := <-d.decoders
	frame := block.localFrame
	defer func() {
		if debugDecoder {
			printf("re-adding decoder: %p", block)
		}
		frame.rawInput = nil
		frame.bBuf = nil
		d.decoders <- block
	}()
	frame.bBuf = input

	for {
		frame.history.reset()
		err := frame.reset(&frame.bBuf)
		if err == io.EOF {
			if debugDecoder {
				println("frame reset return EOF")
			}
			return dst, nil
		}
		if frame.DictionaryID != nil {
			dict, ok := d.dicts[*frame.DictionaryID]
			if !ok {
				return nil, ErrUnknownDictionary
			}
			frame.history.setDict(&dict)
		}
		if err != nil {
			return dst, err
		}
		if frame.FrameContentSize > d.o.maxDecodedSize-uint64(len(dst)) {
			return dst, ErrDecoderSizeExceeded
		}
		if frame.FrameContentSize > 0 && frame.FrameContentSize < 1<<30 {
			// Never preallocate moe than 1 GB up front.
			if cap(dst)-len(dst) < int(frame.FrameContentSize) {
				dst2 := make([]byte, len(dst), len(dst)+int(frame.FrameContentSize))
				copy(dst2, dst)
				dst = dst2
			}
		}
		if cap(dst) == 0 {
			// Allocate len(input) * 2 by default if nothing is provided
			// and we didn't get frame content size.
			size := len(input) * 2
			// Cap to 1 MB.
			if size > 1<<20 {
				size = 1 << 20
			}
			if uint64(size) > d.o.maxDecodedSize {
				size = int(d.o.maxDecodedSize)
			}
			dst = make([]byte, 0, size)
		}

		dst, err = frame.runDecoder(dst, block)
		if err != nil {
			return dst, err
		}
		if len(frame.bBuf) == 0 {
			if debugDecoder {
				println("frame dbuf empty")
			}
			break
		}
	}
	return dst, nil
}

// nextBlock returns the next block.
// If an error occurs d.err will be set.
// Optionally the function can block for new output.
// If non-blocking mode is used the returned boolean will be false
// if no data was available without blocking.
func (d *Decoder) nextBlock(blocking bool) (ok bool) {
	if d.current.d != nil {
		if debugDecoder {
			printf("re-adding current decoder %p", d.current.d)
		}
		d.decoders <- d.current.d
		d.current.d = nil
	}
	if d.current.err != nil {
		// Keep error state.
		return blocking
	}

	if blocking {
		d.current.decodeOutput = <-d.current.output
	} else {
		select {
		case d.current.decodeOutput = <-d.current.output:
		default:
			return false
		}
	}
	if debugDecoder {
		println("got", len(d.current.b), "bytes, error:", d.current.err)
	}
	return true
}

// Close will release all resources.
// It is NOT possible to reuse the decoder after this.
func (d *Decoder) Close() {
	if d.current.err == ErrDecoderClosed {
		return
	}
	d.drainOutput()
	if d.stream != nil {
		close(d.stream)
		d.streamWg.Wait()
		d.stream = nil
	}
	if d.decoders != nil {
		close(d.decoders)
		for dec := range d.decoders {
			dec.Close()
		}
		d.decoders = nil
	}
	if d.current.d != nil {
		d.current.d.Close()
		d.current.d = nil
	}
	d.current.err = ErrDecoderClosed
}

// IOReadCloser returns the decoder as an io.ReadCloser for convenience.
// Any changes to the decoder will be reflected, so the returned ReadCloser
// can be reused along with the decoder.
// io.WriterTo is also supported by the returned ReadCloser.
func (d *Decoder) IOReadCloser() io.ReadCloser {
	return closeWrapper{d: d}
}

// closeWrapper wraps a function call as a closer.
type closeWrapper struct {
	d *Decoder
}

// WriteTo forwards WriteTo calls to the decoder.
func (c closeWrapper) WriteTo(w io.Writer) (n int64, err error) {
	return c.d.WriteTo(w)
}

// Read forwards read calls to the decoder.
func (c closeWrapper) Read(p []byte) (n int, err error) {
	return c.d.Read(p)
}

// Close closes the decoder.
func (c closeWrapper) Close() error {
	c.d.Close()
	return nil
}

type decodeOutput struct {
	d   *blockDec
	b   []byte
	err error
}

type decodeStream struct {
	r io.Reader

	// Blocks ready to be written to output.
	output chan decodeOutput

	// cancel reading from the input
	cancel chan struct{}
}

// errEndOfStream indicates that everything from the stream was read.
var errEndOfStream = errors.New("end-of-stream")

// Create Decoder:
// Spawn n block decoders. These accept tasks to decode a block.
// Create goroutine that handles stream processing, this will send history to decoders as they are available.
// Decoders update the history as they decode.
// When a block is returned:
// 		a) history is sent to the next decoder,
// 		b) content written to CRC.
// 		c) return data to WRITER.
// 		d) wait for next block to return data.
// Once WRITTEN, the decoders reused by the writer frame decoder for re-use.
func (d *Decoder) startStreamDecoder(inStream chan decodeStream) {
	defer d.streamWg.Done()
	frame := newFrameDec(d.o)
	for stream := range inStream {
		if debugDecoder {
			println("got new stream")
		}
		br := readerWrapper{r: stream.r}
	decodeStream:
		for {
			frame.history.reset()
			err := frame.reset(&br)
			if debugDecoder && err != nil {
				println("Frame decoder returned", err)
			}
			if err == nil && frame.DictionaryID != nil {
				dict, ok := d.dicts[*frame.DictionaryID]
				if !ok {
					err = ErrUnknownDictionary
				} else {
					frame.history.setDict(&dict)
				}
			}
			if err != nil {
				stream.output <- decodeOutput{
					err: err,
				}
				break
			}
			if debugDecoder {
				println("starting frame decoder")
			}

			// This goroutine will forward history between frames.
			frame.frameDone.Add(1)
			frame.initAsync()

			go frame.startDecoder(stream.output)
		decodeFrame:
			// Go through all blocks of the frame.
			for {
				dec := <-d.decoders
				select {
				case <-stream.cancel:
					if !frame.sendErr(dec, io.EOF) {
						// To not let the decoder dangle, send it back.
						stream.output <- decodeOutput{d: dec}
					}
					break decodeStream
				default:
				}
				err := frame.next(dec)
				switch err {
				case io.EOF:
					// End of current frame, no error
					println("EOF on next block")
					break decodeFrame
				case nil:
					continue
				default:
					println("block decoder returned", err)
					break decodeStream
				}
			}
			// All blocks have started decoding, check if there are more frames.
			println("waiting for done")
			frame.frameDone.Wait()
			println("done waiting...")
		}
		frame.frameDone.Wait()
		println("Sending EOS")
		stream.output <- decodeOutput{err: errEndOfStream}
	}
}<|MERGE_RESOLUTION|>--- conflicted
+++ resolved
@@ -113,12 +113,6 @@
 // Returns the number of bytes written and any error that occurred.
 // When the stream is done, io.EOF will be returned.
 func (d *Decoder) Read(p []byte) (int, error) {
-<<<<<<< HEAD
-	if d.stream == nil {
-		return 0, ErrDecoderNilInput
-	}
-=======
->>>>>>> e49e318b
 	var n int
 	for {
 		if len(d.current.b) > 0 {
@@ -165,27 +159,6 @@
 	if d.current.err == ErrDecoderClosed {
 		return d.current.err
 	}
-<<<<<<< HEAD
-
-	d.drainOutput()
-
-	if r == nil {
-		d.current.err = ErrDecoderNilInput
-		d.current.flushed = true
-		return nil
-	}
-
-	if d.stream == nil {
-		d.stream = make(chan decodeStream, 1)
-		d.streamWg.Add(1)
-		go d.startStreamDecoder(d.stream)
-	}
-
-	// If bytes buffer and < 1MB, do sync decoding anyway.
-	if bb, ok := r.(byter); ok && bb.Len() < 1<<20 {
-		bb2 := bb
-		if debug {
-=======
 
 	d.drainOutput()
 
@@ -202,7 +175,6 @@
 	if bb, ok := r.(byter); ok && bb.Len() < 5<<20 {
 		bb2 := bb
 		if debugDecoder {
->>>>>>> e49e318b
 			println("*bytes.Buffer detected, doing sync decode, len:", bb.Len())
 		}
 		b := bb2.Bytes()
@@ -266,11 +238,7 @@
 	}
 	for v := range d.current.output {
 		if v.d != nil {
-<<<<<<< HEAD
-			if debug {
-=======
 			if debugDecoder {
->>>>>>> e49e318b
 				printf("re-adding decoder %p", v.d)
 			}
 			d.decoders <- v.d
@@ -287,12 +255,6 @@
 // The return value n is the number of bytes written.
 // Any error encountered during the write is also returned.
 func (d *Decoder) WriteTo(w io.Writer) (int64, error) {
-<<<<<<< HEAD
-	if d.stream == nil {
-		return 0, ErrDecoderNilInput
-	}
-=======
->>>>>>> e49e318b
 	var n int64
 	for {
 		if len(d.current.b) > 0 {
