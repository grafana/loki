// Copyright 2009 The Go Authors. All rights reserved.
// Use of this source code is governed by a BSD-style
// license that can be found in the LICENSE file.

package flate

import (
	"math"
	"math/bits"
)

const (
	maxBitsLimit = 16
	// number of valid literals
	literalCount = 286
)

// hcode is a huffman code with a bit code and bit length.
type hcode struct {
	code, len uint16
}

type huffmanEncoder struct {
	codes    []hcode
	bitCount [17]int32

	// Allocate a reusable buffer with the longest possible frequency table.
	// Possible lengths are codegenCodeCount, offsetCodeCount and literalCount.
	// The largest of these is literalCount, so we allocate for that case.
	freqcache [literalCount + 1]literalNode
}

type literalNode struct {
	literal uint16
	freq    uint16
}

// A levelInfo describes the state of the constructed tree for a given depth.
type levelInfo struct {
	// Our level.  for better printing
	level int32

	// The frequency of the last node at this level
	lastFreq int32

	// The frequency of the next character to add to this level
	nextCharFreq int32

	// The frequency of the next pair (from level below) to add to this level.
	// Only valid if the "needed" value of the next lower level is 0.
	nextPairFreq int32

	// The number of chains remaining to generate for this level before moving
	// up to the next level
	needed int32
}

// set sets the code and length of an hcode.
func (h *hcode) set(code uint16, length uint16) {
	h.len = length
	h.code = code
}

func reverseBits(number uint16, bitLength byte) uint16 {
	return bits.Reverse16(number << ((16 - bitLength) & 15))
}

func maxNode() literalNode { return literalNode{math.MaxUint16, math.MaxUint16} }

func newHuffmanEncoder(size int) *huffmanEncoder {
	// Make capacity to next power of two.
	c := uint(bits.Len32(uint32(size - 1)))
	return &huffmanEncoder{codes: make([]hcode, size, 1<<c)}
}

// Generates a HuffmanCode corresponding to the fixed literal table
func generateFixedLiteralEncoding() *huffmanEncoder {
	h := newHuffmanEncoder(literalCount)
	codes := h.codes
	var ch uint16
	for ch = 0; ch < literalCount; ch++ {
		var bits uint16
		var size uint16
		switch {
		case ch < 144:
			// size 8, 000110000  .. 10111111
			bits = ch + 48
			size = 8
		case ch < 256:
			// size 9, 110010000 .. 111111111
			bits = ch + 400 - 144
			size = 9
		case ch < 280:
			// size 7, 0000000 .. 0010111
			bits = ch - 256
			size = 7
		default:
			// size 8, 11000000 .. 11000111
			bits = ch + 192 - 280
			size = 8
		}
		codes[ch] = hcode{code: reverseBits(bits, byte(size)), len: size}
	}
	return h
}

func generateFixedOffsetEncoding() *huffmanEncoder {
	h := newHuffmanEncoder(30)
	codes := h.codes
	for ch := range codes {
		codes[ch] = hcode{code: reverseBits(uint16(ch), 5), len: 5}
	}
	return h
}

var fixedLiteralEncoding = generateFixedLiteralEncoding()
var fixedOffsetEncoding = generateFixedOffsetEncoding()

func (h *huffmanEncoder) bitLength(freq []uint16) int {
	var total int
	for i, f := range freq {
		if f != 0 {
			total += int(f) * int(h.codes[i].len)
		}
	}
	return total
}

func (h *huffmanEncoder) bitLengthRaw(b []byte) int {
	var total int
	for _, f := range b {
		if f != 0 {
			total += int(h.codes[f].len)
		}
	}
	return total
}

<<<<<<< HEAD
=======
// canReuseBits returns the number of bits or math.MaxInt32 if the encoder cannot be reused.
func (h *huffmanEncoder) canReuseBits(freq []uint16) int {
	var total int
	for i, f := range freq {
		if f != 0 {
			code := h.codes[i]
			if code.len == 0 {
				return math.MaxInt32
			}
			total += int(f) * int(code.len)
		}
	}
	return total
}

>>>>>>> e49e318b
// Return the number of literals assigned to each bit size in the Huffman encoding
//
// This method is only called when list.length >= 3
// The cases of 0, 1, and 2 literals are handled by special case code.
//
// list  An array of the literals with non-zero frequencies
//             and their associated frequencies. The array is in order of increasing
//             frequency, and has as its last element a special element with frequency
//             MaxInt32
// maxBits     The maximum number of bits that should be used to encode any literal.
//             Must be less than 16.
// return      An integer array in which array[i] indicates the number of literals
//             that should be encoded in i bits.
func (h *huffmanEncoder) bitCounts(list []literalNode, maxBits int32) []int32 {
	if maxBits >= maxBitsLimit {
		panic("flate: maxBits too large")
	}
	n := int32(len(list))
	list = list[0 : n+1]
	list[n] = maxNode()

	// The tree can't have greater depth than n - 1, no matter what. This
	// saves a little bit of work in some small cases
	if maxBits > n-1 {
		maxBits = n - 1
	}

	// Create information about each of the levels.
	// A bogus "Level 0" whose sole purpose is so that
	// level1.prev.needed==0.  This makes level1.nextPairFreq
	// be a legitimate value that never gets chosen.
	var levels [maxBitsLimit]levelInfo
	// leafCounts[i] counts the number of literals at the left
	// of ancestors of the rightmost node at level i.
	// leafCounts[i][j] is the number of literals at the left
	// of the level j ancestor.
	var leafCounts [maxBitsLimit][maxBitsLimit]int32

	for level := int32(1); level <= maxBits; level++ {
		// For every level, the first two items are the first two characters.
		// We initialize the levels as if we had already figured this out.
		levels[level] = levelInfo{
			level:        level,
			lastFreq:     int32(list[1].freq),
			nextCharFreq: int32(list[2].freq),
			nextPairFreq: int32(list[0].freq) + int32(list[1].freq),
		}
		leafCounts[level][level] = 2
		if level == 1 {
			levels[level].nextPairFreq = math.MaxInt32
		}
	}

	// We need a total of 2*n - 2 items at top level and have already generated 2.
	levels[maxBits].needed = 2*n - 4

	level := maxBits
	for {
		l := &levels[level]
		if l.nextPairFreq == math.MaxInt32 && l.nextCharFreq == math.MaxInt32 {
			// We've run out of both leafs and pairs.
			// End all calculations for this level.
			// To make sure we never come back to this level or any lower level,
			// set nextPairFreq impossibly large.
			l.needed = 0
			levels[level+1].nextPairFreq = math.MaxInt32
			level++
			continue
		}

		prevFreq := l.lastFreq
		if l.nextCharFreq < l.nextPairFreq {
			// The next item on this row is a leaf node.
			n := leafCounts[level][level] + 1
			l.lastFreq = l.nextCharFreq
			// Lower leafCounts are the same of the previous node.
			leafCounts[level][level] = n
			e := list[n]
			if e.literal < math.MaxUint16 {
				l.nextCharFreq = int32(e.freq)
			} else {
				l.nextCharFreq = math.MaxInt32
			}
		} else {
			// The next item on this row is a pair from the previous row.
			// nextPairFreq isn't valid until we generate two
			// more values in the level below
			l.lastFreq = l.nextPairFreq
			// Take leaf counts from the lower level, except counts[level] remains the same.
			copy(leafCounts[level][:level], leafCounts[level-1][:level])
			levels[l.level-1].needed = 2
		}

		if l.needed--; l.needed == 0 {
			// We've done everything we need to do for this level.
			// Continue calculating one level up. Fill in nextPairFreq
			// of that level with the sum of the two nodes we've just calculated on
			// this level.
			if l.level == maxBits {
				// All done!
				break
			}
			levels[l.level+1].nextPairFreq = prevFreq + l.lastFreq
			level++
		} else {
			// If we stole from below, move down temporarily to replenish it.
			for levels[level-1].needed > 0 {
				level--
			}
		}
	}

	// Somethings is wrong if at the end, the top level is null or hasn't used
	// all of the leaves.
	if leafCounts[maxBits][maxBits] != n {
		panic("leafCounts[maxBits][maxBits] != n")
	}

	bitCount := h.bitCount[:maxBits+1]
	bits := 1
	counts := &leafCounts[maxBits]
	for level := maxBits; level > 0; level-- {
		// chain.leafCount gives the number of literals requiring at least "bits"
		// bits to encode.
		bitCount[bits] = counts[level] - counts[level-1]
		bits++
	}
	return bitCount
}

// Look at the leaves and assign them a bit count and an encoding as specified
// in RFC 1951 3.2.2
func (h *huffmanEncoder) assignEncodingAndSize(bitCount []int32, list []literalNode) {
	code := uint16(0)
	for n, bits := range bitCount {
		code <<= 1
		if n == 0 || bits == 0 {
			continue
		}
		// The literals list[len(list)-bits] .. list[len(list)-bits]
		// are encoded using "bits" bits, and get the values
		// code, code + 1, ....  The code values are
		// assigned in literal order (not frequency order).
		chunk := list[len(list)-int(bits):]

		sortByLiteral(chunk)
		for _, node := range chunk {
			h.codes[node.literal] = hcode{code: reverseBits(code, uint8(n)), len: uint16(n)}
			code++
		}
		list = list[0 : len(list)-int(bits)]
	}
}

// Update this Huffman Code object to be the minimum code for the specified frequency count.
//
// freq  An array of frequencies, in which frequency[i] gives the frequency of literal i.
// maxBits  The maximum number of bits to use for any literal.
func (h *huffmanEncoder) generate(freq []uint16, maxBits int32) {
	list := h.freqcache[:len(freq)+1]
	// Number of non-zero literals
	count := 0
	// Set list to be the set of all non-zero literals and their frequencies
	for i, f := range freq {
		if f != 0 {
			list[count] = literalNode{uint16(i), f}
			count++
		} else {
			list[count] = literalNode{}
			h.codes[i].len = 0
		}
	}
	list[len(freq)] = literalNode{}

	list = list[:count]
	if count <= 2 {
		// Handle the small cases here, because they are awkward for the general case code. With
		// two or fewer literals, everything has bit length 1.
		for i, node := range list {
			// "list" is in order of increasing literal value.
			h.codes[node.literal].set(uint16(i), 1)
		}
		return
	}
	sortByFreq(list)

	// Get the number of literals for each bit count
	bitCount := h.bitCounts(list, maxBits)
	// And do the assignment
	h.assignEncodingAndSize(bitCount, list)
}

// atLeastOne clamps the result between 1 and 15.
func atLeastOne(v float32) float32 {
	if v < 1 {
		return 1
	}
	if v > 15 {
		return 15
	}
	return v
}

// Unassigned values are assigned '1' in the histogram.
func fillHist(b []uint16) {
	for i, v := range b {
		if v == 0 {
			b[i] = 1
		}
	}
}

<<<<<<< HEAD
// histogramSize accumulates a histogram of b in h.
// An estimated size in bits is returned.
// len(h) must be >= 256, and h's elements must be all zeroes.
func histogramSize(b []byte, h []uint16, fill bool) (bits int) {
=======
func histogram(b []byte, h []uint16, fill bool) {
>>>>>>> e49e318b
	h = h[:256]
	for _, t := range b {
		h[t]++
	}
<<<<<<< HEAD
	total := len(b)
	if fill {
		for _, v := range h {
			if v == 0 {
				total++
			}
		}
	}

	invTotal := 1.0 / float32(total)
	shannon := float32(0.0)
	for _, v := range h {
		if v > 0 {
			n := float32(v)
			shannon += atLeastOne(-mFastLog2(n*invTotal)) * n
		}
	}

	return int(shannon + 0.99)
=======
	if fill {
		fillHist(h)
	}
>>>>>>> e49e318b
}<|MERGE_RESOLUTION|>--- conflicted
+++ resolved
@@ -136,8 +136,6 @@
 	return total
 }
 
-<<<<<<< HEAD
-=======
 // canReuseBits returns the number of bits or math.MaxInt32 if the encoder cannot be reused.
 func (h *huffmanEncoder) canReuseBits(freq []uint16) int {
 	var total int
@@ -153,7 +151,6 @@
 	return total
 }
 
->>>>>>> e49e318b
 // Return the number of literals assigned to each bit size in the Huffman encoding
 //
 // This method is only called when list.length >= 3
@@ -366,41 +363,12 @@
 	}
 }
 
-<<<<<<< HEAD
-// histogramSize accumulates a histogram of b in h.
-// An estimated size in bits is returned.
-// len(h) must be >= 256, and h's elements must be all zeroes.
-func histogramSize(b []byte, h []uint16, fill bool) (bits int) {
-=======
 func histogram(b []byte, h []uint16, fill bool) {
->>>>>>> e49e318b
 	h = h[:256]
 	for _, t := range b {
 		h[t]++
 	}
-<<<<<<< HEAD
-	total := len(b)
-	if fill {
-		for _, v := range h {
-			if v == 0 {
-				total++
-			}
-		}
-	}
-
-	invTotal := 1.0 / float32(total)
-	shannon := float32(0.0)
-	for _, v := range h {
-		if v > 0 {
-			n := float32(v)
-			shannon += atLeastOne(-mFastLog2(n*invTotal)) * n
-		}
-	}
-
-	return int(shannon + 0.99)
-=======
 	if fill {
 		fillHist(h)
 	}
->>>>>>> e49e318b
 }