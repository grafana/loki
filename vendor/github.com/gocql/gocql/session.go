--- conflicted
+++ resolved
@@ -276,8 +276,6 @@
 	return nil
 }
 
-<<<<<<< HEAD
-=======
 func (s *Session) addrsToHosts(addrs []string, defaultPort int) ([]*HostInfo, error) {
 	var hosts []*HostInfo
 	for _, hostport := range addrs {
@@ -299,7 +297,6 @@
 	return hosts, nil
 }
 
->>>>>>> 70900be5
 // AwaitSchemaAgreement will wait until schema versions across all nodes in the
 // cluster are the same (as seen from the point of view of the control connection).
 // The maximum amount of time this takes is governed
@@ -715,11 +712,7 @@
 type hostMetrics struct {
 	// Attempts is count of how many times this query has been attempted for this host.
 	// An attempt is either a retry or fetching next page of results.
-<<<<<<< HEAD
-	Attempts     int
-=======
 	Attempts int
->>>>>>> 70900be5
 
 	// TotalLatency is the sum of attempt latencies for this host in nanoseconds.
 	TotalLatency int64
@@ -893,11 +886,7 @@
 }
 
 func (q *Query) AddLatency(l int64, host *HostInfo) {
-<<<<<<< HEAD
-	q.metrics.attempt(0, time.Duration(l) * time.Nanosecond, host, false)
-=======
 	q.metrics.attempt(0, time.Duration(l)*time.Nanosecond, host, false)
->>>>>>> 70900be5
 }
 
 // Consistency sets the consistency level for this query. If no consistency
@@ -1633,11 +1622,7 @@
 }
 
 func (b *Batch) AddLatency(l int64, host *HostInfo) {
-<<<<<<< HEAD
-	b.metrics.attempt(0, time.Duration(l) * time.Nanosecond, host, false)
-=======
 	b.metrics.attempt(0, time.Duration(l)*time.Nanosecond, host, false)
->>>>>>> 70900be5
 }
 
 // GetConsistency returns the currently configured consistency level for the batch
