// Copyright (c) 2012 The gocql Authors. All rights reserved.
// Use of this source code is governed by a BSD-style
// license that can be found in the LICENSE file.

package gocql

import (
	"bufio"
	"context"
	"crypto/tls"
	"errors"
	"fmt"
	"io"
	"io/ioutil"
	"net"
	"strconv"
	"strings"
	"sync"
	"sync/atomic"
	"time"

	"github.com/go-kit/kit/log"
	"github.com/go-kit/kit/log/level"

	"github.com/gocql/gocql/internal/lru"
	"github.com/gocql/gocql/internal/streams"
)

var (
	approvedAuthenticators = [...]string{
		"org.apache.cassandra.auth.PasswordAuthenticator",
		"com.instaclustr.cassandra.auth.SharedSecretAuthenticator",
		"com.datastax.bdp.cassandra.auth.DseAuthenticator",
		"io.aiven.cassandra.auth.AivenAuthenticator",
		"com.ericsson.bss.cassandra.ecaudit.auth.AuditPasswordAuthenticator",
		"com.amazon.helenus.auth.HelenusAuthenticator",
		"com.ericsson.bss.cassandra.ecaudit.auth.AuditAuthenticator",
	}
)

func approve(authenticator string) bool {
	for _, s := range approvedAuthenticators {
		if authenticator == s {
			return true
		}
	}
	return false
}

//JoinHostPort is a utility to return a address string that can be used
//gocql.Conn to form a connection with a host.
func JoinHostPort(addr string, port int) string {
	addr = strings.TrimSpace(addr)
	if _, _, err := net.SplitHostPort(addr); err != nil {
		addr = net.JoinHostPort(addr, strconv.Itoa(port))
	}
	return addr
}

type Authenticator interface {
	Challenge(req []byte) (resp []byte, auth Authenticator, err error)
	Success(data []byte) error
}

type PasswordAuthenticator struct {
	Username string
	Password string
}

func (p PasswordAuthenticator) Challenge(req []byte) ([]byte, Authenticator, error) {
	if !approve(string(req)) {
		return nil, nil, fmt.Errorf("unexpected authenticator %q", req)
	}
	resp := make([]byte, 2+len(p.Username)+len(p.Password))
	resp[0] = 0
	copy(resp[1:], p.Username)
	resp[len(p.Username)+1] = 0
	copy(resp[2+len(p.Username):], p.Password)
	return resp, nil, nil
}

func (p PasswordAuthenticator) Success(data []byte) error {
	return nil
}

type SslOptions struct {
	*tls.Config

	// CertPath and KeyPath are optional depending on server
	// config, but both fields must be omitted to avoid using a
	// client certificate
	CertPath string
	KeyPath  string
	CaPath   string //optional depending on server config
	// If you want to verify the hostname and server cert (like a wildcard for cass cluster) then you should turn this on
	// This option is basically the inverse of InSecureSkipVerify
	// See InSecureSkipVerify in http://golang.org/pkg/crypto/tls/ for more info
	EnableHostVerification bool
}

type ConnConfig struct {
	ProtoVersion   int
	CQLVersion     string
	Timeout        time.Duration
	ConnectTimeout time.Duration
	Dialer         Dialer
	Compressor     Compressor
	Authenticator  Authenticator
	AuthProvider   func(h *HostInfo) (Authenticator, error)
	Keepalive      time.Duration

	tlsConfig       *tls.Config
	disableCoalesce bool
}

type ConnErrorHandler interface {
	HandleError(conn *Conn, err error, closed bool)
}

type connErrorHandlerFn func(conn *Conn, err error, closed bool)

func (fn connErrorHandlerFn) HandleError(conn *Conn, err error, closed bool) {
	fn(conn, err, closed)
}

// If not zero, how many timeouts we will allow to occur before the connection is closed
// and restarted. This is to prevent a single query timeout from killing a connection
// which may be serving more queries just fine.
// Default is 0, should not be changed concurrently with queries.
//
// depreciated
var TimeoutLimit int64 = 0

// Conn is a single connection to a Cassandra node. It can be used to execute
// queries, but users are usually advised to use a more reliable, higher
// level API.
type Conn struct {
	logger log.Logger

	conn net.Conn
	r    *bufio.Reader
	w    io.Writer

	timeout       time.Duration
	cfg           *ConnConfig
	frameObserver FrameHeaderObserver

	headerBuf [maxFrameHeaderSize]byte

	streams *streams.IDGenerator
	mu      sync.Mutex
	calls   map[int]*callReq

	errorHandler ConnErrorHandler
	compressor   Compressor
	auth         Authenticator
	addr         string

	version         uint8
	currentKeyspace string
	host            *HostInfo

	session *Session

	closed int32
	ctx    context.Context
	cancel context.CancelFunc

	timeouts int64
}

// connect establishes a connection to a Cassandra node using session's connection config.
func (s *Session) connect(ctx context.Context, logger log.Logger, host *HostInfo, errorHandler ConnErrorHandler) (*Conn, error) {
	return s.dial(ctx, logger, host, s.connCfg, errorHandler)
}

// dial establishes a connection to a Cassandra node and notifies the session's connectObserver.
func (s *Session) dial(ctx context.Context, logger log.Logger, host *HostInfo, connConfig *ConnConfig, errorHandler ConnErrorHandler) (*Conn, error) {
	var obs ObservedConnect
	if s.connectObserver != nil {
		obs.Host = host
		obs.Start = time.Now()
	}

	conn, err := s.dialWithoutObserver(ctx, logger, host, connConfig, errorHandler)

	if s.connectObserver != nil {
		obs.End = time.Now()
		obs.Err = err
		s.connectObserver.ObserveConnect(obs)
	}

	return conn, err
}

// dialWithoutObserver establishes connection to a Cassandra node.
//
// dialWithoutObserver does not notify the connection observer, so you most probably want to call dial() instead.
func (s *Session) dialWithoutObserver(ctx context.Context, logger log.Logger, host *HostInfo, cfg *ConnConfig, errorHandler ConnErrorHandler) (*Conn, error) {
	ip := host.ConnectAddress()
	port := host.port

	// TODO(zariel): remove these
	if !validIpAddr(ip) {
		panic(fmt.Sprintf("host missing connect ip address: %v", ip))
	} else if port == 0 {
		panic(fmt.Sprintf("host missing port: %v", port))
	}

	dialer := cfg.Dialer
	if dialer == nil {
		d := &net.Dialer{
			Timeout: cfg.ConnectTimeout,
		}
		if cfg.Keepalive > 0 {
			d.KeepAlive = cfg.Keepalive
		}
		dialer = d
	}
<<<<<<< HEAD

=======
>>>>>>> 70900be5

	conn, err := dialer.DialContext(ctx, "tcp", host.HostnameAndPort())
	if err != nil {
		return nil, err
	}
	if cfg.tlsConfig != nil {
		// the TLS config is safe to be reused by connections but it must not
		// be modified after being used.
		tconn := tls.Client(conn, cfg.tlsConfig)
		if err := tconn.Handshake(); err != nil {
			conn.Close()
			return nil, err
		}
		conn = tconn
	}

	ctx, cancel := context.WithCancel(ctx)
	c := &Conn{
		logger:        logger,
		conn:          conn,
		r:             bufio.NewReader(conn),
		cfg:           cfg,
		calls:         make(map[int]*callReq),
		version:       uint8(cfg.ProtoVersion),
		addr:          conn.RemoteAddr().String(),
		errorHandler:  errorHandler,
		compressor:    cfg.Compressor,
		session:       s,
		streams:       streams.New(cfg.ProtoVersion),
		host:          host,
		frameObserver: s.frameObserver,
		w: &deadlineWriter{
			w:       conn,
			timeout: cfg.Timeout,
		},
		ctx:    ctx,
		cancel: cancel,
	}

	if err := c.init(ctx); err != nil {
		cancel()
		c.Close()
		return nil, err
	}

	return c, nil
}

func (c *Conn) init(ctx context.Context) error {
	if c.session.cfg.AuthProvider != nil {
		var err error
		c.auth, err = c.cfg.AuthProvider(c.host)
		if err != nil {
			return err
		}
	} else {
		c.auth = c.cfg.Authenticator
	}

	startup := &startupCoordinator{
		frameTicker: make(chan struct{}),
		conn:        c,
	}

	c.timeout = c.cfg.ConnectTimeout
	if err := startup.setupConn(ctx); err != nil {
		return err
	}

	c.timeout = c.cfg.Timeout

	// dont coalesce startup frames
	if c.session.cfg.WriteCoalesceWaitTime > 0 && !c.cfg.disableCoalesce {
		c.w = newWriteCoalescer(c.conn, c.timeout, c.session.cfg.WriteCoalesceWaitTime, ctx.Done())
	}

	go c.serve(ctx)
	go c.heartBeat(ctx)

	return nil
}

func (c *Conn) Write(p []byte) (n int, err error) {
	return c.w.Write(p)
}

func (c *Conn) Read(p []byte) (n int, err error) {
	const maxAttempts = 5

	for i := 0; i < maxAttempts; i++ {
		var nn int
		if c.timeout > 0 {
			c.conn.SetReadDeadline(time.Now().Add(c.timeout))
		}

		nn, err = io.ReadFull(c.r, p[n:])
		n += nn
		if err == nil {
			break
		}

		if verr, ok := err.(net.Error); !ok || !verr.Temporary() {
			break
		}
	}

	return
}

type startupCoordinator struct {
	conn        *Conn
	frameTicker chan struct{}
}

func (s *startupCoordinator) setupConn(ctx context.Context) error {
	var cancel context.CancelFunc
	if s.conn.timeout > 0 {
		ctx, cancel = context.WithTimeout(ctx, s.conn.timeout)
	} else {
		ctx, cancel = context.WithCancel(ctx)
	}
	defer cancel()

	startupErr := make(chan error)
	go func() {
		for range s.frameTicker {
			err := s.conn.recv(ctx)
			if err != nil {
				select {
				case startupErr <- err:
				case <-ctx.Done():
				}

				return
			}
		}
	}()

	go func() {
		defer close(s.frameTicker)
		err := s.options(ctx)
		select {
		case startupErr <- err:
		case <-ctx.Done():
		}
	}()

	select {
	case err := <-startupErr:
		if err != nil {
			return err
		}
	case <-ctx.Done():
		return errors.New("gocql: no response to connection startup within timeout")
	}

	return nil
}

func (s *startupCoordinator) write(ctx context.Context, frame frameWriter) (frame, error) {
	select {
	case s.frameTicker <- struct{}{}:
	case <-ctx.Done():
		return nil, ctx.Err()
	}

	framer, err := s.conn.exec(ctx, frame, nil)
	if err != nil {
		return nil, err
	}

	return framer.parseFrame()
}

func (s *startupCoordinator) options(ctx context.Context) error {
	frame, err := s.write(ctx, &writeOptionsFrame{})
	if err != nil {
		return err
	}

	supported, ok := frame.(*supportedFrame)
	if !ok {
		return NewErrProtocol("Unknown type of response to startup frame: %T", frame)
	}

	return s.startup(ctx, supported.supported)
}

func (s *startupCoordinator) startup(ctx context.Context, supported map[string][]string) error {
	m := map[string]string{
		"CQL_VERSION": s.conn.cfg.CQLVersion,
	}

	if s.conn.compressor != nil {
		comp := supported["COMPRESSION"]
		name := s.conn.compressor.Name()
		for _, compressor := range comp {
			if compressor == name {
				m["COMPRESSION"] = compressor
				break
			}
		}

		if _, ok := m["COMPRESSION"]; !ok {
			s.conn.compressor = nil
		}
	}

	frame, err := s.write(ctx, &writeStartupFrame{opts: m})
	if err != nil {
		return err
	}

	switch v := frame.(type) {
	case error:
		return v
	case *readyFrame:
		return nil
	case *authenticateFrame:
		return s.authenticateHandshake(ctx, v)
	default:
		return NewErrProtocol("Unknown type of response to startup frame: %s", v)
	}
}

func (s *startupCoordinator) authenticateHandshake(ctx context.Context, authFrame *authenticateFrame) error {
	if s.conn.auth == nil {
		return fmt.Errorf("authentication required (using %q)", authFrame.class)
	}

	resp, challenger, err := s.conn.auth.Challenge([]byte(authFrame.class))
	if err != nil {
		return err
	}

	req := &writeAuthResponseFrame{data: resp}
	for {
		frame, err := s.write(ctx, req)
		if err != nil {
			return err
		}

		switch v := frame.(type) {
		case error:
			return v
		case *authSuccessFrame:
			if challenger != nil {
				return challenger.Success(v.data)
			}
			return nil
		case *authChallengeFrame:
			resp, challenger, err = challenger.Challenge(v.data)
			if err != nil {
				return err
			}

			req = &writeAuthResponseFrame{
				data: resp,
			}
		default:
			return fmt.Errorf("unknown frame response during authentication: %v", v)
		}
	}
}

func (c *Conn) closeWithError(err error) {
	if !atomic.CompareAndSwapInt32(&c.closed, 0, 1) {
		return
	}

	// we should attempt to deliver the error back to the caller if it
	// exists
	if err != nil {
		c.mu.Lock()
		for _, req := range c.calls {
			// we need to send the error to all waiting queries, put the state
			// of this conn into not active so that it can not execute any queries.
			select {
			case req.resp <- err:
			case <-req.timeout:
			}
		}
		c.mu.Unlock()
	}

	// if error was nil then unblock the quit channel
	c.cancel()
	cerr := c.close()

	if err != nil {
		c.errorHandler.HandleError(c, err, true)
	} else if cerr != nil {
		// TODO(zariel): is it a good idea to do this?
		c.errorHandler.HandleError(c, cerr, true)
	}
}

func (c *Conn) close() error {
	return c.conn.Close()
}

func (c *Conn) Close() {
	c.closeWithError(nil)
}

// Serve starts the stream multiplexer for this connection, which is required
// to execute any queries. This method runs as long as the connection is
// open and is therefore usually called in a separate goroutine.
func (c *Conn) serve(ctx context.Context) {
	var err error
	for err == nil {
		err = c.recv(ctx)
	}

	c.closeWithError(err)
}

func (c *Conn) discardFrame(head frameHeader) error {
	_, err := io.CopyN(ioutil.Discard, c, int64(head.length))
	if err != nil {
		return err
	}
	return nil
}

type protocolError struct {
	frame frame
}

func (p *protocolError) Error() string {
	if err, ok := p.frame.(error); ok {
		return err.Error()
	}
	return fmt.Sprintf("gocql: received unexpected frame on stream %d: %v", p.frame.Header().stream, p.frame)
}

func (c *Conn) heartBeat(ctx context.Context) {
	sleepTime := 1 * time.Second
	timer := time.NewTimer(sleepTime)
	defer timer.Stop()

	var err error
	var failures int

	for {
		if failures > 5 {
			c.closeWithError(fmt.Errorf("gocql: heartbeat failed, err: %v", err))
			return
		}

		err = nil
		timer.Reset(sleepTime)

		select {
		case <-ctx.Done():
			return
		case <-timer.C:
		}

		var framer *framer
		framer, err = c.exec(context.Background(), &writeOptionsFrame{}, nil)
		if err != nil {
			level.Debug(c.logger).Log("msg", "error execing heartbeat", "error", err)
			failures++
			continue
		}

		var resp frame
		resp, err = framer.parseFrame()
		if err != nil {
			level.Debug(c.logger).Log("msg", "error parsing heartbeat response", "error", err)
			failures++
			continue
		}

		switch resp.(type) {
		case *supportedFrame:
			// Everything ok
			sleepTime = 5 * time.Second
			failures = 0
		case error:
			// TODO: should we do something here?
		default:
			panic(fmt.Sprintf("gocql: unknown frame in response to options: %T", resp))
		}
	}
}

func (c *Conn) recv(ctx context.Context) error {
	// not safe for concurrent reads

	// read a full header, ignore timeouts, as this is being ran in a loop
	// TODO: TCP level deadlines? or just query level deadlines?
	if c.timeout > 0 {
		c.conn.SetReadDeadline(time.Time{})
	}

	headStartTime := time.Now()
	// were just reading headers over and over and copy bodies
	head, err := readHeader(c.r, c.headerBuf[:])
	headEndTime := time.Now()
	if err != nil {
		return err
	}

	if c.frameObserver != nil {
		c.frameObserver.ObserveFrameHeader(context.Background(), ObservedFrameHeader{
			Version: protoVersion(head.version),
			Flags:   head.flags,
			Stream:  int16(head.stream),
			Opcode:  frameOp(head.op),
			Length:  int32(head.length),
			Start:   headStartTime,
			End:     headEndTime,
			Host:    c.host,
		})
	}

	if head.stream > c.streams.NumStreams {
		return fmt.Errorf("gocql: frame header stream is beyond call expected bounds: %d", head.stream)
	} else if head.stream == -1 {
		// TODO: handle cassandra event frames, we shouldnt get any currently
		framer := newFramer(c, c, c.compressor, c.version)
		if err := framer.readFrame(&head); err != nil {
			return err
		}
		go c.session.handleEvent(framer)
		return nil
	} else if head.stream <= 0 {
		// reserved stream that we dont use, probably due to a protocol error
		// or a bug in Cassandra, this should be an error, parse it and return.
		framer := newFramer(c, c, c.compressor, c.version)
		if err := framer.readFrame(&head); err != nil {
			return err
		}

		frame, err := framer.parseFrame()
		if err != nil {
			return err
		}

		return &protocolError{
			frame: frame,
		}
	}

	c.mu.Lock()
	call, ok := c.calls[head.stream]
	delete(c.calls, head.stream)
	c.mu.Unlock()
	if call == nil || call.framer == nil || !ok {
		level.Error(c.logger).Log("msg", "received response for stream which has no handler", "header", head)
		return c.discardFrame(head)
	} else if head.stream != call.streamID {
		panic(fmt.Sprintf("call has incorrect streamID: got %d expected %d", call.streamID, head.stream))
	}

	err = call.framer.readFrame(&head)
	if err != nil {
		// only net errors should cause the connection to be closed. Though
		// cassandra returning corrupt frames will be returned here as well.
		if _, ok := err.(net.Error); ok {
			return err
		}
	}

	// we either, return a response to the caller, the caller timedout, or the
	// connection has closed. Either way we should never block indefinatly here
	select {
	case call.resp <- err:
	case <-call.timeout:
		c.releaseStream(call)
	case <-ctx.Done():
	}

	return nil
}

func (c *Conn) releaseStream(call *callReq) {
	if call.timer != nil {
		call.timer.Stop()
	}

	c.streams.Clear(call.streamID)
}

func (c *Conn) handleTimeout() {
	if TimeoutLimit > 0 && atomic.AddInt64(&c.timeouts, 1) > TimeoutLimit {
		c.closeWithError(ErrTooManyTimeouts)
	}
}

type callReq struct {
	// could use a waitgroup but this allows us to do timeouts on the read/send
	resp     chan error
	framer   *framer
	timeout  chan struct{} // indicates to recv() that a call has timedout
	streamID int           // current stream in use

	timer *time.Timer
}

type deadlineWriter struct {
	w interface {
		SetWriteDeadline(time.Time) error
		io.Writer
	}
	timeout time.Duration
}

func (c *deadlineWriter) Write(p []byte) (int, error) {
	if c.timeout > 0 {
		c.w.SetWriteDeadline(time.Now().Add(c.timeout))
	}
	return c.w.Write(p)
}

func newWriteCoalescer(conn net.Conn, timeout time.Duration, d time.Duration, quit <-chan struct{}) *writeCoalescer {
	wc := &writeCoalescer{
		writeCh: make(chan struct{}), // TODO: could this be sync?
		cond:    sync.NewCond(&sync.Mutex{}),
		c:       conn,
		quit:    quit,
		timeout: timeout,
	}
	go wc.writeFlusher(d)
	return wc
}

type writeCoalescer struct {
	c net.Conn

	quit    <-chan struct{}
	writeCh chan struct{}
	running bool

	// cond waits for the buffer to be flushed
	cond    *sync.Cond
	buffers net.Buffers
	timeout time.Duration

	// result of the write
	err error
}

func (w *writeCoalescer) flushLocked() {
	w.running = false
	if len(w.buffers) == 0 {
		return
	}

	if w.timeout > 0 {
		w.c.SetWriteDeadline(time.Now().Add(w.timeout))
	}

	// Given we are going to do a fanout n is useless and according to
	// the docs WriteTo should return 0 and err or bytes written and
	// no error.
	_, w.err = w.buffers.WriteTo(w.c)
	if w.err != nil {
		w.buffers = nil
	}
	w.cond.Broadcast()
}

func (w *writeCoalescer) flush() {
	w.cond.L.Lock()
	w.flushLocked()
	w.cond.L.Unlock()
}

func (w *writeCoalescer) stop() {
	w.cond.L.Lock()
	defer w.cond.L.Unlock()

	w.flushLocked()
	// nil the channel out sends block forever on it
	// instead of closing which causes a send on closed channel
	// panic.
	w.writeCh = nil
}

func (w *writeCoalescer) Write(p []byte) (int, error) {
	w.cond.L.Lock()

	if !w.running {
		select {
		case w.writeCh <- struct{}{}:
			w.running = true
		case <-w.quit:
			w.cond.L.Unlock()
			return 0, io.EOF // TODO: better error here?
		}
	}

	w.buffers = append(w.buffers, p)
	for len(w.buffers) != 0 {
		w.cond.Wait()
	}

	err := w.err
	w.cond.L.Unlock()

	if err != nil {
		return 0, err
	}
	return len(p), nil
}

func (w *writeCoalescer) writeFlusher(interval time.Duration) {
	timer := time.NewTimer(interval)
	defer timer.Stop()
	defer w.stop()

	if !timer.Stop() {
		<-timer.C
	}

	for {
		// wait for a write to start the flush loop
		select {
		case <-w.writeCh:
		case <-w.quit:
			return
		}

		timer.Reset(interval)

		select {
		case <-w.quit:
			return
		case <-timer.C:
		}

		w.flush()
	}
}

func (c *Conn) exec(ctx context.Context, req frameWriter, tracer Tracer) (*framer, error) {
	// TODO: move tracer onto conn
	stream, ok := c.streams.GetStream()
	if !ok {
		return nil, ErrNoStreams
	}

	// resp is basically a waiting semaphore protecting the framer
	framer := newFramer(c, c, c.compressor, c.version)

	call := &callReq{
		framer:   framer,
		timeout:  make(chan struct{}),
		streamID: stream,
		resp:     make(chan error),
	}

	c.mu.Lock()
	existingCall := c.calls[stream]
	if existingCall == nil {
		c.calls[stream] = call
	}
	c.mu.Unlock()

	if existingCall != nil {
		return nil, fmt.Errorf("attempting to use stream already in use: %d -> %d", stream, existingCall.streamID)
	}

	if tracer != nil {
		framer.trace()
	}

	err := req.writeFrame(framer, stream)
	if err != nil {
		// closeWithError will block waiting for this stream to either receive a response
		// or for us to timeout, close the timeout chan here. Im not entirely sure
		// but we should not get a response after an error on the write side.
		close(call.timeout)
		// I think this is the correct thing to do, im not entirely sure. It is not
		// ideal as readers might still get some data, but they probably wont.
		// Here we need to be careful as the stream is not available and if all
		// writes just timeout or fail then the pool might use this connection to
		// send a frame on, with all the streams used up and not returned.
		c.closeWithError(err)
		return nil, err
	}

	var timeoutCh <-chan time.Time
	if c.timeout > 0 {
		if call.timer == nil {
			call.timer = time.NewTimer(0)
			<-call.timer.C
		} else {
			if !call.timer.Stop() {
				select {
				case <-call.timer.C:
				default:
				}
			}
		}

		call.timer.Reset(c.timeout)
		timeoutCh = call.timer.C
	}

	var ctxDone <-chan struct{}
	if ctx != nil {
		ctxDone = ctx.Done()
	}

	select {
	case err := <-call.resp:
		close(call.timeout)
		if err != nil {
			if !c.Closed() {
				// if the connection is closed then we cant release the stream,
				// this is because the request is still outstanding and we have
				// been handed another error from another stream which caused the
				// connection to close.
				c.releaseStream(call)
			}
			return nil, err
		}
	case <-timeoutCh:
		close(call.timeout)
		c.handleTimeout()
		return nil, ErrTimeoutNoResponse
	case <-ctxDone:
		close(call.timeout)
		return nil, ctx.Err()
	case <-c.ctx.Done():
		return nil, ErrConnectionClosed
	}

	// dont release the stream if detect a timeout as another request can reuse
	// that stream and get a response for the old request, which we have no
	// easy way of detecting.
	//
	// Ensure that the stream is not released if there are potentially outstanding
	// requests on the stream to prevent nil pointer dereferences in recv().
	defer c.releaseStream(call)

	if v := framer.header.version.version(); v != c.version {
		return nil, NewErrProtocol("unexpected protocol version in response: got %d expected %d", v, c.version)
	}

	return framer, nil
}

type preparedStatment struct {
	id       []byte
	request  preparedMetadata
	response resultMetadata
}

type inflightPrepare struct {
	done chan struct{}
	err  error

	preparedStatment *preparedStatment
}

func (c *Conn) prepareStatement(ctx context.Context, stmt string, tracer Tracer) (*preparedStatment, error) {
	stmtCacheKey := c.session.stmtsLRU.keyFor(c.addr, c.currentKeyspace, stmt)
	flight, ok := c.session.stmtsLRU.execIfMissing(stmtCacheKey, func(lru *lru.Cache) *inflightPrepare {
		flight := &inflightPrepare{
			done: make(chan struct{}),
		}
		lru.Add(stmtCacheKey, flight)
		return flight
	})

	if !ok {
		go func() {
			defer close(flight.done)

			prep := &writePrepareFrame{
				statement: stmt,
			}
			if c.version > protoVersion4 {
				prep.keyspace = c.currentKeyspace
			}

			// we won the race to do the load, if our context is canceled we shouldnt
			// stop the load as other callers are waiting for it but this caller should get
			// their context cancelled error.
			framer, err := c.exec(c.ctx, prep, tracer)
			if err != nil {
				flight.err = err
				c.session.stmtsLRU.remove(stmtCacheKey)
				return
			}

			frame, err := framer.parseFrame()
			if err != nil {
				flight.err = err
				c.session.stmtsLRU.remove(stmtCacheKey)
				return
			}

			// TODO(zariel): tidy this up, simplify handling of frame parsing so its not duplicated
			// everytime we need to parse a frame.
			if len(framer.traceID) > 0 && tracer != nil {
				tracer.Trace(framer.traceID)
			}

			switch x := frame.(type) {
			case *resultPreparedFrame:
				flight.preparedStatment = &preparedStatment{
					// defensively copy as we will recycle the underlying buffer after we
					// return.
					id: copyBytes(x.preparedID),
					// the type info's should _not_ have a reference to the framers read buffer,
					// therefore we can just copy them directly.
					request:  x.reqMeta,
					response: x.respMeta,
				}
			case error:
				flight.err = x
			default:
				flight.err = NewErrProtocol("Unknown type in response to prepare frame: %s", x)
			}

			if flight.err != nil {
				c.session.stmtsLRU.remove(stmtCacheKey)
			}
		}()
	}

	select {
	case <-ctx.Done():
		return nil, ctx.Err()
	case <-flight.done:
		return flight.preparedStatment, flight.err
	}
}

func marshalQueryValue(typ TypeInfo, value interface{}, dst *queryValues) error {
	if named, ok := value.(*namedValue); ok {
		dst.name = named.name
		value = named.value
	}

	if _, ok := value.(unsetColumn); !ok {
		val, err := Marshal(typ, value)
		if err != nil {
			return err
		}

		dst.value = val
	} else {
		dst.isUnset = true
	}

	return nil
}

func (c *Conn) executeQuery(ctx context.Context, qry *Query) *Iter {
	params := queryParams{
		consistency: qry.cons,
	}

	// frame checks that it is not 0
	params.serialConsistency = qry.serialCons
	params.defaultTimestamp = qry.defaultTimestamp
	params.defaultTimestampValue = qry.defaultTimestampValue

	if len(qry.pageState) > 0 {
		params.pagingState = qry.pageState
	}
	if qry.pageSize > 0 {
		params.pageSize = qry.pageSize
	}
	if c.version > protoVersion4 {
		params.keyspace = c.currentKeyspace
	}

	var (
		frame frameWriter
		info  *preparedStatment
	)

	if !qry.skipPrepare && qry.shouldPrepare() {
		// Prepare all DML queries. Other queries can not be prepared.
		var err error
		info, err = c.prepareStatement(ctx, qry.stmt, qry.trace)
		if err != nil {
			return &Iter{err: err}
		}

		values := qry.values
		if qry.binding != nil {
			values, err = qry.binding(&QueryInfo{
				Id:          info.id,
				Args:        info.request.columns,
				Rval:        info.response.columns,
				PKeyColumns: info.request.pkeyColumns,
			})

			if err != nil {
				return &Iter{err: err}
			}
		}

		if len(values) != info.request.actualColCount {
			return &Iter{err: fmt.Errorf("gocql: expected %d values send got %d", info.request.actualColCount, len(values))}
		}

		params.values = make([]queryValues, len(values))
		for i := 0; i < len(values); i++ {
			v := &params.values[i]
			value := values[i]
			typ := info.request.columns[i].TypeInfo
			if err := marshalQueryValue(typ, value, v); err != nil {
				return &Iter{err: err}
			}
		}

		params.skipMeta = !(c.session.cfg.DisableSkipMetadata || qry.disableSkipMetadata)

		frame = &writeExecuteFrame{
			preparedID:    info.id,
			params:        params,
			customPayload: qry.customPayload,
		}
	} else {
		frame = &writeQueryFrame{
			statement:     qry.stmt,
			params:        params,
			customPayload: qry.customPayload,
		}
	}

	framer, err := c.exec(ctx, frame, qry.trace)
	if err != nil {
		return &Iter{err: err}
	}

	resp, err := framer.parseFrame()
	if err != nil {
		return &Iter{err: err}
	}

	if len(framer.traceID) > 0 && qry.trace != nil {
		qry.trace.Trace(framer.traceID)
	}

	switch x := resp.(type) {
	case *resultVoidFrame:
		return &Iter{framer: framer}
	case *resultRowsFrame:
		iter := &Iter{
			meta:    x.meta,
			framer:  framer,
			numRows: x.numRows,
		}

		if params.skipMeta {
			if info != nil {
				iter.meta = info.response
				iter.meta.pagingState = copyBytes(x.meta.pagingState)
			} else {
				return &Iter{framer: framer, err: errors.New("gocql: did not receive metadata but prepared info is nil")}
			}
		} else {
			iter.meta = x.meta
		}

		if x.meta.morePages() && !qry.disableAutoPage {
			iter.next = &nextIter{
				qry: qry,
				pos: int((1 - qry.prefetch) * float64(x.numRows)),
			}

			iter.next.qry.pageState = copyBytes(x.meta.pagingState)
			if iter.next.pos < 1 {
				iter.next.pos = 1
			}
		}

		return iter
	case *resultKeyspaceFrame:
		return &Iter{framer: framer}
	case *schemaChangeKeyspace, *schemaChangeTable, *schemaChangeFunction, *schemaChangeAggregate, *schemaChangeType:
		iter := &Iter{framer: framer}
		if err := c.awaitSchemaAgreement(ctx); err != nil {
			level.Warn(c.logger).Log("msg", "failed to reach scheme agreement", "error", err)
		}
		// dont return an error from this, might be a good idea to give a warning
		// though. The impact of this returning an error would be that the cluster
		// is not consistent with regards to its schema.
		return iter
	case *RequestErrUnprepared:
		stmtCacheKey := c.session.stmtsLRU.keyFor(c.addr, c.currentKeyspace, qry.stmt)
		c.session.stmtsLRU.evictPreparedID(stmtCacheKey, x.StatementId)
		return c.executeQuery(ctx, qry)
	case error:
		return &Iter{err: x, framer: framer}
	default:
		return &Iter{
			err:    NewErrProtocol("Unknown type in response to execute query (%T): %s", x, x),
			framer: framer,
		}
	}
}

func (c *Conn) Pick(qry *Query) *Conn {
	if c.Closed() {
		return nil
	}
	return c
}

func (c *Conn) Closed() bool {
	return atomic.LoadInt32(&c.closed) == 1
}

func (c *Conn) Address() string {
	return c.addr
}

func (c *Conn) AvailableStreams() int {
	return c.streams.Available()
}

func (c *Conn) UseKeyspace(keyspace string) error {
	q := &writeQueryFrame{statement: `USE "` + keyspace + `"`}
	q.params.consistency = c.session.cons

	framer, err := c.exec(c.ctx, q, nil)
	if err != nil {
		return err
	}

	resp, err := framer.parseFrame()
	if err != nil {
		return err
	}

	switch x := resp.(type) {
	case *resultKeyspaceFrame:
	case error:
		return x
	default:
		return NewErrProtocol("unknown frame in response to USE: %v", x)
	}

	c.currentKeyspace = keyspace

	return nil
}

func (c *Conn) executeBatch(ctx context.Context, batch *Batch) *Iter {
	if c.version == protoVersion1 {
		return &Iter{err: ErrUnsupported}
	}

	n := len(batch.Entries)
	req := &writeBatchFrame{
		typ:                   batch.Type,
		statements:            make([]batchStatment, n),
		consistency:           batch.Cons,
		serialConsistency:     batch.serialCons,
		defaultTimestamp:      batch.defaultTimestamp,
		defaultTimestampValue: batch.defaultTimestampValue,
		customPayload:         batch.CustomPayload,
	}

	stmts := make(map[string]string, len(batch.Entries))

	for i := 0; i < n; i++ {
		entry := &batch.Entries[i]
		b := &req.statements[i]

		if len(entry.Args) > 0 || entry.binding != nil {
			info, err := c.prepareStatement(batch.Context(), entry.Stmt, nil)
			if err != nil {
				return &Iter{err: err}
			}

			var values []interface{}
			if entry.binding == nil {
				values = entry.Args
			} else {
				values, err = entry.binding(&QueryInfo{
					Id:          info.id,
					Args:        info.request.columns,
					Rval:        info.response.columns,
					PKeyColumns: info.request.pkeyColumns,
				})
				if err != nil {
					return &Iter{err: err}
				}
			}

			if len(values) != info.request.actualColCount {
				return &Iter{err: fmt.Errorf("gocql: batch statement %d expected %d values send got %d", i, info.request.actualColCount, len(values))}
			}

			b.preparedID = info.id
			stmts[string(info.id)] = entry.Stmt

			b.values = make([]queryValues, info.request.actualColCount)

			for j := 0; j < info.request.actualColCount; j++ {
				v := &b.values[j]
				value := values[j]
				typ := info.request.columns[j].TypeInfo
				if err := marshalQueryValue(typ, value, v); err != nil {
					return &Iter{err: err}
				}
			}
		} else {
			b.statement = entry.Stmt
		}
	}

	// TODO: should batch support tracing?
	framer, err := c.exec(batch.Context(), req, nil)
	if err != nil {
		return &Iter{err: err}
	}

	resp, err := framer.parseFrame()
	if err != nil {
		return &Iter{err: err, framer: framer}
	}

	switch x := resp.(type) {
	case *resultVoidFrame:
		return &Iter{}
	case *RequestErrUnprepared:
		stmt, found := stmts[string(x.StatementId)]
		if found {
			key := c.session.stmtsLRU.keyFor(c.addr, c.currentKeyspace, stmt)
			c.session.stmtsLRU.evictPreparedID(key, x.StatementId)
		}
		return c.executeBatch(ctx, batch)
	case *resultRowsFrame:
		iter := &Iter{
			meta:    x.meta,
			framer:  framer,
			numRows: x.numRows,
		}

		return iter
	case error:
		return &Iter{err: x, framer: framer}
	default:
		return &Iter{err: NewErrProtocol("Unknown type in response to batch statement: %s", x), framer: framer}
	}
}

func (c *Conn) query(ctx context.Context, statement string, values ...interface{}) (iter *Iter) {
	q := c.session.Query(statement, values...).Consistency(One)
	q.trace = nil
	q.skipPrepare = true
	q.disableSkipMetadata = true
	return c.executeQuery(ctx, q)
}

func (c *Conn) awaitSchemaAgreement(ctx context.Context) (err error) {
	const (
		peerSchemas  = "SELECT * FROM system.peers"
		localSchemas = "SELECT schema_version FROM system.local WHERE key='local'"
	)

	var versions map[string]struct{}
	var schemaVersion string

	endDeadline := time.Now().Add(c.session.cfg.MaxWaitSchemaAgreement)
	for time.Now().Before(endDeadline) {
		iter := c.query(ctx, peerSchemas)

		versions = make(map[string]struct{})

		rows, err := iter.SliceMap()
		if err != nil {
			goto cont
		}

		for _, row := range rows {
			host, err := c.session.hostInfoFromMap(row, &HostInfo{connectAddress: c.host.ConnectAddress(), port: c.session.cfg.Port})
			if err != nil {
				goto cont
			}
			if !isValidPeer(host) || host.schemaVersion == "" {
				level.Error(c.logger).Log("msg", "invalid peer or peer with empty schema_version", "peer", host)
				continue
			}

			versions[host.schemaVersion] = struct{}{}
		}

		if err = iter.Close(); err != nil {
			goto cont
		}

		iter = c.query(ctx, localSchemas)
		for iter.Scan(&schemaVersion) {
			versions[schemaVersion] = struct{}{}
			schemaVersion = ""
		}

		if err = iter.Close(); err != nil {
			goto cont
		}

		if len(versions) <= 1 {
			return nil
		}

	cont:
		select {
		case <-ctx.Done():
			return ctx.Err()
		case <-time.After(200 * time.Millisecond):
		}
	}

	if err != nil {
		return err
	}

	schemas := make([]string, 0, len(versions))
	for schema := range versions {
		schemas = append(schemas, schema)
	}

	// not exported
	return fmt.Errorf("gocql: cluster schema versions not consistent: %+v", schemas)
}

func (c *Conn) localHostInfo(ctx context.Context) (*HostInfo, error) {
	row, err := c.query(ctx, "SELECT * FROM system.local WHERE key='local'").rowMap()
	if err != nil {
		return nil, err
	}

	port := c.conn.RemoteAddr().(*net.TCPAddr).Port

	// TODO(zariel): avoid doing this here
	host, err := c.session.hostInfoFromMap(row, &HostInfo{connectAddress: c.host.connectAddress, port: port})
	if err != nil {
		return nil, err
	}

	return c.session.ring.addOrUpdate(host), nil
}

var (
	ErrQueryArgLength    = errors.New("gocql: query argument length mismatch")
	ErrTimeoutNoResponse = errors.New("gocql: no response received from cassandra within timeout period")
	ErrTooManyTimeouts   = errors.New("gocql: too many query timeouts on the connection")
	ErrConnectionClosed  = errors.New("gocql: connection closed waiting for response")
	ErrNoStreams         = errors.New("gocql: no streams available on connection")
)<|MERGE_RESOLUTION|>--- conflicted
+++ resolved
@@ -217,10 +217,6 @@
 		}
 		dialer = d
 	}
-<<<<<<< HEAD
-
-=======
->>>>>>> 70900be5
 
 	conn, err := dialer.DialContext(ctx, "tcp", host.HostnameAndPort())
 	if err != nil {
