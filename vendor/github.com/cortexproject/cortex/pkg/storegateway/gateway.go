package storegateway

import (
	"context"
	"flag"
	"time"

	"github.com/go-kit/kit/log"
	"github.com/go-kit/kit/log/level"
	"github.com/pkg/errors"
	"github.com/prometheus/client_golang/prometheus"
	"github.com/prometheus/client_golang/prometheus/promauto"
	"github.com/thanos-io/thanos/pkg/block"
	"github.com/thanos-io/thanos/pkg/extprom"
	"github.com/thanos-io/thanos/pkg/objstore"
	"github.com/thanos-io/thanos/pkg/store/storepb"
	"github.com/weaveworks/common/logging"

	"github.com/cortexproject/cortex/pkg/ring"
	"github.com/cortexproject/cortex/pkg/ring/kv"
	cortex_tsdb "github.com/cortexproject/cortex/pkg/storage/tsdb"
	"github.com/cortexproject/cortex/pkg/storegateway/storegatewaypb"
	"github.com/cortexproject/cortex/pkg/util"
	"github.com/cortexproject/cortex/pkg/util/services"
	"github.com/cortexproject/cortex/pkg/util/validation"
)

const (
	syncReasonInitial    = "initial"
	syncReasonPeriodic   = "periodic"
	syncReasonRingChange = "ring-change"

	// sharedOptionWithQuerier is a message appended to all config options that should be also
	// set on the querier in order to work correct.
	sharedOptionWithQuerier = " This option needs be set both on the store-gateway and querier when running in microservices mode."

	// ringAutoForgetUnhealthyPeriods is how many consecutive timeout periods an unhealthy instance
	// in the ring will be automatically removed.
	ringAutoForgetUnhealthyPeriods = 10
)

// Config holds the store gateway config.
type Config struct {
	ShardingEnabled bool       `yaml:"sharding_enabled"`
	ShardingRing    RingConfig `yaml:"sharding_ring" doc:"description=The hash ring configuration. This option is required only if blocks sharding is enabled."`
}

// RegisterFlags registers the Config flags.
func (cfg *Config) RegisterFlags(f *flag.FlagSet) {
	cfg.ShardingRing.RegisterFlags(f)

	f.BoolVar(&cfg.ShardingEnabled, "experimental.store-gateway.sharding-enabled", false, "Shard blocks across multiple store gateway instances."+sharedOptionWithQuerier)
}

// StoreGateway is the Cortex service responsible to expose an API over the bucket
// where blocks are stored, supporting blocks sharding and replication across a pool
// of store gateway instances (optional).
type StoreGateway struct {
	services.Service

	gatewayCfg Config
	storageCfg cortex_tsdb.BlocksStorageConfig
	logger     log.Logger
	stores     *BucketStores

	// Ring used for sharding blocks.
	ringLifecycler *ring.BasicLifecycler
	ring           *ring.Ring

	// Subservices manager (ring, lifecycler)
	subservices        *services.Manager
	subservicesWatcher *services.FailureWatcher

	bucketSync *prometheus.CounterVec
}

func NewStoreGateway(gatewayCfg Config, storageCfg cortex_tsdb.BlocksStorageConfig, limits *validation.Overrides, logLevel logging.Level, logger log.Logger, reg prometheus.Registerer) (*StoreGateway, error) {
	var ringStore kv.Client

	bucketClient, err := createBucketClient(storageCfg, logger, reg)
	if err != nil {
		return nil, err
	}

	if gatewayCfg.ShardingEnabled {
		ringStore, err = kv.NewClient(
			gatewayCfg.ShardingRing.KVStore,
			ring.GetCodec(),
			kv.RegistererWithKVName(reg, "store-gateway"),
		)
		if err != nil {
			return nil, errors.Wrap(err, "create KV store client")
		}
	}

	return newStoreGateway(gatewayCfg, storageCfg, bucketClient, ringStore, limits, logLevel, logger, reg)
}

func newStoreGateway(gatewayCfg Config, storageCfg cortex_tsdb.BlocksStorageConfig, bucketClient objstore.Bucket, ringStore kv.Client, limits *validation.Overrides, logLevel logging.Level, logger log.Logger, reg prometheus.Registerer) (*StoreGateway, error) {
	var err error
	var filters []block.MetadataFilter

	g := &StoreGateway{
		gatewayCfg: gatewayCfg,
		storageCfg: storageCfg,
		logger:     logger,
		bucketSync: promauto.With(reg).NewCounterVec(prometheus.CounterOpts{
			Name: "cortex_storegateway_bucket_sync_total",
			Help: "Total number of times the bucket sync operation trigged.",
		}, []string{"reason"}),
	}

	// Init metrics.
	g.bucketSync.WithLabelValues(syncReasonInitial)
	g.bucketSync.WithLabelValues(syncReasonPeriodic)
	g.bucketSync.WithLabelValues(syncReasonRingChange)

	if gatewayCfg.ShardingEnabled {
		lifecyclerCfg, err := gatewayCfg.ShardingRing.ToLifecyclerConfig()
		if err != nil {
			return nil, errors.Wrap(err, "invalid ring lifecycler config")
		}

		// Define lifecycler delegates in reverse order (last to be called defined first because they're
		// chained via "next delegate").
		delegate := ring.BasicLifecyclerDelegate(g)
		delegate = ring.NewLeaveOnStoppingDelegate(delegate, logger)
		delegate = ring.NewTokensPersistencyDelegate(gatewayCfg.ShardingRing.TokensFilePath, ring.JOINING, delegate, logger)
		delegate = ring.NewAutoForgetDelegate(ringAutoForgetUnhealthyPeriods*gatewayCfg.ShardingRing.HeartbeatTimeout, delegate, logger)

		g.ringLifecycler, err = ring.NewBasicLifecycler(lifecyclerCfg, RingNameForServer, RingKey, ringStore, delegate, logger, reg)
		if err != nil {
			return nil, errors.Wrap(err, "create ring lifecycler")
		}

		ringCfg := gatewayCfg.ShardingRing.ToRingConfig()
		g.ring, err = ring.NewWithStoreClientAndStrategy(ringCfg, RingNameForServer, RingKey, ringStore, &BlocksReplicationStrategy{})
		if err != nil {
			return nil, errors.Wrap(err, "create ring client")
		}

		if reg != nil {
			reg.MustRegister(g.ring)
		}

		// Filter blocks by the shard of this store-gateway instance if the
		// sharding is enabled.
		filters = append(filters, NewShardingMetadataFilter(g.ring, lifecyclerCfg.Addr, logger))
	}

	g.stores, err = NewBucketStores(storageCfg, filters, bucketClient, limits, logLevel, logger, extprom.WrapRegistererWith(prometheus.Labels{"component": "store-gateway"}, reg))
	if err != nil {
		return nil, errors.Wrap(err, "create bucket stores")
	}

	g.Service = services.NewBasicService(g.starting, g.running, g.stopping)

	return g, nil
}

func (g *StoreGateway) starting(ctx context.Context) (err error) {
	// In case this function will return error we want to unregister the instance
	// from the ring. We do it ensuring dependencies are gracefully stopped if they
	// were already started.
	defer func() {
		if err == nil || g.subservices == nil {
			return
		}

		if stopErr := services.StopManagerAndAwaitStopped(context.Background(), g.subservices); stopErr != nil {
			level.Error(g.logger).Log("msg", "failed to gracefully stop store-gateway dependencies", "err", stopErr)
		}
	}()

	if g.gatewayCfg.ShardingEnabled {
		// First of all we register the instance in the ring and wait
		// until the lifecycler successfully started.
		if g.subservices, err = services.NewManager(g.ringLifecycler, g.ring); err != nil {
			return errors.Wrap(err, "unable to start store-gateway dependencies")
		}

		g.subservicesWatcher = services.NewFailureWatcher()
		g.subservicesWatcher.WatchManager(g.subservices)

		if err = services.StartManagerAndAwaitHealthy(ctx, g.subservices); err != nil {
			return errors.Wrap(err, "unable to start store-gateway dependencies")
		}

		// Wait until the ring client detected this instance in the JOINING state to
		// make sure that when we'll run the initial sync we already know  the tokens
		// assigned to this instance.
		level.Info(g.logger).Log("msg", "waiting until store-gateway is JOINING in the ring")
		if err := ring.WaitInstanceState(ctx, g.ring, g.ringLifecycler.GetInstanceID(), ring.JOINING); err != nil {
			return err
		}
		level.Info(g.logger).Log("msg", "store-gateway is JOINING in the ring")
	}

	// At this point, if sharding is enabled, the instance is registered with some tokens
	// and we can run the initial synchronization.
	g.bucketSync.WithLabelValues(syncReasonInitial).Inc()
	if err = g.stores.InitialSync(ctx); err != nil {
		return errors.Wrap(err, "initial blocks synchronization")
	}

	if g.gatewayCfg.ShardingEnabled {
		// Now that the initial sync is done, we should have loaded all blocks
		// assigned to our shard, so we can switch to ACTIVE and start serving
		// requests.
		if err = g.ringLifecycler.ChangeState(ctx, ring.ACTIVE); err != nil {
			return errors.Wrapf(err, "switch instance to %s in the ring", ring.ACTIVE)
		}

		// Wait until the ring client detected this instance in the ACTIVE state to
		// make sure that when we'll run the loop it won't be detected as a ring
		// topology change.
		level.Info(g.logger).Log("msg", "waiting until store-gateway is ACTIVE in the ring")
		if err := ring.WaitInstanceState(ctx, g.ring, g.ringLifecycler.GetInstanceID(), ring.ACTIVE); err != nil {
			return err
		}
		level.Info(g.logger).Log("msg", "store-gateway is ACTIVE in the ring")
	}

	return nil
}

func (g *StoreGateway) running(ctx context.Context) error {
	var ringTickerChan <-chan time.Time
	var ringLastState ring.ReplicationSet

	// Apply a jitter to the sync frequency in order to increase the probability
	// of hitting the shared cache (if any).
	syncTicker := time.NewTicker(util.DurationWithJitter(g.storageCfg.BucketStore.SyncInterval, 0.2))
	defer syncTicker.Stop()

	if g.gatewayCfg.ShardingEnabled {
		ringLastState, _ = g.ring.GetAll(ring.BlocksSync) // nolint:errcheck
		ringTicker := time.NewTicker(util.DurationWithJitter(g.gatewayCfg.ShardingRing.RingCheckPeriod, 0.2))
		defer ringTicker.Stop()
		ringTickerChan = ringTicker.C
	}

	for {
		select {
		case <-syncTicker.C:
			g.syncStores(ctx, syncReasonPeriodic)
		case <-ringTickerChan:
			// We ignore the error because in case of error it will return an empty
			// replication set which we use to compare with the previous state.
			currRingState, _ := g.ring.GetAll(ring.BlocksSync) // nolint:errcheck

			if hasRingTopologyChanged(ringLastState, currRingState) {
				ringLastState = currRingState
				g.syncStores(ctx, syncReasonRingChange)
			}
		case <-ctx.Done():
			return nil
		case err := <-g.subservicesWatcher.Chan():
			return errors.Wrap(err, "store gateway subservice failed")
		}
	}
}

func (g *StoreGateway) stopping(_ error) error {
	if g.subservices != nil {
		return services.StopManagerAndAwaitStopped(context.Background(), g.subservices)
	}
	return nil
}

func (g *StoreGateway) syncStores(ctx context.Context, reason string) {
	level.Info(g.logger).Log("msg", "synchronizing TSDB blocks for all users", "reason", reason)
	g.bucketSync.WithLabelValues(reason).Inc()

	if err := g.stores.SyncBlocks(ctx); err != nil {
		level.Warn(g.logger).Log("msg", "failed to synchronize TSDB blocks", "reason", reason, "err", err)
	} else {
		level.Info(g.logger).Log("msg", "successfully synchronized TSDB blocks for all users", "reason", reason)
	}
}

func (g *StoreGateway) Series(req *storepb.SeriesRequest, srv storegatewaypb.StoreGateway_SeriesServer) error {
	return g.stores.Series(req, srv)
}

func (g *StoreGateway) OnRingInstanceRegister(_ *ring.BasicLifecycler, ringDesc ring.Desc, instanceExists bool, instanceID string, instanceDesc ring.IngesterDesc) (ring.IngesterState, ring.Tokens) {
	// When we initialize the store-gateway instance in the ring we want to start from
	// a clean situation, so whatever is the state we set it JOINING, while we keep existing
	// tokens (if any) or the ones loaded from file.
	var tokens []uint32
	if instanceExists {
		tokens = instanceDesc.GetTokens()
	}

	_, takenTokens := ringDesc.TokensFor(instanceID)
	newTokens := ring.GenerateTokens(RingNumTokens-len(tokens), takenTokens)

	// Tokens sorting will be enforced by the parent caller.
	tokens = append(tokens, newTokens...)

	return ring.JOINING, tokens
}

func (g *StoreGateway) OnRingInstanceTokens(_ *ring.BasicLifecycler, _ ring.Tokens) {}
func (g *StoreGateway) OnRingInstanceStopping(_ *ring.BasicLifecycler)              {}
func (g *StoreGateway) OnRingInstanceHeartbeat(_ *ring.BasicLifecycler, _ *ring.Desc, _ *ring.IngesterDesc) {
}

func createBucketClient(cfg cortex_tsdb.BlocksStorageConfig, logger log.Logger, reg prometheus.Registerer) (objstore.Bucket, error) {
<<<<<<< HEAD
	bucketClient, err := cortex_tsdb.NewBucketClient(context.Background(), cfg, "store-gateway", logger, reg)
=======
	bucketClient, err := cortex_tsdb.NewBucketClient(context.Background(), cfg.Bucket, "store-gateway", logger, reg)
>>>>>>> dab393a6
	if err != nil {
		return nil, errors.Wrap(err, "create bucket client")
	}

	return bucketClient, nil
}<|MERGE_RESOLUTION|>--- conflicted
+++ resolved
@@ -307,11 +307,7 @@
 }
 
 func createBucketClient(cfg cortex_tsdb.BlocksStorageConfig, logger log.Logger, reg prometheus.Registerer) (objstore.Bucket, error) {
-<<<<<<< HEAD
-	bucketClient, err := cortex_tsdb.NewBucketClient(context.Background(), cfg, "store-gateway", logger, reg)
-=======
 	bucketClient, err := cortex_tsdb.NewBucketClient(context.Background(), cfg.Bucket, "store-gateway", logger, reg)
->>>>>>> dab393a6
 	if err != nil {
 		return nil, errors.Wrap(err, "create bucket client")
 	}
