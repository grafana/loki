--- conflicted
+++ resolved
@@ -178,66 +178,18 @@
 type Ruler struct {
 	services.Service
 
-<<<<<<< HEAD
-	cfg            Config
-	notifierCfg    *config.Config
-	managerFactory ManagerFactory
-
-	lifecycler  *ring.BasicLifecycler
-	ring        *ring.Ring
-	subservices *services.Manager
-
-	store  rules.RuleStore
-	mapper *mapper
-
-	// Structs for holding per-user Prometheus rules Managers
-	// and a corresponding metrics struct
-	userManagerMtx     sync.Mutex
-	userManagers       map[string]*promRules.Manager
-	userManagerMetrics *ManagerMetrics
-
-	// Per-user notifiers with separate queues.
-	notifiersMtx sync.Mutex
-	notifiers    map[string]*rulerNotifier
-=======
 	cfg         Config
 	lifecycler  *ring.BasicLifecycler
 	ring        *ring.Ring
 	subservices *services.Manager
 	store       rules.RuleStore
 	manager     MultiTenantManager
->>>>>>> dab393a6
 
 	registry prometheus.Registerer
 	logger   log.Logger
 }
 
 // NewRuler creates a new ruler from a distributor and chunk store.
-<<<<<<< HEAD
-func NewRuler(cfg Config, managerFactory ManagerFactory, reg prometheus.Registerer, logger log.Logger, ruleStore rules.RuleStore) (*Ruler, error) {
-	ncfg, err := buildNotifierConfig(&cfg)
-	if err != nil {
-		return nil, err
-	}
-
-	userManagerMetrics := NewManagerMetrics()
-
-	if reg != nil {
-		reg.MustRegister(userManagerMetrics)
-	}
-
-	ruler := &Ruler{
-		cfg:                cfg,
-		notifierCfg:        ncfg,
-		managerFactory:     managerFactory,
-		notifiers:          map[string]*rulerNotifier{},
-		store:              ruleStore,
-		mapper:             newMapper(cfg.RulePath, logger),
-		userManagers:       map[string]*promRules.Manager{},
-		userManagerMetrics: userManagerMetrics,
-		registry:           reg,
-		logger:             logger,
-=======
 func NewRuler(cfg Config, manager MultiTenantManager, reg prometheus.Registerer, logger log.Logger, ruleStore rules.RuleStore) (*Ruler, error) {
 	ruler := &Ruler{
 		cfg:      cfg,
@@ -245,7 +197,6 @@
 		manager:  manager,
 		registry: reg,
 		logger:   logger,
->>>>>>> dab393a6
 	}
 
 	if cfg.EnableSharding {
@@ -450,68 +401,7 @@
 		}
 	}
 
-<<<<<<< HEAD
-}
-
-// syncManager maps the rule files to disk, detects any changes and will create/update the
-// the users Prometheus Rules Manager.
-func (r *Ruler) syncManager(ctx context.Context, user string, groups store.RuleGroupList) {
-	// A lock is taken to ensure if syncManager is called concurrently, that each call
-	// returns after the call map files and check for updates
-	r.userManagerMtx.Lock()
-	defer r.userManagerMtx.Unlock()
-
-	// Map the files to disk and return the file names to be passed to the users manager if they
-	// have been updated
-	update, files, err := r.mapper.MapRules(user, groups.Formatted())
-	if err != nil {
-		level.Error(r.logger).Log("msg", "unable to map rule files", "user", user, "err", err)
-		return
-	}
-
-	if update {
-		level.Debug(r.logger).Log("msg", "updating rules", "user", "user")
-		configUpdatesTotal.WithLabelValues(user).Inc()
-		manager, exists := r.userManagers[user]
-		if !exists {
-			manager, err = r.newManager(ctx, user)
-			if err != nil {
-				configUpdateFailuresTotal.WithLabelValues(user, "rule-manager-creation-failure").Inc()
-				level.Error(r.logger).Log("msg", "unable to create rule manager", "user", user, "err", err)
-				return
-			}
-			// manager.Run() starts running the manager and blocks until Stop() is called.
-			// Hence run it as another goroutine.
-			go manager.Run()
-			r.userManagers[user] = manager
-		}
-		err = manager.Update(r.cfg.EvaluationInterval, files, nil)
-		if err != nil {
-			configUpdateFailuresTotal.WithLabelValues(user, "rules-update-failure").Inc()
-			level.Error(r.logger).Log("msg", "unable to update rule manager", "user", user, "err", err)
-			return
-		}
-	}
-}
-
-// newManager creates a prometheus rule manager wrapped with a user id
-// configured storage, appendable, notifier, and instrumentation
-func (r *Ruler) newManager(ctx context.Context, userID string) (*promRules.Manager, error) {
-	notifier, err := r.getOrCreateNotifier(userID)
-	if err != nil {
-		return nil, err
-	}
-
-	// Create a new Prometheus registry and register it within
-	// our metrics struct for the provided user.
-	reg := prometheus.NewRegistry()
-	r.userManagerMetrics.AddUserRegistry(userID, reg)
-
-	logger := log.With(r.logger, "user", userID)
-	return r.managerFactory(ctx, userID, notifier, logger, reg), nil
-=======
 	r.manager.SyncRuleGroups(ctx, filteredConfigs)
->>>>>>> dab393a6
 }
 
 // GetRules retrieves the running rules from this ruler and all running rulers in the ring if
