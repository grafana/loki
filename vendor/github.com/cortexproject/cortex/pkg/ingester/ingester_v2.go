--- conflicted
+++ resolved
@@ -185,11 +185,7 @@
 // NewV2 returns a new Ingester that uses Cortex block storage instead of chunks storage.
 func NewV2(cfg Config, clientConfig client.Config, limits *validation.Overrides, registerer prometheus.Registerer) (*Ingester, error) {
 	util.WarnExperimentalUse("Blocks storage engine")
-<<<<<<< HEAD
-	bucketClient, err := cortex_tsdb.NewBucketClient(context.Background(), cfg.BlocksStorageConfig, "ingester", util.Logger, registerer)
-=======
 	bucketClient, err := cortex_tsdb.NewBucketClient(context.Background(), cfg.BlocksStorageConfig.Bucket, "ingester", util.Logger, registerer)
->>>>>>> dab393a6
 	if err != nil {
 		return nil, errors.Wrap(err, "failed to create the bucket client")
 	}
@@ -236,11 +232,7 @@
 // on Flush method and flush all openened TSDBs when called.
 func NewV2ForFlusher(cfg Config, registerer prometheus.Registerer) (*Ingester, error) {
 	util.WarnExperimentalUse("Blocks storage engine")
-<<<<<<< HEAD
-	bucketClient, err := cortex_tsdb.NewBucketClient(context.Background(), cfg.BlocksStorageConfig, "ingester", util.Logger, registerer)
-=======
 	bucketClient, err := cortex_tsdb.NewBucketClient(context.Background(), cfg.BlocksStorageConfig.Bucket, "ingester", util.Logger, registerer)
->>>>>>> dab393a6
 	if err != nil {
 		return nil, errors.Wrap(err, "failed to create the bucket client")
 	}
