--- conflicted
+++ resolved
@@ -116,8 +116,6 @@
 		return series.MetricsToSeriesSet(ms)
 	}
 
-<<<<<<< HEAD
-=======
 	minT, maxT := sp.Start, sp.End
 
 	// If queryIngestersWithin is enabled, we do manipulate the query mint to query samples up until
@@ -139,7 +137,6 @@
 		}
 	}
 
->>>>>>> dab393a6
 	if q.streaming {
 		return q.streamingSelect(minT, maxT, matchers)
 	}
