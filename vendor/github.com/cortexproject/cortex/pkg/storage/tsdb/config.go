package tsdb

import (
	"flag"
	"fmt"
	"path/filepath"
	"strings"
	"time"

	"github.com/alecthomas/units"
	"github.com/pkg/errors"
	"github.com/thanos-io/thanos/pkg/store"

	"github.com/cortexproject/cortex/pkg/storage/backend/azure"
	"github.com/cortexproject/cortex/pkg/storage/backend/filesystem"
	"github.com/cortexproject/cortex/pkg/storage/backend/gcs"
	"github.com/cortexproject/cortex/pkg/storage/backend/s3"
	"github.com/cortexproject/cortex/pkg/util"
)

const (
	// BackendS3 is the value for the S3 storage backend
	BackendS3 = "s3"

	// BackendGCS is the value for the GCS storage backend
	BackendGCS = "gcs"

	// BackendAzure is the value for the Azure storage backend
	BackendAzure = "azure"

	// BackendFilesystem is the value for the filesystem storge backend
	BackendFilesystem = "filesystem"

	// TenantIDExternalLabel is the external label containing the tenant ID,
	// set when shipping blocks to the storage.
	TenantIDExternalLabel = "__org_id__"

	// IngesterIDExternalLabel is the external label containing the ingester ID,
	// set when shipping blocks to the storage.
	IngesterIDExternalLabel = "__ingester_id__"

	// ShardIDExternalLabel is the external label containing the shard ID
	// and can be used to shard blocks.
	ShardIDExternalLabel = "__shard_id__"
)

// Validation errors
var (
	supportedBackends = []string{BackendS3, BackendGCS, BackendAzure, BackendFilesystem}

	errUnsupportedStorageBackend    = errors.New("unsupported TSDB storage backend")
	errInvalidShipConcurrency       = errors.New("invalid TSDB ship concurrency")
	errInvalidCompactionInterval    = errors.New("invalid TSDB compaction interval")
	errInvalidCompactionConcurrency = errors.New("invalid TSDB compaction concurrency")
	errInvalidStripeSize            = errors.New("invalid TSDB stripe size")
	errEmptyBlockranges             = errors.New("empty block ranges for TSDB")
)

<<<<<<< HEAD
// BlocksStorageConfig holds the config information for the blocks storage.
//nolint:golint
type BlocksStorageConfig struct {
	Backend     string            `yaml:"backend"`
	BucketStore BucketStoreConfig `yaml:"bucket_store" doc:"description=This configures how the store-gateway synchronizes blocks stored in the bucket."`
	TSDB        TSDBConfig        `yaml:"tsdb"`

=======
// BucketConfig holds configuration for accessing long-term storage.
type BucketConfig struct {
	Backend string `yaml:"backend"`
>>>>>>> dab393a6
	// Backends
	S3         s3.Config         `yaml:"s3"`
	GCS        gcs.Config        `yaml:"gcs"`
	Azure      azure.Config      `yaml:"azure"`
	Filesystem filesystem.Config `yaml:"filesystem"`
<<<<<<< HEAD
=======
}

// BlocksStorageConfig holds the config information for the blocks storage.
//nolint:golint
type BlocksStorageConfig struct {
	Bucket      BucketConfig      `yaml:",inline"`
	BucketStore BucketStoreConfig `yaml:"bucket_store" doc:"description=This configures how the store-gateway synchronizes blocks stored in the bucket."`
	TSDB        TSDBConfig        `yaml:"tsdb"`
>>>>>>> dab393a6
}

// DurationList is the block ranges for a tsdb
type DurationList []time.Duration

// String implements the flag.Value interface
func (d *DurationList) String() string {
	values := make([]string, 0, len(*d))
	for _, v := range *d {
		values = append(values, v.String())
	}

	return strings.Join(values, ",")
}

// Set implements the flag.Value interface
func (d *DurationList) Set(s string) error {
	values := strings.Split(s, ",")
	*d = make([]time.Duration, 0, len(values)) // flag.Parse may be called twice, so overwrite instead of append
	for _, v := range values {
		t, err := time.ParseDuration(v)
		if err != nil {
			return err
		}
		*d = append(*d, t)
	}
	return nil
}

// ToMilliseconds returns the duration list in milliseconds
func (d *DurationList) ToMilliseconds() []int64 {
	values := make([]int64, 0, len(*d))
	for _, t := range *d {
		values = append(values, t.Milliseconds())
	}

	return values
}

<<<<<<< HEAD
// RegisterFlags registers the TSDB flags
func (cfg *BlocksStorageConfig) RegisterFlags(f *flag.FlagSet) {
=======
// RegisterFlags registers the TSDB Backend
func (cfg *BucketConfig) RegisterFlags(f *flag.FlagSet) {
>>>>>>> dab393a6
	cfg.S3.RegisterFlags(f)
	cfg.GCS.RegisterFlags(f)
	cfg.Azure.RegisterFlags(f)
	cfg.Filesystem.RegisterFlags(f)
	cfg.TSDB.RegisterFlags(f)

	f.StringVar(&cfg.Backend, "experimental.blocks-storage.backend", "s3", fmt.Sprintf("Backend storage to use. Supported backends are: %s.", strings.Join(supportedBackends, ", ")))
<<<<<<< HEAD
}

// Validate the config.
func (cfg *BlocksStorageConfig) Validate() error {
=======
}

// RegisterFlags registers the TSDB flags
func (cfg *BlocksStorageConfig) RegisterFlags(f *flag.FlagSet) {
	cfg.Bucket.RegisterFlags(f)
	cfg.BucketStore.RegisterFlags(f)
	cfg.TSDB.RegisterFlags(f)
}

func (cfg *BucketConfig) Validate() error {
>>>>>>> dab393a6
	if !util.StringsContain(supportedBackends, cfg.Backend) {
		return errUnsupportedStorageBackend
	}

<<<<<<< HEAD
=======
	return nil
}

// Validate the config.
func (cfg *BlocksStorageConfig) Validate() error {
	if err := cfg.Bucket.Validate(); err != nil {
		return err
	}

>>>>>>> dab393a6
	if err := cfg.TSDB.Validate(); err != nil {
		return err
	}

	return cfg.BucketStore.Validate()
}

// TSDBConfig holds the config for TSDB opened in the ingesters.
//nolint:golint
type TSDBConfig struct {
	Dir                       string        `yaml:"dir"`
	BlockRanges               DurationList  `yaml:"block_ranges_period"`
	Retention                 time.Duration `yaml:"retention_period"`
	ShipInterval              time.Duration `yaml:"ship_interval"`
	ShipConcurrency           int           `yaml:"ship_concurrency"`
	HeadCompactionInterval    time.Duration `yaml:"head_compaction_interval"`
	HeadCompactionConcurrency int           `yaml:"head_compaction_concurrency"`
	HeadCompactionIdleTimeout time.Duration `yaml:"head_compaction_idle_timeout"`
	StripeSize                int           `yaml:"stripe_size"`
	WALCompressionEnabled     bool          `yaml:"wal_compression_enabled"`
	FlushBlocksOnShutdown     bool          `yaml:"flush_blocks_on_shutdown"`

	// MaxTSDBOpeningConcurrencyOnStartup limits the number of concurrently opening TSDB's during startup.
	MaxTSDBOpeningConcurrencyOnStartup int `yaml:"max_tsdb_opening_concurrency_on_startup"`

	// If true, user TSDBs are not closed on shutdown. Only for testing.
	// If false (default), user TSDBs are closed to make sure all resources are released and closed properly.
	KeepUserTSDBOpenOnShutdown bool `yaml:"-"`
}

// RegisterFlags registers the TSDBConfig flags.
func (cfg *TSDBConfig) RegisterFlags(f *flag.FlagSet) {
	if len(cfg.BlockRanges) == 0 {
		cfg.BlockRanges = []time.Duration{2 * time.Hour} // Default 2h block
	}

	f.StringVar(&cfg.Dir, "experimental.blocks-storage.tsdb.dir", "tsdb", "Local directory to store TSDBs in the ingesters.")
	f.Var(&cfg.BlockRanges, "experimental.blocks-storage.tsdb.block-ranges-period", "TSDB blocks range period.")
	f.DurationVar(&cfg.Retention, "experimental.blocks-storage.tsdb.retention-period", 6*time.Hour, "TSDB blocks retention in the ingester before a block is removed. This should be larger than the block_ranges_period and large enough to give store-gateways and queriers enough time to discover newly uploaded blocks.")
	f.DurationVar(&cfg.ShipInterval, "experimental.blocks-storage.tsdb.ship-interval", 1*time.Minute, "How frequently the TSDB blocks are scanned and new ones are shipped to the storage. 0 means shipping is disabled.")
	f.IntVar(&cfg.ShipConcurrency, "experimental.blocks-storage.tsdb.ship-concurrency", 10, "Maximum number of tenants concurrently shipping blocks to the storage.")
	f.IntVar(&cfg.MaxTSDBOpeningConcurrencyOnStartup, "experimental.blocks-storage.tsdb.max-tsdb-opening-concurrency-on-startup", 10, "limit the number of concurrently opening TSDB's on startup")
	f.DurationVar(&cfg.HeadCompactionInterval, "experimental.blocks-storage.tsdb.head-compaction-interval", 1*time.Minute, "How frequently does Cortex try to compact TSDB head. Block is only created if data covers smallest block range. Must be greater than 0 and max 5 minutes.")
	f.IntVar(&cfg.HeadCompactionConcurrency, "experimental.blocks-storage.tsdb.head-compaction-concurrency", 5, "Maximum number of tenants concurrently compacting TSDB head into a new block")
	f.DurationVar(&cfg.HeadCompactionIdleTimeout, "experimental.blocks-storage.tsdb.head-compaction-idle-timeout", 1*time.Hour, "If TSDB head is idle for this duration, it is compacted. 0 means disabled.")
	f.IntVar(&cfg.StripeSize, "experimental.blocks-storage.tsdb.stripe-size", 16384, "The number of shards of series to use in TSDB (must be a power of 2). Reducing this will decrease memory footprint, but can negatively impact performance.")
	f.BoolVar(&cfg.WALCompressionEnabled, "experimental.blocks-storage.tsdb.wal-compression-enabled", false, "True to enable TSDB WAL compression.")
<<<<<<< HEAD
	f.BoolVar(&cfg.FlushBlocksOnShutdown, "experimental.blocks-storage.tsdb.flush-blocks-on-shutdown", false, "If true, and transfer of blocks on shutdown fails or is disabled, incomplete blocks are flushed to storage instead. If false, incomplete blocks will be reused after restart, and uploaded when finished.")
=======
	f.BoolVar(&cfg.FlushBlocksOnShutdown, "experimental.blocks-storage.tsdb.flush-blocks-on-shutdown", false, "True to flush blocks to storage on shutdown. If false, incomplete blocks will be reused after restart.")
>>>>>>> dab393a6
}

// Validate the config.
func (cfg *TSDBConfig) Validate() error {
	if cfg.ShipInterval > 0 && cfg.ShipConcurrency <= 0 {
		return errInvalidShipConcurrency
	}

	if cfg.HeadCompactionInterval <= 0 || cfg.HeadCompactionInterval > 5*time.Minute {
		return errInvalidCompactionInterval
	}

	if cfg.HeadCompactionConcurrency <= 0 {
		return errInvalidCompactionConcurrency
	}

	if cfg.StripeSize <= 1 || (cfg.StripeSize&(cfg.StripeSize-1)) != 0 { // ensure stripe size is a positive power of 2
		return errInvalidStripeSize
	}

	if len(cfg.BlockRanges) == 0 {
		return errEmptyBlockranges
	}

	return nil
}

// BlocksDir returns the directory path where TSDB blocks and wal should be
// stored by the ingester
func (cfg *TSDBConfig) BlocksDir(userID string) string {
	return filepath.Join(cfg.Dir, userID)
}

// BucketStoreConfig holds the config information for Bucket Stores used by the querier
type BucketStoreConfig struct {
	SyncDir                  string              `yaml:"sync_dir"`
	SyncInterval             time.Duration       `yaml:"sync_interval"`
	MaxChunkPoolBytes        uint64              `yaml:"max_chunk_pool_bytes"`
	MaxConcurrent            int                 `yaml:"max_concurrent"`
	TenantSyncConcurrency    int                 `yaml:"tenant_sync_concurrency"`
	BlockSyncConcurrency     int                 `yaml:"block_sync_concurrency"`
	MetaSyncConcurrency      int                 `yaml:"meta_sync_concurrency"`
	ConsistencyDelay         time.Duration       `yaml:"consistency_delay"`
	IndexCache               IndexCacheConfig    `yaml:"index_cache"`
	ChunksCache              ChunksCacheConfig   `yaml:"chunks_cache"`
	MetadataCache            MetadataCacheConfig `yaml:"metadata_cache"`
	IgnoreDeletionMarksDelay time.Duration       `yaml:"ignore_deletion_mark_delay"`

	// Controls what is the ratio of postings offsets store will hold in memory.
	// Larger value will keep less offsets, which will increase CPU cycles needed for query touching those postings.
	// It's meant for setups that want low baseline memory pressure and where less traffic is expected.
	// On the contrary, smaller value will increase baseline memory usage, but improve latency slightly.
	// 1 will keep all in memory. Default value is the same as in Prometheus which gives a good balance.
	PostingOffsetsInMemSampling int `yaml:"postings_offsets_in_mem_sampling" doc:"hidden"`
}

// RegisterFlags registers the BucketStore flags
func (cfg *BucketStoreConfig) RegisterFlags(f *flag.FlagSet) {
	cfg.IndexCache.RegisterFlagsWithPrefix(f, "experimental.blocks-storage.bucket-store.index-cache.")
	cfg.ChunksCache.RegisterFlagsWithPrefix(f, "experimental.blocks-storage.bucket-store.chunks-cache.")
	cfg.MetadataCache.RegisterFlagsWithPrefix(f, "experimental.blocks-storage.bucket-store.metadata-cache.")

	f.StringVar(&cfg.SyncDir, "experimental.blocks-storage.bucket-store.sync-dir", "tsdb-sync", "Directory to store synchronized TSDB index headers.")
	f.DurationVar(&cfg.SyncInterval, "experimental.blocks-storage.bucket-store.sync-interval", 5*time.Minute, "How frequently scan the bucket to look for changes (new blocks shipped by ingesters and blocks removed by retention or compaction). 0 disables it.")
	f.Uint64Var(&cfg.MaxChunkPoolBytes, "experimental.blocks-storage.bucket-store.max-chunk-pool-bytes", uint64(2*units.Gibibyte), "Max size - in bytes - of a per-tenant chunk pool, used to reduce memory allocations.")
	f.IntVar(&cfg.MaxConcurrent, "experimental.blocks-storage.bucket-store.max-concurrent", 100, "Max number of concurrent queries to execute against the long-term storage. The limit is shared across all tenants.")
	f.IntVar(&cfg.TenantSyncConcurrency, "experimental.blocks-storage.bucket-store.tenant-sync-concurrency", 10, "Maximum number of concurrent tenants synching blocks.")
	f.IntVar(&cfg.BlockSyncConcurrency, "experimental.blocks-storage.bucket-store.block-sync-concurrency", 20, "Maximum number of concurrent blocks synching per tenant.")
	f.IntVar(&cfg.MetaSyncConcurrency, "experimental.blocks-storage.bucket-store.meta-sync-concurrency", 20, "Number of Go routines to use when syncing block meta files from object storage per tenant.")
	f.DurationVar(&cfg.ConsistencyDelay, "experimental.blocks-storage.bucket-store.consistency-delay", 0, "Minimum age of a block before it's being read. Set it to safe value (e.g 30m) if your object storage is eventually consistent. GCS and S3 are (roughly) strongly consistent.")
	f.DurationVar(&cfg.IgnoreDeletionMarksDelay, "experimental.blocks-storage.bucket-store.ignore-deletion-marks-delay", time.Hour*6, "Duration after which the blocks marked for deletion will be filtered out while fetching blocks. "+
		"The idea of ignore-deletion-marks-delay is to ignore blocks that are marked for deletion with some delay. This ensures store can still serve blocks that are meant to be deleted but do not have a replacement yet. "+
		"Default is 6h, half of the default value for -compactor.deletion-delay.")
	f.IntVar(&cfg.PostingOffsetsInMemSampling, "experimental.blocks-storage.bucket-store.posting-offsets-in-mem-sampling", store.DefaultPostingOffsetInMemorySampling, "Controls what is the ratio of postings offsets that the store will hold in memory.")
}

// Validate the config.
func (cfg *BucketStoreConfig) Validate() error {
	err := cfg.IndexCache.Validate()
	if err != nil {
		return errors.Wrap(err, "index-cache configuration")
	}
	err = cfg.ChunksCache.Validate()
	if err != nil {
		return errors.Wrap(err, "chunks-cache configuration")
	}
	err = cfg.MetadataCache.Validate()
	if err != nil {
		return errors.Wrap(err, "metadata-cache configuration")
	}
	return nil
}<|MERGE_RESOLUTION|>--- conflicted
+++ resolved
@@ -56,26 +56,14 @@
 	errEmptyBlockranges             = errors.New("empty block ranges for TSDB")
 )
 
-<<<<<<< HEAD
-// BlocksStorageConfig holds the config information for the blocks storage.
-//nolint:golint
-type BlocksStorageConfig struct {
-	Backend     string            `yaml:"backend"`
-	BucketStore BucketStoreConfig `yaml:"bucket_store" doc:"description=This configures how the store-gateway synchronizes blocks stored in the bucket."`
-	TSDB        TSDBConfig        `yaml:"tsdb"`
-
-=======
 // BucketConfig holds configuration for accessing long-term storage.
 type BucketConfig struct {
 	Backend string `yaml:"backend"`
->>>>>>> dab393a6
 	// Backends
 	S3         s3.Config         `yaml:"s3"`
 	GCS        gcs.Config        `yaml:"gcs"`
 	Azure      azure.Config      `yaml:"azure"`
 	Filesystem filesystem.Config `yaml:"filesystem"`
-<<<<<<< HEAD
-=======
 }
 
 // BlocksStorageConfig holds the config information for the blocks storage.
@@ -84,7 +72,6 @@
 	Bucket      BucketConfig      `yaml:",inline"`
 	BucketStore BucketStoreConfig `yaml:"bucket_store" doc:"description=This configures how the store-gateway synchronizes blocks stored in the bucket."`
 	TSDB        TSDBConfig        `yaml:"tsdb"`
->>>>>>> dab393a6
 }
 
 // DurationList is the block ranges for a tsdb
@@ -124,13 +111,8 @@
 	return values
 }
 
-<<<<<<< HEAD
-// RegisterFlags registers the TSDB flags
-func (cfg *BlocksStorageConfig) RegisterFlags(f *flag.FlagSet) {
-=======
 // RegisterFlags registers the TSDB Backend
 func (cfg *BucketConfig) RegisterFlags(f *flag.FlagSet) {
->>>>>>> dab393a6
 	cfg.S3.RegisterFlags(f)
 	cfg.GCS.RegisterFlags(f)
 	cfg.Azure.RegisterFlags(f)
@@ -138,12 +120,6 @@
 	cfg.TSDB.RegisterFlags(f)
 
 	f.StringVar(&cfg.Backend, "experimental.blocks-storage.backend", "s3", fmt.Sprintf("Backend storage to use. Supported backends are: %s.", strings.Join(supportedBackends, ", ")))
-<<<<<<< HEAD
-}
-
-// Validate the config.
-func (cfg *BlocksStorageConfig) Validate() error {
-=======
 }
 
 // RegisterFlags registers the TSDB flags
@@ -154,13 +130,10 @@
 }
 
 func (cfg *BucketConfig) Validate() error {
->>>>>>> dab393a6
 	if !util.StringsContain(supportedBackends, cfg.Backend) {
 		return errUnsupportedStorageBackend
 	}
 
-<<<<<<< HEAD
-=======
 	return nil
 }
 
@@ -170,7 +143,6 @@
 		return err
 	}
 
->>>>>>> dab393a6
 	if err := cfg.TSDB.Validate(); err != nil {
 		return err
 	}
@@ -218,11 +190,7 @@
 	f.DurationVar(&cfg.HeadCompactionIdleTimeout, "experimental.blocks-storage.tsdb.head-compaction-idle-timeout", 1*time.Hour, "If TSDB head is idle for this duration, it is compacted. 0 means disabled.")
 	f.IntVar(&cfg.StripeSize, "experimental.blocks-storage.tsdb.stripe-size", 16384, "The number of shards of series to use in TSDB (must be a power of 2). Reducing this will decrease memory footprint, but can negatively impact performance.")
 	f.BoolVar(&cfg.WALCompressionEnabled, "experimental.blocks-storage.tsdb.wal-compression-enabled", false, "True to enable TSDB WAL compression.")
-<<<<<<< HEAD
-	f.BoolVar(&cfg.FlushBlocksOnShutdown, "experimental.blocks-storage.tsdb.flush-blocks-on-shutdown", false, "If true, and transfer of blocks on shutdown fails or is disabled, incomplete blocks are flushed to storage instead. If false, incomplete blocks will be reused after restart, and uploaded when finished.")
-=======
 	f.BoolVar(&cfg.FlushBlocksOnShutdown, "experimental.blocks-storage.tsdb.flush-blocks-on-shutdown", false, "True to flush blocks to storage on shutdown. If false, incomplete blocks will be reused after restart.")
->>>>>>> dab393a6
 }
 
 // Validate the config.
