package tsdb

import (
	"context"

	"github.com/go-kit/kit/log"
	"github.com/prometheus/client_golang/prometheus"
	"github.com/thanos-io/thanos/pkg/objstore"

	"github.com/cortexproject/cortex/pkg/storage/backend/azure"
	"github.com/cortexproject/cortex/pkg/storage/backend/filesystem"
	"github.com/cortexproject/cortex/pkg/storage/backend/gcs"
	"github.com/cortexproject/cortex/pkg/storage/backend/s3"
)

// NewBucketClient creates a new bucket client based on the configured backend
<<<<<<< HEAD
func NewBucketClient(ctx context.Context, cfg BlocksStorageConfig, name string, logger log.Logger, reg prometheus.Registerer) (client objstore.Bucket, err error) {
=======
func NewBucketClient(ctx context.Context, cfg BucketConfig, name string, logger log.Logger, reg prometheus.Registerer) (client objstore.Bucket, err error) {
>>>>>>> dab393a6
	switch cfg.Backend {
	case BackendS3:
		client, err = s3.NewBucketClient(cfg.S3, name, logger)
	case BackendGCS:
		client, err = gcs.NewBucketClient(ctx, cfg.GCS, name, logger)
	case BackendAzure:
		client, err = azure.NewBucketClient(cfg.Azure, name, logger)
	case BackendFilesystem:
		client, err = filesystem.NewBucketClient(cfg.Filesystem)
	default:
		return nil, errUnsupportedStorageBackend
	}

	if err != nil {
		return nil, err
	}

	return objstore.NewTracingBucket(bucketWithMetrics(client, name, reg)), nil
}

func bucketWithMetrics(bucketClient objstore.Bucket, name string, reg prometheus.Registerer) objstore.Bucket {
	if reg == nil {
		return bucketClient
	}

	return objstore.BucketWithMetrics(
		"", // bucket label value
		bucketClient,
		prometheus.WrapRegistererWith(prometheus.Labels{"component": name}, reg))
}<|MERGE_RESOLUTION|>--- conflicted
+++ resolved
@@ -14,11 +14,7 @@
 )
 
 // NewBucketClient creates a new bucket client based on the configured backend
-<<<<<<< HEAD
-func NewBucketClient(ctx context.Context, cfg BlocksStorageConfig, name string, logger log.Logger, reg prometheus.Registerer) (client objstore.Bucket, err error) {
-=======
 func NewBucketClient(ctx context.Context, cfg BucketConfig, name string, logger log.Logger, reg prometheus.Registerer) (client objstore.Bucket, err error) {
->>>>>>> dab393a6
 	switch cfg.Backend {
 	case BackendS3:
 		client, err = s3.NewBucketClient(cfg.S3, name, logger)
