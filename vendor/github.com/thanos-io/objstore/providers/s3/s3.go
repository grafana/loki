--- conflicted
+++ resolved
@@ -101,10 +101,7 @@
 var DefaultConfig = Config{
 	PutUserMetadata:  map[string]string{},
 	HTTPConfig:       exthttp.DefaultHTTPConfig,
-<<<<<<< HEAD
-=======
 	DisableMultipart: false,
->>>>>>> 21e79c4d
 	PartSize:         1024 * 1024 * 64, // 64MB.
 	BucketLookupType: AutoLookup,
 	SendContentMd5:   true, // Default to using MD5.
@@ -133,10 +130,7 @@
 	ListObjectsVersion string             `yaml:"list_objects_version"`
 	BucketLookupType   BucketLookupType   `yaml:"bucket_lookup_type"`
 	SendContentMd5     bool               `yaml:"send_content_md5"`
-<<<<<<< HEAD
-=======
 	DisableMultipart   bool               `yaml:"disable_multipart"`
->>>>>>> 21e79c4d
 	// PartSize used for multipart upload. Only used if uploaded object size is known and larger than configured PartSize.
 	// NOTE we need to make sure this number does not produce more parts than 10 000.
 	PartSize    uint64    `yaml:"part_size"`
@@ -159,17 +153,6 @@
 
 // Bucket implements the store.Bucket interface against s3-compatible APIs.
 type Bucket struct {
-<<<<<<< HEAD
-	logger          log.Logger
-	name            string
-	client          *minio.Client
-	defaultSSE      encrypt.ServerSide
-	putUserMetadata map[string]string
-	storageClass    string
-	partSize        uint64
-	listObjectsV1   bool
-	sendContentMd5  bool
-=======
 	logger           log.Logger
 	name             string
 	client           *minio.Client
@@ -180,7 +163,6 @@
 	partSize         uint64
 	listObjectsV1    bool
 	sendContentMd5   bool
->>>>>>> 21e79c4d
 }
 
 // parseConfig unmarshals a buffer into a Config with default values.
@@ -346,17 +328,6 @@
 	}
 
 	bkt := &Bucket{
-<<<<<<< HEAD
-		logger:          logger,
-		name:            config.Bucket,
-		client:          client,
-		defaultSSE:      sse,
-		putUserMetadata: config.PutUserMetadata,
-		storageClass:    storageClass,
-		partSize:        config.PartSize,
-		listObjectsV1:   config.ListObjectsVersion == "v1",
-		sendContentMd5:  config.SendContentMd5,
-=======
 		logger:           logger,
 		name:             config.Bucket,
 		client:           client,
@@ -367,7 +338,6 @@
 		partSize:         config.PartSize,
 		listObjectsV1:    config.ListObjectsVersion == "v1",
 		sendContentMd5:   config.SendContentMd5,
->>>>>>> 21e79c4d
 	}
 	return bkt, nil
 }
