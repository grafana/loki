--- conflicted
+++ resolved
@@ -26,9 +26,6 @@
   "description": "Stores and retrieves potentially large, immutable data objects.",
   "discoveryVersion": "v1",
   "documentationLink": "https://developers.google.com/storage/docs/json_api/",
-<<<<<<< HEAD
-  "etag": "\"39383633393336373936373236333033393737\"",
-=======
   "endpoints": [
     {
       "description": "Regional Endpoint",
@@ -97,7 +94,6 @@
     }
   ],
   "etag": "\"3132333635343336333933383332343134323139\"",
->>>>>>> 21e79c4d
   "icons": {
     "x16": "https://www.google.com/images/icons/product/cloud_storage-16.png",
     "x32": "https://www.google.com/images/icons/product/cloud_storage-32.png"
@@ -163,11 +159,7 @@
   },
   "protocol": "rest",
   "resources": {
-<<<<<<< HEAD
-    "anywhereCache": {
-=======
     "anywhereCaches": {
->>>>>>> 21e79c4d
       "methods": {
         "disable": {
           "description": "Disables an Anywhere Cache instance.",
@@ -185,11 +177,7 @@
               "type": "string"
             },
             "bucket": {
-<<<<<<< HEAD
-              "description": "Name of the partent bucket",
-=======
               "description": "Name of the parent bucket.",
->>>>>>> 21e79c4d
               "location": "path",
               "required": true,
               "type": "string"
@@ -221,11 +209,7 @@
               "type": "string"
             },
             "bucket": {
-<<<<<<< HEAD
-              "description": "Name of the partent bucket",
-=======
               "description": "Name of the parent bucket.",
->>>>>>> 21e79c4d
               "location": "path",
               "required": true,
               "type": "string"
@@ -252,11 +236,7 @@
           ],
           "parameters": {
             "bucket": {
-<<<<<<< HEAD
-              "description": "Name of the partent bucket",
-=======
               "description": "Name of the parent bucket.",
->>>>>>> 21e79c4d
               "location": "path",
               "required": true,
               "type": "string"
@@ -284,21 +264,13 @@
           ],
           "parameters": {
             "bucket": {
-<<<<<<< HEAD
-              "description": "Name of the partent bucket",
-=======
               "description": "Name of the parent bucket.",
->>>>>>> 21e79c4d
               "location": "path",
               "required": true,
               "type": "string"
             },
             "pageSize": {
-<<<<<<< HEAD
-              "description": "Maximum number of items return in a single page of responses. Maximum 1000.",
-=======
               "description": "Maximum number of items to return in a single page of responses. Maximum 1000.",
->>>>>>> 21e79c4d
               "format": "int32",
               "location": "query",
               "minimum": "0",
@@ -310,11 +282,7 @@
               "type": "string"
             }
           },
-<<<<<<< HEAD
-          "path": "b/{bucket}/anywhereCache",
-=======
           "path": "b/{bucket}/anywhereCaches",
->>>>>>> 21e79c4d
           "response": {
             "$ref": "AnywhereCaches"
           },
@@ -342,11 +310,7 @@
               "type": "string"
             },
             "bucket": {
-<<<<<<< HEAD
-              "description": "Name of the partent bucket",
-=======
               "description": "Name of the parent bucket.",
->>>>>>> 21e79c4d
               "location": "path",
               "required": true,
               "type": "string"
@@ -378,11 +342,7 @@
               "type": "string"
             },
             "bucket": {
-<<<<<<< HEAD
-              "description": "Name of the partent bucket",
-=======
               "description": "Name of the parent bucket.",
->>>>>>> 21e79c4d
               "location": "path",
               "required": true,
               "type": "string"
@@ -414,11 +374,7 @@
               "type": "string"
             },
             "bucket": {
-<<<<<<< HEAD
-              "description": "Name of the partent bucket",
-=======
               "description": "Name of the parent bucket.",
->>>>>>> 21e79c4d
               "location": "path",
               "required": true,
               "type": "string"
@@ -2122,304 +2078,6 @@
               "type": "string"
             }
           },
-<<<<<<< HEAD
-          "path": "b/{bucket}/defaultObjectAcl/{entity}",
-          "request": {
-            "$ref": "ObjectAccessControl"
-          },
-          "response": {
-            "$ref": "ObjectAccessControl"
-          },
-          "scopes": [
-            "https://www.googleapis.com/auth/cloud-platform",
-            "https://www.googleapis.com/auth/devstorage.full_control"
-          ]
-        }
-      }
-    },
-    "managedFolders": {
-      "methods": {
-        "delete": {
-          "description": "Permanently deletes a managed folder.",
-          "httpMethod": "DELETE",
-          "id": "storage.managedFolders.delete",
-          "parameterOrder": [
-            "bucket",
-            "managedFolder"
-          ],
-          "parameters": {
-            "bucket": {
-              "description": "Name of the bucket containing the managed folder.",
-              "location": "path",
-              "required": true,
-              "type": "string"
-            },
-            "ifMetagenerationMatch": {
-              "description": "If set, only deletes the managed folder if its metageneration matches this value.",
-              "format": "int64",
-              "location": "query",
-              "type": "string"
-            },
-            "ifMetagenerationNotMatch": {
-              "description": "If set, only deletes the managed folder if its metageneration does not match this value.",
-              "format": "int64",
-              "location": "query",
-              "type": "string"
-            },
-            "managedFolder": {
-              "description": "The managed folder name/path.",
-              "location": "path",
-              "required": true,
-              "type": "string"
-            }
-          },
-          "path": "b/{bucket}/managedFolders/{managedFolder}",
-          "scopes": [
-            "https://www.googleapis.com/auth/cloud-platform",
-            "https://www.googleapis.com/auth/devstorage.full_control",
-            "https://www.googleapis.com/auth/devstorage.read_write"
-          ]
-        },
-        "get": {
-          "description": "Returns metadata of the specified managed folder.",
-          "httpMethod": "GET",
-          "id": "storage.managedFolders.get",
-          "parameterOrder": [
-            "bucket",
-            "managedFolder"
-          ],
-          "parameters": {
-            "bucket": {
-              "description": "Name of the bucket containing the managed folder.",
-              "location": "path",
-              "required": true,
-              "type": "string"
-            },
-            "ifMetagenerationMatch": {
-              "description": "Makes the return of the managed folder metadata conditional on whether the managed folder's current metageneration matches the given value.",
-              "format": "int64",
-              "location": "query",
-              "type": "string"
-            },
-            "ifMetagenerationNotMatch": {
-              "description": "Makes the return of the managed folder metadata conditional on whether the managed folder's current metageneration does not match the given value.",
-              "format": "int64",
-              "location": "query",
-              "type": "string"
-            },
-            "managedFolder": {
-              "description": "The managed folder name/path.",
-              "location": "path",
-              "required": true,
-              "type": "string"
-            }
-          },
-          "path": "b/{bucket}/managedFolders/{managedFolder}",
-          "response": {
-            "$ref": "ManagedFolder"
-          },
-          "scopes": [
-            "https://www.googleapis.com/auth/cloud-platform",
-            "https://www.googleapis.com/auth/cloud-platform.read-only",
-            "https://www.googleapis.com/auth/devstorage.full_control",
-            "https://www.googleapis.com/auth/devstorage.read_only",
-            "https://www.googleapis.com/auth/devstorage.read_write"
-          ]
-        },
-        "getIamPolicy": {
-          "description": "Returns an IAM policy for the specified managed folder.",
-          "httpMethod": "GET",
-          "id": "storage.managedFolders.getIamPolicy",
-          "parameterOrder": [
-            "bucket",
-            "managedFolder"
-          ],
-          "parameters": {
-            "bucket": {
-              "description": "Name of the bucket containing the managed folder.",
-              "location": "path",
-              "required": true,
-              "type": "string"
-            },
-            "managedFolder": {
-              "description": "The managed folder name/path.",
-              "location": "path",
-              "required": true,
-              "type": "string"
-            },
-            "optionsRequestedPolicyVersion": {
-              "description": "The IAM policy format version to be returned. If the optionsRequestedPolicyVersion is for an older version that doesn't support part of the requested IAM policy, the request fails.",
-              "format": "int32",
-              "location": "query",
-              "minimum": "1",
-              "type": "integer"
-            },
-            "userProject": {
-              "description": "The project to be billed for this request. Required for Requester Pays buckets.",
-              "location": "query",
-              "type": "string"
-            }
-          },
-          "path": "b/{bucket}/managedFolders/{managedFolder}/iam",
-          "response": {
-            "$ref": "Policy"
-          },
-          "scopes": [
-            "https://www.googleapis.com/auth/cloud-platform",
-            "https://www.googleapis.com/auth/cloud-platform.read-only",
-            "https://www.googleapis.com/auth/devstorage.full_control",
-            "https://www.googleapis.com/auth/devstorage.read_only",
-            "https://www.googleapis.com/auth/devstorage.read_write"
-          ]
-        },
-        "insert": {
-          "description": "Creates a new managed folder.",
-          "httpMethod": "POST",
-          "id": "storage.managedFolders.insert",
-          "parameterOrder": [
-            "bucket"
-          ],
-          "parameters": {
-            "bucket": {
-              "description": "Name of the bucket containing the managed folder.",
-              "location": "path",
-              "required": true,
-              "type": "string"
-            }
-          },
-          "path": "b/{bucket}/managedFolders",
-          "request": {
-            "$ref": "ManagedFolder"
-          },
-          "response": {
-            "$ref": "ManagedFolder"
-          },
-          "scopes": [
-            "https://www.googleapis.com/auth/cloud-platform",
-            "https://www.googleapis.com/auth/devstorage.full_control",
-            "https://www.googleapis.com/auth/devstorage.read_write"
-          ]
-        },
-        "list": {
-          "description": "Lists managed folders in the given bucket.",
-          "httpMethod": "GET",
-          "id": "storage.managedFolders.list",
-          "parameterOrder": [
-            "bucket"
-          ],
-          "parameters": {
-            "bucket": {
-              "description": "Name of the bucket containing the managed folder.",
-              "location": "path",
-              "required": true,
-              "type": "string"
-            },
-            "pageSize": {
-              "description": "Maximum number of items return in a single page of responses.",
-              "format": "int32",
-              "location": "query",
-              "minimum": "0",
-              "type": "integer"
-            },
-            "pageToken": {
-              "description": "A previously-returned page token representing part of the larger set of results to view.",
-              "location": "query",
-              "type": "string"
-            },
-            "prefix": {
-              "description": "The managed folder name/path prefix to filter the output list of results.",
-              "location": "query",
-              "type": "string"
-            }
-          },
-          "path": "b/{bucket}/managedFolders",
-          "response": {
-            "$ref": "ManagedFolders"
-          },
-          "scopes": [
-            "https://www.googleapis.com/auth/cloud-platform",
-            "https://www.googleapis.com/auth/cloud-platform.read-only",
-            "https://www.googleapis.com/auth/devstorage.full_control",
-            "https://www.googleapis.com/auth/devstorage.read_only",
-            "https://www.googleapis.com/auth/devstorage.read_write"
-          ]
-        },
-        "setIamPolicy": {
-          "description": "Updates an IAM policy for the specified managed folder.",
-          "httpMethod": "PUT",
-          "id": "storage.managedFolders.setIamPolicy",
-          "parameterOrder": [
-            "bucket",
-            "managedFolder"
-          ],
-          "parameters": {
-            "bucket": {
-              "description": "Name of the bucket containing the managed folder.",
-              "location": "path",
-              "required": true,
-              "type": "string"
-            },
-            "managedFolder": {
-              "description": "The managed folder name/path.",
-              "location": "path",
-              "required": true,
-              "type": "string"
-            },
-            "userProject": {
-              "description": "The project to be billed for this request. Required for Requester Pays buckets.",
-              "location": "query",
-              "type": "string"
-            }
-          },
-          "path": "b/{bucket}/managedFolders/{managedFolder}/iam",
-          "request": {
-            "$ref": "Policy"
-          },
-          "response": {
-            "$ref": "Policy"
-          },
-          "scopes": [
-            "https://www.googleapis.com/auth/cloud-platform",
-            "https://www.googleapis.com/auth/devstorage.full_control"
-          ]
-        },
-        "testIamPermissions": {
-          "description": "Tests a set of permissions on the given managed folder to see which, if any, are held by the caller.",
-          "httpMethod": "GET",
-          "id": "storage.managedFolders.testIamPermissions",
-          "parameterOrder": [
-            "bucket",
-            "managedFolder",
-            "permissions"
-          ],
-          "parameters": {
-            "bucket": {
-              "description": "Name of the bucket containing the managed folder.",
-              "location": "path",
-              "required": true,
-              "type": "string"
-            },
-            "managedFolder": {
-              "description": "The managed folder name/path.",
-              "location": "path",
-              "required": true,
-              "type": "string"
-            },
-            "permissions": {
-              "description": "Permissions to test.",
-              "location": "query",
-              "repeated": true,
-              "required": true,
-              "type": "string"
-            },
-            "userProject": {
-              "description": "The project to be billed for this request. Required for Requester Pays buckets.",
-              "location": "query",
-              "type": "string"
-            }
-          },
-=======
->>>>>>> 21e79c4d
           "path": "b/{bucket}/managedFolders/{managedFolder}/iam/testPermissions",
           "response": {
             "$ref": "TestIamPermissionsResponse"
@@ -3249,10 +2907,6 @@
               "location": "query",
               "type": "string"
             },
-<<<<<<< HEAD
-            "softDeleted": {
-              "description": "If true, only soft-deleted object versions will be listed. The default is false. For more information, see Soft Delete.",
-=======
             "restoreToken": {
               "description": "Restore token used to differentiate soft-deleted objects with the same name and generation. Only applicable for hierarchical namespace buckets and if softDeleted is set to true. This parameter is optional, and is only required in the rare case when there are multiple soft-deleted objects with the same name and generation.",
               "location": "query",
@@ -3260,7 +2914,6 @@
             },
             "softDeleted": {
               "description": "If true, only soft-deleted object versions will be listed. The default is false. For more information, see [Soft Delete](https://cloud.google.com/storage/docs/soft-delete).",
->>>>>>> 21e79c4d
               "location": "query",
               "type": "boolean"
             },
@@ -3522,11 +3175,7 @@
               "type": "string"
             },
             "softDeleted": {
-<<<<<<< HEAD
-              "description": "If true, only soft-deleted object versions will be listed. The default is false. For more information, see Soft Delete.",
-=======
               "description": "If true, only soft-deleted object versions will be listed. The default is false. For more information, see [Soft Delete](https://cloud.google.com/storage/docs/soft-delete).",
->>>>>>> 21e79c4d
               "location": "query",
               "type": "boolean"
             },
@@ -3758,94 +3407,6 @@
             "https://www.googleapis.com/auth/devstorage.full_control"
           ]
         },
-        "restore": {
-          "description": "Restores a soft-deleted object.",
-          "httpMethod": "POST",
-          "id": "storage.objects.restore",
-          "parameterOrder": [
-            "bucket",
-            "object"
-          ],
-          "parameters": {
-            "bucket": {
-              "description": "Name of the bucket in which the object resides.",
-              "location": "path",
-              "required": true,
-              "type": "string"
-            },
-            "copySourceAcl": {
-              "description": "If true, copies the source object's ACL; otherwise, uses the bucket's default object ACL. The default is false.",
-              "location": "query",
-              "type": "boolean"
-            },
-            "generation": {
-              "description": "Selects a specific revision of this object.",
-              "format": "int64",
-              "location": "query",
-              "required": true,
-              "type": "string"
-            },
-            "ifGenerationMatch": {
-              "description": "Makes the operation conditional on whether the object's one live generation matches the given value. Setting to 0 makes the operation succeed only if there are no live versions of the object.",
-              "format": "int64",
-              "location": "query",
-              "type": "string"
-            },
-            "ifGenerationNotMatch": {
-              "description": "Makes the operation conditional on whether none of the object's live generations match the given value. If no live object exists, the precondition fails. Setting to 0 makes the operation succeed only if there is a live version of the object.",
-              "format": "int64",
-              "location": "query",
-              "type": "string"
-            },
-            "ifMetagenerationMatch": {
-              "description": "Makes the operation conditional on whether the object's one live metageneration matches the given value.",
-              "format": "int64",
-              "location": "query",
-              "type": "string"
-            },
-            "ifMetagenerationNotMatch": {
-              "description": "Makes the operation conditional on whether none of the object's live metagenerations match the given value.",
-              "format": "int64",
-              "location": "query",
-              "type": "string"
-            },
-            "object": {
-              "description": "Name of the object. For information about how to URL encode object names to be path safe, see Encoding URI Path Parts.",
-              "location": "path",
-              "required": true,
-              "type": "string"
-            },
-            "projection": {
-              "description": "Set of properties to return. Defaults to full.",
-              "enum": [
-                "full",
-                "noAcl"
-              ],
-              "enumDescriptions": [
-                "Include all properties.",
-                "Omit the owner, acl property."
-              ],
-              "location": "query",
-              "type": "string"
-            },
-            "userProject": {
-              "description": "The project to be billed for this request. Required for Requester Pays buckets.",
-              "location": "query",
-              "type": "string"
-            }
-          },
-          "path": "b/{bucket}/o/{object}/restore",
-          "request": {
-            "$ref": "Object"
-          },
-          "response": {
-            "$ref": "Object"
-          },
-          "scopes": [
-            "https://www.googleapis.com/auth/cloud-platform",
-            "https://www.googleapis.com/auth/devstorage.full_control"
-          ]
-        },
         "rewrite": {
           "description": "Rewrites a source object to a destination object. Optionally overrides metadata.",
           "httpMethod": "POST",
@@ -4282,7 +3843,7 @@
               "type": "string"
             },
             "versions": {
-              "description": "If true, lists all versions of an object as distinct results. The default is false. For more information, see Object Versioning.",
+              "description": "If true, lists all versions of an object as distinct results. The default is false. For more information, see [Object Versioning](https://cloud.google.com/storage/docs/object-versioning).",
               "location": "query",
               "type": "boolean"
             }
@@ -4303,153 +3864,6 @@
             "https://www.googleapis.com/auth/devstorage.read_write"
           ],
           "supportsSubscription": true
-        }
-      }
-    },
-    "operations": {
-      "methods": {
-        "cancel": {
-          "description": "Starts asynchronous cancellation on a long-running operation. The server makes a best effort to cancel the operation, but success is not guaranteed.",
-          "httpMethod": "POST",
-          "id": "storage.buckets.operations.cancel",
-          "parameterOrder": [
-            "bucket",
-            "operationId"
-          ],
-          "parameters": {
-            "bucket": {
-              "description": "The parent bucket of the operation resource.",
-              "location": "path",
-              "required": true,
-              "type": "string"
-            },
-            "operationId": {
-              "description": "The ID of the operation resource.",
-              "location": "path",
-              "required": true,
-              "type": "string"
-            }
-          },
-          "path": "b/{bucket}/operations/{operationId}/cancel",
-          "scopes": [
-            "https://www.googleapis.com/auth/cloud-platform",
-            "https://www.googleapis.com/auth/devstorage.full_control",
-            "https://www.googleapis.com/auth/devstorage.read_write"
-          ]
-        },
-        "get": {
-          "description": "Gets the latest state of a long-running operation.",
-          "httpMethod": "GET",
-          "id": "storage.buckets.operations.get",
-          "parameterOrder": [
-            "bucket",
-            "operationId"
-          ],
-          "parameters": {
-            "bucket": {
-              "description": "The parent bucket of the operation resource.",
-              "location": "path",
-              "required": true,
-              "type": "string"
-            },
-            "operationId": {
-              "description": "The ID of the operation resource.",
-              "location": "path",
-              "required": true,
-              "type": "string"
-            }
-          },
-          "path": "b/{bucket}/operations/{operationId}",
-          "response": {
-            "$ref": "GoogleLongrunningOperation"
-          },
-          "scopes": [
-            "https://www.googleapis.com/auth/cloud-platform",
-            "https://www.googleapis.com/auth/cloud-platform.read-only",
-            "https://www.googleapis.com/auth/devstorage.full_control",
-            "https://www.googleapis.com/auth/devstorage.read_only",
-            "https://www.googleapis.com/auth/devstorage.read_write"
-          ]
-        },
-        "list": {
-          "description": "Lists operations that match the specified filter in the request.",
-          "httpMethod": "GET",
-          "id": "storage.buckets.operations.list",
-          "parameterOrder": [
-            "bucket"
-          ],
-          "parameters": {
-            "bucket": {
-              "description": "Name of the bucket in which to look for operations.",
-              "location": "path",
-              "required": true,
-              "type": "string"
-            },
-            "filter": {
-              "description": "A filter to narrow down results to a preferred subset. The filtering language is documented in more detail in [AIP-160](https://google.aip.dev/160).",
-              "location": "query",
-              "type": "string"
-            },
-            "pageSize": {
-              "description": "Maximum number of items to return in a single page of responses. Fewer total results may be returned than requested. The service uses this parameter or 100 items, whichever is smaller.",
-              "format": "int32",
-              "location": "query",
-              "minimum": "0",
-              "type": "integer"
-            },
-            "pageToken": {
-              "description": "A previously-returned page token representing part of the larger set of results to view.",
-              "location": "query",
-              "type": "string"
-<<<<<<< HEAD
-=======
-            },
-            "prefix": {
-              "description": "Filter results to objects whose names begin with this prefix.",
-              "location": "query",
-              "type": "string"
-            },
-            "projection": {
-              "description": "Set of properties to return. Defaults to noAcl.",
-              "enum": [
-                "full",
-                "noAcl"
-              ],
-              "enumDescriptions": [
-                "Include all properties.",
-                "Omit the owner, acl property."
-              ],
-              "location": "query",
-              "type": "string"
-            },
-            "startOffset": {
-              "description": "Filter results to objects whose names are lexicographically equal to or after startOffset. If endOffset is also set, the objects listed will have names between startOffset (inclusive) and endOffset (exclusive).",
-              "location": "query",
-              "type": "string"
-            },
-            "userProject": {
-              "description": "The project to be billed for this request. Required for Requester Pays buckets.",
-              "location": "query",
-              "type": "string"
-            },
-            "versions": {
-              "description": "If true, lists all versions of an object as distinct results. The default is false. For more information, see [Object Versioning](https://cloud.google.com/storage/docs/object-versioning).",
-              "location": "query",
-              "type": "boolean"
->>>>>>> 21e79c4d
-            }
-          },
-          "path": "b/{bucket}/operations",
-          "response": {
-            "$ref": "GoogleLongrunningListOperationsResponse"
-          },
-          "scopes": [
-            "https://www.googleapis.com/auth/cloud-platform",
-            "https://www.googleapis.com/auth/cloud-platform.read-only",
-            "https://www.googleapis.com/auth/devstorage.full_control",
-            "https://www.googleapis.com/auth/devstorage.read_only",
-            "https://www.googleapis.com/auth/devstorage.read_write"
-          ]
         }
       }
     },
@@ -4842,11 +4256,6 @@
       }
     }
   },
-<<<<<<< HEAD
-  "revision": "20231028",
-  "rootUrl": "https://storage.googleapis.com/",
-  "schemas": {
-=======
   "revision": "20241008",
   "rootUrl": "https://storage.googleapis.com/",
   "schemas": {
@@ -4867,7 +4276,6 @@
       },
       "type": "object"
     },
->>>>>>> 21e79c4d
     "AnywhereCache": {
       "description": "An Anywhere Cache instance.",
       "id": "AnywhereCache",
@@ -4919,13 +4327,10 @@
           "description": "The modification time of the cache instance metadata in RFC 3339 format.",
           "format": "date-time",
           "type": "string"
-<<<<<<< HEAD
-=======
         },
         "zone": {
           "description": "The zone in which the cache instance is running. For example, us-central1-a.",
           "type": "string"
->>>>>>> 21e79c4d
         }
       },
       "type": "object"
@@ -5417,22 +4822,6 @@
           "format": "date-time",
           "type": "string"
         },
-        "softDeletePolicy": {
-          "description": "The bucket's soft delete policy, which defines the period of time that soft-deleted objects will be retained, and cannot be permanently deleted.",
-          "properties": {
-            "effectiveTime": {
-              "description": "Server-determined value that indicates the time from which the policy, or one with a greater retention, was effective. This value is in RFC 3339 format.",
-              "format": "date-time",
-              "type": "string"
-            },
-            "retentionDurationSeconds": {
-              "description": "The duration in seconds that soft-deleted objects in the bucket will be retained and cannot be permanently deleted.",
-              "format": "int64",
-              "type": "string"
-            }
-          },
-          "type": "object"
-        },
         "storageClass": {
           "description": "The bucket's default storage class, used whenever no storageClass is specified for a newly-created object. This defines how objects in the bucket are stored and determines the SLA and the cost of storage. Values include MULTI_REGIONAL, REGIONAL, STANDARD, NEARLINE, COLDLINE, ARCHIVE, and DURABLE_REDUCED_AVAILABILITY. If this value is not specified when the bucket is created, it will default to STANDARD. For more information, see [Storage Classes](https://cloud.google.com/storage/docs/storage-classes).",
           "type": "string"
@@ -5798,8 +5187,6 @@
       },
       "type": "object"
     },
-<<<<<<< HEAD
-=======
     "Folder": {
       "description": "A folder. Only available in buckets with hierarchical namespace enabled.",
       "id": "Folder",
@@ -5876,19 +5263,15 @@
       },
       "type": "object"
     },
->>>>>>> 21e79c4d
     "GoogleLongrunningListOperationsResponse": {
       "description": "The response message for storage.buckets.operations.list.",
       "id": "GoogleLongrunningListOperationsResponse",
       "properties": {
-<<<<<<< HEAD
-=======
         "kind": {
           "default": "storage#operations",
           "description": "The kind of item this is. For lists of operations, this is always storage#operations.",
           "type": "string"
         },
->>>>>>> 21e79c4d
         "nextPageToken": {
           "description": "The continuation token, used to page through large result sets. Provide this value in a subsequent request to return the next page of results.",
           "type": "string"
@@ -5915,14 +5298,11 @@
           "$ref": "GoogleRpcStatus",
           "description": "The error result of the operation in case of failure or cancellation."
         },
-<<<<<<< HEAD
-=======
         "kind": {
           "default": "storage#operation",
           "description": "The kind of item this is. For operations, this is always storage#operation.",
           "type": "string"
         },
->>>>>>> 21e79c4d
         "metadata": {
           "additionalProperties": {
             "description": "Properties of the object. Contains field @type with type URL.",
@@ -5942,13 +5322,10 @@
           },
           "description": "The normal response of the operation in case of success. If the original method returns no data on success, such as \"Delete\", the response is google.protobuf.Empty. If the original method is standard Get/Create/Update, the response should be the resource. For other methods, the response should have the type \"XxxResponse\", where \"Xxx\" is the original method name. For example, if the original method name is \"TakeSnapshot()\", the inferred response type is \"TakeSnapshotResponse\".",
           "type": "object"
-<<<<<<< HEAD
-=======
         },
         "selfLink": {
           "description": "The link to this long running operation.",
           "type": "string"
->>>>>>> 21e79c4d
         }
       },
       "type": "object"
@@ -6357,13 +5734,10 @@
           },
           "type": "object"
         },
-<<<<<<< HEAD
-=======
         "restoreToken": {
           "description": "Restore token used to differentiate deleted objects with the same name and generation. This field is only returned for deleted objects in hierarchical namespace buckets.",
           "type": "string"
         },
->>>>>>> 21e79c4d
         "retention": {
           "description": "A collection of object level retention parameters.",
           "properties": {
