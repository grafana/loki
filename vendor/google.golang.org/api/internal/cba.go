--- conflicted
+++ resolved
@@ -107,16 +107,8 @@
 	if !shouldUseS2A(clientCertSource, settings) {
 		return &defaultTransportConfig, nil
 	}
-<<<<<<< HEAD
-
-	s2aMTLSEndpoint := settings.DefaultMTLSEndpoint
-	// If there is endpoint override, honor it.
-	if settings.Endpoint != "" {
-		s2aMTLSEndpoint = endpoint
-=======
 	if !settings.IsUniverseDomainGDU() {
 		return nil, errUniverseNotSupportedMTLS
->>>>>>> d54e0871
 	}
 
 	s2aAddress := GetS2AAddress()
@@ -310,34 +302,15 @@
 	if !isGoogleS2AEnabled() {
 		return false
 	}
-<<<<<<< HEAD
-	// If DefaultMTLSEndpoint is not set and no endpoint override, skip S2A.
-	if settings.DefaultMTLSEndpoint == "" && settings.Endpoint == "" {
-		return false
-	}
-	// If MTLS is not enabled for this endpoint, skip S2A.
-	if !mtlsEndpointEnabledForS2A() {
-=======
 	// If DefaultMTLSEndpoint is not set or has endpoint override, skip S2A.
 	if settings.DefaultMTLSEndpoint == "" || settings.Endpoint != "" {
->>>>>>> d54e0871
 		return false
 	}
 	// If custom HTTP client is provided, skip S2A.
 	if settings.HTTPClient != nil {
 		return false
 	}
-<<<<<<< HEAD
-	return true
-}
-
-// mtlsEndpointEnabledForS2A checks if the endpoint is indeed MTLS-enabled, so that we can use S2A for MTLS connection.
-var mtlsEndpointEnabledForS2A = func() bool {
-	// TODO(xmenxk): determine this via discovery config.
-	return true
-=======
 	return !settings.EnableDirectPath && !settings.EnableDirectPathXds
->>>>>>> d54e0871
 }
 
 func isGoogleS2AEnabled() bool {
