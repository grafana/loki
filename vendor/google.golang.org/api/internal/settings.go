// Copyright 2017 Google LLC.
// Use of this source code is governed by a BSD-style
// license that can be found in the LICENSE file.

// Package internal supports the options and transport packages.
package internal

import (
	"crypto/tls"
	"errors"
	"net/http"
	"os"
	"strconv"
	"time"

	"cloud.google.com/go/auth"
	"golang.org/x/oauth2"
	"golang.org/x/oauth2/google"
	"google.golang.org/api/internal/impersonate"
	"google.golang.org/grpc"
)

const (
	newAuthLibEnvVar        = "GOOGLE_API_GO_EXPERIMENTAL_ENABLE_NEW_AUTH_LIB"
	newAuthLibDisabledEnVar = "GOOGLE_API_GO_EXPERIMENTAL_DISABLE_NEW_AUTH_LIB"
	universeDomainEnvVar    = "GOOGLE_CLOUD_UNIVERSE_DOMAIN"
	defaultUniverseDomain   = "googleapis.com"
)

// DialSettings holds information needed to establish a connection with a
// Google API service.
type DialSettings struct {
	Endpoint                      string
	DefaultEndpoint               string
	DefaultEndpointTemplate       string
	DefaultMTLSEndpoint           string
	Scopes                        []string
	DefaultScopes                 []string
	EnableJwtWithScope            bool
	TokenSource                   oauth2.TokenSource
	Credentials                   *google.Credentials
	CredentialsFile               string // if set, Token Source is ignored.
	CredentialsJSON               []byte
	InternalCredentials           *google.Credentials
	UserAgent                     string
	APIKey                        string
	Audiences                     []string
	DefaultAudience               string
	HTTPClient                    *http.Client
	GRPCDialOpts                  []grpc.DialOption
	GRPCConn                      *grpc.ClientConn
	GRPCConnPool                  ConnPool
	GRPCConnPoolSize              int
	NoAuth                        bool
	TelemetryDisabled             bool
	ClientCertSource              func(*tls.CertificateRequestInfo) (*tls.Certificate, error)
	CustomClaims                  map[string]interface{}
	SkipValidation                bool
	ImpersonationConfig           *impersonate.Config
	EnableDirectPath              bool
	EnableDirectPathXds           bool
	AllowNonDefaultServiceAccount bool
	DefaultUniverseDomain         string
	UniverseDomain                string
	// Google API system parameters. For more information please read:
	// https://cloud.google.com/apis/docs/system-parameters
	QuotaProject  string
	RequestReason string

	// New Auth library Options
	AuthCredentials      *auth.Credentials
	EnableNewAuthLibrary bool
}

// GetScopes returns the user-provided scopes, if set, or else falls back to the
// default scopes.
func (ds *DialSettings) GetScopes() []string {
	if len(ds.Scopes) > 0 {
		return ds.Scopes
	}
	return ds.DefaultScopes
}

// GetAudience returns the user-provided audience, if set, or else falls back to the default audience.
func (ds *DialSettings) GetAudience() string {
	if ds.HasCustomAudience() {
		return ds.Audiences[0]
	}
	return ds.DefaultAudience
}

// HasCustomAudience returns true if a custom audience is provided by users.
func (ds *DialSettings) HasCustomAudience() bool {
	return len(ds.Audiences) > 0
}

// IsNewAuthLibraryEnabled returns true if the new auth library should be used.
func (ds *DialSettings) IsNewAuthLibraryEnabled() bool {
	// Disabled env is for future rollouts to make sure there is a way to easily
	// disable this behaviour once we switch in on by default.
	if b, err := strconv.ParseBool(os.Getenv(newAuthLibDisabledEnVar)); err == nil && b {
		return false
	}
	if ds.EnableNewAuthLibrary {
		return true
	}
	if b, err := strconv.ParseBool(os.Getenv(newAuthLibEnvVar)); err == nil {
		return b
	}
	return false
}

// Validate reports an error if ds is invalid.
func (ds *DialSettings) Validate() error {
	if ds.SkipValidation {
		return nil
	}
	hasCreds := ds.APIKey != "" || ds.TokenSource != nil || ds.CredentialsFile != "" || ds.Credentials != nil
	if ds.NoAuth && hasCreds {
		return errors.New("options.WithoutAuthentication is incompatible with any option that provides credentials")
	}
	// Credentials should not appear with other options.
	// We currently allow TokenSource and CredentialsFile to coexist.
	// TODO(jba): make TokenSource & CredentialsFile an error (breaking change).
	nCreds := 0
	if ds.Credentials != nil {
		nCreds++
	}
	if len(ds.CredentialsJSON) > 0 {
		nCreds++
	}
	if ds.CredentialsFile != "" {
		nCreds++
	}
	if ds.APIKey != "" {
		nCreds++
	}
	if ds.TokenSource != nil {
		nCreds++
	}
	if len(ds.Scopes) > 0 && len(ds.Audiences) > 0 {
		return errors.New("WithScopes is incompatible with WithAudience")
	}
	// Accept only one form of credentials, except we allow TokenSource and CredentialsFile for backwards compatibility.
	if nCreds > 1 && !(nCreds == 2 && ds.TokenSource != nil && ds.CredentialsFile != "") {
		return errors.New("multiple credential options provided")
	}
	if ds.GRPCConn != nil && ds.GRPCConnPool != nil {
		return errors.New("WithGRPCConn is incompatible with WithConnPool")
	}
	if ds.HTTPClient != nil && ds.GRPCConnPool != nil {
		return errors.New("WithHTTPClient is incompatible with WithConnPool")
	}
	if ds.HTTPClient != nil && ds.GRPCConn != nil {
		return errors.New("WithHTTPClient is incompatible with WithGRPCConn")
	}
	if ds.HTTPClient != nil && ds.GRPCDialOpts != nil {
		return errors.New("WithHTTPClient is incompatible with gRPC dial options")
	}
	if ds.HTTPClient != nil && ds.QuotaProject != "" {
		return errors.New("WithHTTPClient is incompatible with QuotaProject")
	}
	if ds.HTTPClient != nil && ds.RequestReason != "" {
		return errors.New("WithHTTPClient is incompatible with RequestReason")
	}
	if ds.HTTPClient != nil && ds.ClientCertSource != nil {
		return errors.New("WithHTTPClient is incompatible with WithClientCertSource")
	}
	if ds.ClientCertSource != nil && (ds.GRPCConn != nil || ds.GRPCConnPool != nil || ds.GRPCConnPoolSize != 0 || ds.GRPCDialOpts != nil) {
		return errors.New("WithClientCertSource is currently only supported for HTTP. gRPC settings are incompatible")
	}
	if ds.ImpersonationConfig != nil && len(ds.ImpersonationConfig.Scopes) == 0 && len(ds.Scopes) == 0 {
		return errors.New("WithImpersonatedCredentials requires scopes being provided")
	}
	return nil
}

// GetDefaultUniverseDomain returns the Google default universe domain
// ("googleapis.com").
func (ds *DialSettings) GetDefaultUniverseDomain() string {
	return defaultUniverseDomain
}

// GetUniverseDomain returns the default service domain for a given Cloud
// universe, with the following precedence:
//
// 1. A non-empty option.WithUniverseDomain.
// 2. A non-empty environment variable GOOGLE_CLOUD_UNIVERSE_DOMAIN.
// 3. The default value "googleapis.com".
func (ds *DialSettings) GetUniverseDomain() string {
	if ds.UniverseDomain != "" {
		return ds.UniverseDomain
	}
	if envUD := os.Getenv(universeDomainEnvVar); envUD != "" {
		return envUD
	}
	return defaultUniverseDomain
}

// IsUniverseDomainGDU returns true if the universe domain is the default Google
// universe ("googleapis.com").
func (ds *DialSettings) IsUniverseDomainGDU() bool {
	return ds.GetUniverseDomain() == defaultUniverseDomain
}

// GetUniverseDomain returns the default service domain for a given Cloud
<<<<<<< HEAD
// universe, from google.Credentials, for comparison with the value returned by
// (*DialSettings).GetUniverseDomain. This wrapper function should be removed
=======
// universe, from google.Credentials. This wrapper function should be removed
>>>>>>> 5bffc10d
// to close https://github.com/googleapis/google-api-go-client/issues/2399.
func GetUniverseDomain(creds *google.Credentials) (string, error) {
	timer := time.NewTimer(time.Second)
	defer timer.Stop()
	errors := make(chan error)
	results := make(chan string)

	go func() {
		result, err := creds.GetUniverseDomain()
		if err != nil {
			errors <- err
			return
		}
		results <- result
	}()

	select {
	case <-errors:
		// An error that is returned before the timer expires is likely to be
		// connection refused. Temporarily (2024-03-21) return the GDU domain.
<<<<<<< HEAD
		return universeDomainDefault, nil
=======
		return defaultUniverseDomain, nil
>>>>>>> 5bffc10d
	case res := <-results:
		return res, nil
	case <-timer.C: // Timer is expired.
		// If err or res was not returned, it means that creds.GetUniverseDomain()
		// did not complete in 1s. Assume that MDS is likely never responding to
		// the endpoint and will timeout. This is the source of issues such as
		// https://github.com/googleapis/google-cloud-go/issues/9350.
		// Temporarily (2024-02-02) return the GDU domain. Restore the original
		// calls to creds.GetUniverseDomain() in grpc/dial.go and http/dial.go
		// and remove this method to close
		// https://github.com/googleapis/google-api-go-client/issues/2399.
		return defaultUniverseDomain, nil
	}
}<|MERGE_RESOLUTION|>--- conflicted
+++ resolved
@@ -204,12 +204,7 @@
 }
 
 // GetUniverseDomain returns the default service domain for a given Cloud
-<<<<<<< HEAD
-// universe, from google.Credentials, for comparison with the value returned by
-// (*DialSettings).GetUniverseDomain. This wrapper function should be removed
-=======
 // universe, from google.Credentials. This wrapper function should be removed
->>>>>>> 5bffc10d
 // to close https://github.com/googleapis/google-api-go-client/issues/2399.
 func GetUniverseDomain(creds *google.Credentials) (string, error) {
 	timer := time.NewTimer(time.Second)
@@ -230,11 +225,7 @@
 	case <-errors:
 		// An error that is returned before the timer expires is likely to be
 		// connection refused. Temporarily (2024-03-21) return the GDU domain.
-<<<<<<< HEAD
-		return universeDomainDefault, nil
-=======
 		return defaultUniverseDomain, nil
->>>>>>> 5bffc10d
 	case res := <-results:
 		return res, nil
 	case <-timer.C: // Timer is expired.
