--- conflicted
+++ resolved
@@ -2219,8 +2219,6 @@
     "release_level": "stable",
     "library_type": "GAPIC_AUTO"
   },
-<<<<<<< HEAD
-=======
   "cloud.google.com/go/shopping/css/apiv1": {
     "api_shortname": "css",
     "distribution_name": "cloud.google.com/go/shopping/css/apiv1",
@@ -2231,7 +2229,6 @@
     "release_level": "preview",
     "library_type": "GAPIC_AUTO"
   },
->>>>>>> d54e0871
   "cloud.google.com/go/shopping/merchant/inventories/apiv1beta": {
     "api_shortname": "merchantapi",
     "distribution_name": "cloud.google.com/go/shopping/merchant/inventories/apiv1beta",
