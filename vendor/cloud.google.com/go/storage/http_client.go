--- conflicted
+++ resolved
@@ -347,10 +347,7 @@
 		req.Versions(it.query.Versions)
 		req.IncludeTrailingDelimiter(it.query.IncludeTrailingDelimiter)
 		req.MatchGlob(it.query.MatchGlob)
-<<<<<<< HEAD
-=======
 		req.IncludeFoldersAsPrefixes(it.query.IncludeFoldersAsPrefixes)
->>>>>>> 21e79c4d
 		if selection := it.query.toFieldSelection(); selection != "" {
 			req.Fields("nextPageToken", googleapi.Field(selection))
 		}
@@ -520,13 +517,8 @@
 	rawObj := attrs.toRawObject(params.bucket)
 	rawObj.ForceSendFields = forceSendFields
 	rawObj.NullFields = nullFields
-<<<<<<< HEAD
-	call := c.raw.Objects.Patch(bucket, object, rawObj).Projection("full")
-	if err := applyConds("Update", gen, conds, call); err != nil {
-=======
 	call := c.raw.Objects.Patch(params.bucket, params.object, rawObj).Projection("full")
 	if err := applyConds("Update", params.gen, params.conds, call); err != nil {
->>>>>>> 21e79c4d
 		return nil, err
 	}
 	if s.userProject != "" {
@@ -863,24 +855,11 @@
 		return nil, err
 	}
 
-	// Set custom headers passed in via the context. This is only required for XML;
-	// for gRPC & JSON this is handled in the GAPIC and Apiary layers respectively.
-	ctxHeaders := callctx.HeadersFromContext(ctx)
-	for k, vals := range ctxHeaders {
-		for _, v := range vals {
-			req.Header.Add(k, v)
-		}
-	}
-
 	reopen := readerReopen(ctx, req.Header, params, s,
-<<<<<<< HEAD
-		func(ctx context.Context) (*http.Response, error) { return c.hc.Do(req.WithContext(ctx)) },
-=======
 		func(ctx context.Context) (*http.Response, error) {
 			setHeadersFromCtx(ctx, req.Header)
 			return c.hc.Do(req.WithContext(ctx))
 		},
->>>>>>> 21e79c4d
 		func() error { return setConditionsHeaders(req.Header, params.conds) },
 		func() { req.URL.RawQuery = fmt.Sprintf("generation=%d", params.gen) })
 
@@ -894,10 +873,6 @@
 func (c *httpStorageClient) newRangeReaderJSON(ctx context.Context, params *newRangeReaderParams, s *settings) (r *Reader, err error) {
 	call := c.raw.Objects.Get(params.bucket, params.object)
 
-<<<<<<< HEAD
-	setClientHeader(call.Header())
-=======
->>>>>>> 21e79c4d
 	call.Projection("full")
 
 	if s.userProject != "" {
