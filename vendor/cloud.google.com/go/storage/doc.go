// Copyright 2016 Google LLC
//
// Licensed under the Apache License, Version 2.0 (the "License");
// you may not use this file except in compliance with the License.
// You may obtain a copy of the License at
//
//      http://www.apache.org/licenses/LICENSE-2.0
//
// Unless required by applicable law or agreed to in writing, software
// distributed under the License is distributed on an "AS IS" BASIS,
// WITHOUT WARRANTIES OR CONDITIONS OF ANY KIND, either express or implied.
// See the License for the specific language governing permissions and
// limitations under the License.

/*
Package storage provides an easy way to work with Google Cloud Storage.
Google Cloud Storage stores data in named objects, which are grouped into buckets.

More information about Google Cloud Storage is available at
https://cloud.google.com/storage/docs.

See https://pkg.go.dev/cloud.google.com/go for authentication, timeouts,
connection pooling and similar aspects of this package.

# Creating a Client

To start working with this package, create a [Client]:

	ctx := context.Background()
	client, err := storage.NewClient(ctx)
	if err != nil {
	    // TODO: Handle error.
	}

The client will use your default application credentials. Clients should be
reused instead of created as needed. The methods of [Client] are safe for
concurrent use by multiple goroutines.

You may configure the client by passing in options from the [google.golang.org/api/option]
package. You may also use options defined in this package, such as [WithJSONReads].

If you only wish to access public data, you can create
an unauthenticated client with

	client, err := storage.NewClient(ctx, option.WithoutAuthentication())

To use an emulator with this library, you can set the STORAGE_EMULATOR_HOST
environment variable to the address at which your emulator is running. This will
send requests to that address instead of to Cloud Storage. You can then create
and use a client as usual:

	// Set STORAGE_EMULATOR_HOST environment variable.
	err := os.Setenv("STORAGE_EMULATOR_HOST", "localhost:9000")
	if err != nil {
	    // TODO: Handle error.
	}

	// Create client as usual.
	client, err := storage.NewClient(ctx)
	if err != nil {
	    // TODO: Handle error.
	}

	// This request is now directed to http://localhost:9000/storage/v1/b
	// instead of https://storage.googleapis.com/storage/v1/b
	if err := client.Bucket("my-bucket").Create(ctx, projectID, nil); err != nil {
	    // TODO: Handle error.
	}

Please note that there is no official emulator for Cloud Storage.

# Buckets

A Google Cloud Storage bucket is a collection of objects. To work with a
bucket, make a bucket handle:

	bkt := client.Bucket(bucketName)

A handle is a reference to a bucket. You can have a handle even if the
bucket doesn't exist yet. To create a bucket in Google Cloud Storage,
call [BucketHandle.Create]:

	if err := bkt.Create(ctx, projectID, nil); err != nil {
	    // TODO: Handle error.
	}

Note that although buckets are associated with projects, bucket names are
global across all projects.

Each bucket has associated metadata, represented in this package by
[BucketAttrs]. The third argument to [BucketHandle.Create] allows you to set
the initial [BucketAttrs] of a bucket. To retrieve a bucket's attributes, use
[BucketHandle.Attrs]:

	attrs, err := bkt.Attrs(ctx)
	if err != nil {
	    // TODO: Handle error.
	}
	fmt.Printf("bucket %s, created at %s, is located in %s with storage class %s\n",
	    attrs.Name, attrs.Created, attrs.Location, attrs.StorageClass)

# Objects

An object holds arbitrary data as a sequence of bytes, like a file. You
refer to objects using a handle, just as with buckets, but unlike buckets
you don't explicitly create an object. Instead, the first time you write
to an object it will be created. You can use the standard Go [io.Reader]
and [io.Writer] interfaces to read and write object data:

	obj := bkt.Object("data")
	// Write something to obj.
	// w implements io.Writer.
	w := obj.NewWriter(ctx)
	// Write some text to obj. This will either create the object or overwrite whatever is there already.
	if _, err := fmt.Fprintf(w, "This object contains text.\n"); err != nil {
	    // TODO: Handle error.
	}
	// Close, just like writing a file.
	if err := w.Close(); err != nil {
	    // TODO: Handle error.
	}

	// Read it back.
	r, err := obj.NewReader(ctx)
	if err != nil {
	    // TODO: Handle error.
	}
	defer r.Close()
	if _, err := io.Copy(os.Stdout, r); err != nil {
	    // TODO: Handle error.
	}
	// Prints "This object contains text."

Objects also have attributes, which you can fetch with [ObjectHandle.Attrs]:

	objAttrs, err := obj.Attrs(ctx)
	if err != nil {
	    // TODO: Handle error.
	}
	fmt.Printf("object %s has size %d and can be read using %s\n",
	    objAttrs.Name, objAttrs.Size, objAttrs.MediaLink)

# Listing objects

Listing objects in a bucket is done with the [BucketHandle.Objects] method:

	query := &storage.Query{Prefix: ""}

	var names []string
	it := bkt.Objects(ctx, query)
	for {
	    attrs, err := it.Next()
	    if err == iterator.Done {
	        break
	    }
	    if err != nil {
	        log.Fatal(err)
	    }
	    names = append(names, attrs.Name)
	}

Objects are listed lexicographically by name. To filter objects
lexicographically, [Query.StartOffset] and/or [Query.EndOffset] can be used:

	query := &storage.Query{
	    Prefix: "",
	    StartOffset: "bar/",  // Only list objects lexicographically >= "bar/"
	    EndOffset: "foo/",    // Only list objects lexicographically < "foo/"
	}

	// ... as before

If only a subset of object attributes is needed when listing, specifying this
subset using [Query.SetAttrSelection] may speed up the listing process:

	query := &storage.Query{Prefix: ""}
	query.SetAttrSelection([]string{"Name"})

	// ... as before

# ACLs

Both objects and buckets have ACLs (Access Control Lists). An ACL is a list of
ACLRules, each of which specifies the role of a user, group or project. ACLs
are suitable for fine-grained control, but you may prefer using IAM to control
access at the project level (see [Cloud Storage IAM docs].

To list the ACLs of a bucket or object, obtain an [ACLHandle] and call [ACLHandle.List]:

	acls, err := obj.ACL().List(ctx)
	if err != nil {
	    // TODO: Handle error.
	}
	for _, rule := range acls {
	    fmt.Printf("%s has role %s\n", rule.Entity, rule.Role)
	}

You can also set and delete ACLs.

# Conditions

Every object has a generation and a metageneration. The generation changes
whenever the content changes, and the metageneration changes whenever the
metadata changes. [Conditions] let you check these values before an operation;
the operation only executes if the conditions match. You can use conditions to
prevent race conditions in read-modify-write operations.

For example, say you've read an object's metadata into objAttrs. Now
you want to write to that object, but only if its contents haven't changed
since you read it. Here is how to express that:

	w = obj.If(storage.Conditions{GenerationMatch: objAttrs.Generation}).NewWriter(ctx)
	// Proceed with writing as above.

# Signed URLs

You can obtain a URL that lets anyone read or write an object for a limited time.
Signing a URL requires credentials authorized to sign a URL. To use the same
authentication that was used when instantiating the Storage client, use
[BucketHandle.SignedURL].

	url, err := client.Bucket(bucketName).SignedURL(objectName, opts)
	if err != nil {
	    // TODO: Handle error.
	}
	fmt.Println(url)

You can also sign a URL without creating a client. See the documentation of
[SignedURL] for details.

	url, err := storage.SignedURL(bucketName, "shared-object", opts)
	if err != nil {
	    // TODO: Handle error.
	}
	fmt.Println(url)

# Post Policy V4 Signed Request

A type of signed request that allows uploads through HTML forms directly to Cloud Storage with
temporary permission. Conditions can be applied to restrict how the HTML form is used and exercised
by a user.

For more information, please see the [XML POST Object docs] as well
as the documentation of [BucketHandle.GenerateSignedPostPolicyV4].

	pv4, err := client.Bucket(bucketName).GenerateSignedPostPolicyV4(objectName, opts)
	if err != nil {
	    // TODO: Handle error.
	}
	fmt.Printf("URL: %s\nFields; %v\n", pv4.URL, pv4.Fields)

# Credential requirements for signing

If the GoogleAccessID and PrivateKey option fields are not provided, they will
be automatically detected by [BucketHandle.SignedURL] and
[BucketHandle.GenerateSignedPostPolicyV4] if any of the following are true:
  - you are authenticated to the Storage Client with a service account's
    downloaded private key, either directly in code or by setting the
    GOOGLE_APPLICATION_CREDENTIALS environment variable (see [Other Environments]),
  - your application is running on Google Compute Engine (GCE), or
  - you are logged into [gcloud using application default credentials]
    with [impersonation enabled].

Detecting GoogleAccessID may not be possible if you are authenticated using a
token source or using [option.WithHTTPClient]. In this case, you can provide a
service account email for GoogleAccessID and the client will attempt to sign
the URL or Post Policy using that service account.

To generate the signature, you must have:
  - iam.serviceAccounts.signBlob permissions on the GoogleAccessID service
    account, and
  - the [IAM Service Account Credentials API] enabled (unless authenticating
    with a downloaded private key).

# Errors

Errors returned by this client are often of the type [googleapi.Error].
These errors can be introspected for more information by using [errors.As]
with the richer [googleapi.Error] type. For example:

	var e *googleapi.Error
	if ok := errors.As(err, &e); ok {
		  if e.Code == 409 { ... }
	}

# Retrying failed requests

Methods in this package may retry calls that fail with transient errors.
Retrying continues indefinitely unless the controlling context is canceled, the
client is closed, or a non-transient error is received. To stop retries from
continuing, use context timeouts or cancellation.

The retry strategy in this library follows best practices for Cloud Storage. By
default, operations are retried only if they are idempotent, and exponential
backoff with jitter is employed. In addition, errors are only retried if they
are defined as transient by the service. See the [Cloud Storage retry docs]
for more information.

Users can configure non-default retry behavior for a single library call (using
[BucketHandle.Retryer] and [ObjectHandle.Retryer]) or for all calls made by a
client (using [Client.SetRetry]). For example:

	o := client.Bucket(bucket).Object(object).Retryer(
		// Use WithBackoff to change the timing of the exponential backoff.
		storage.WithBackoff(gax.Backoff{
			Initial:    2 * time.Second,
		}),
		// Use WithPolicy to configure the idempotency policy. RetryAlways will
		// retry the operation even if it is non-idempotent.
		storage.WithPolicy(storage.RetryAlways),
	)

	// Use a context timeout to set an overall deadline on the call, including all
	// potential retries.
	ctx, cancel := context.WithTimeout(ctx, 5*time.Second)
	defer cancel()

	// Delete an object using the specified strategy and timeout.
	if err := o.Delete(ctx); err != nil {
		// Handle err.
	}

# Sending Custom Headers

You can add custom headers to any API call made by this package by using
[callctx.SetHeaders] on the context which is passed to the method. For example,
to add a [custom audit logging] header:

	ctx := context.Background()
	ctx = callctx.SetHeaders(ctx, "x-goog-custom-audit-<key>", "<value>")
	// Use client as usual with the context and the additional headers will be sent.
	client.Bucket("my-bucket").Attrs(ctx)

# Experimental gRPC API

This package includes support for the Cloud Storage gRPC API, which is currently
in preview. This implementation uses gRPC rather than the current JSON & XML
APIs to make requests to Cloud Storage. Kindly contact the Google Cloud Storage gRPC
team at gcs-grpc-contact@google.com with a list of GCS buckets you would like to
allowlist to access this API. The Go Storage gRPC library is not yet generally
available, so it may be subject to breaking changes.

To create a client which will use gRPC, use the alternate constructor:

	ctx := context.Background()
	client, err := storage.NewGRPCClient(ctx)
	if err != nil {
		// TODO: Handle error.
	}
	// Use client as usual.

If the application is running within GCP, users may get better performance by
<<<<<<< HEAD
enabling Google Direct Access (enabling requests to skip some proxy steps). To enable,
=======
enabling Direct Google Access (enabling requests to skip some proxy steps). To enable,
>>>>>>> 5bffc10d
set the environment variable `GOOGLE_CLOUD_ENABLE_DIRECT_PATH_XDS=true` and add
the following side-effect imports to your application:

	import (
		_ "google.golang.org/grpc/balancer/rls"
		_ "google.golang.org/grpc/xds/googledirectpath"
	)

# Storage Control API

Certain control plane and long-running operations for Cloud Storage (including Folder
and Managed Folder operations) are supported via the autogenerated Storage Control
client, which is available as a subpackage in this module. See package docs at
[cloud.google.com/go/storage/control/apiv2] or reference the [Storage Control API] docs.

[Cloud Storage IAM docs]: https://cloud.google.com/storage/docs/access-control/iam
[XML POST Object docs]: https://cloud.google.com/storage/docs/xml-api/post-object
[Cloud Storage retry docs]: https://cloud.google.com/storage/docs/retry-strategy
[Other Environments]: https://cloud.google.com/storage/docs/authentication#libauth
[gcloud using application default credentials]: https://cloud.google.com/sdk/gcloud/reference/auth/application-default/login
[impersonation enabled]: https://cloud.google.com/sdk/gcloud/reference#--impersonate-service-account
[IAM Service Account Credentials API]: https://console.developers.google.com/apis/api/iamcredentials.googleapis.com/overview
[custom audit logging]: https://cloud.google.com/storage/docs/audit-logging#add-custom-metadata
[Storage Control API]: https://cloud.google.com/storage/docs/reference/rpc/google.storage.control.v2
*/
package storage // import "cloud.google.com/go/storage"<|MERGE_RESOLUTION|>--- conflicted
+++ resolved
@@ -350,11 +350,7 @@
 	// Use client as usual.
 
 If the application is running within GCP, users may get better performance by
-<<<<<<< HEAD
-enabling Google Direct Access (enabling requests to skip some proxy steps). To enable,
-=======
 enabling Direct Google Access (enabling requests to skip some proxy steps). To enable,
->>>>>>> 5bffc10d
 set the environment variable `GOOGLE_CLOUD_ENABLE_DIRECT_PATH_XDS=true` and add
 the following side-effect imports to your application:
 
