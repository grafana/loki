--- conflicted
+++ resolved
@@ -61,13 +61,8 @@
 	return &withReadAPI{useJSON: true}
 }
 
-<<<<<<< HEAD
-// WithXMLReads is an option that may be passed to a Storage Client on creation.
-// It sets the client to use the XML API for object reads.
-=======
 // WithXMLReads is an option that may be passed to [NewClient].
 // It sets the client to use the Cloud Storage XML API for object reads.
->>>>>>> 21e79c4d
 //
 // This is the current default, but the default will switch to JSON in a future
 // release.
