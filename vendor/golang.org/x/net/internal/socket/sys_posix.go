// Copyright 2017 The Go Authors. All rights reserved.
// Use of this source code is governed by a BSD-style
// license that can be found in the LICENSE file.

//go:build aix || darwin || dragonfly || freebsd || linux || netbsd || openbsd || solaris || windows || zos
// +build aix darwin dragonfly freebsd linux netbsd openbsd solaris windows zos

package socket

import (
	"encoding/binary"
	"errors"
	"net"
	"runtime"
	"strconv"
	"sync"
	"time"
)

// marshalInetAddr writes a in sockaddr format into the buffer b.
// The buffer must be sufficiently large (sizeofSockaddrInet4/6).
// Returns the number of bytes written.
func marshalInetAddr(a net.Addr, b []byte) int {
	switch a := a.(type) {
	case *net.TCPAddr:
		return marshalSockaddr(a.IP, a.Port, a.Zone, b)
	case *net.UDPAddr:
		return marshalSockaddr(a.IP, a.Port, a.Zone, b)
	case *net.IPAddr:
		return marshalSockaddr(a.IP, 0, a.Zone, b)
	default:
		return 0
	}
}

func marshalSockaddr(ip net.IP, port int, zone string, b []byte) int {
	if ip4 := ip.To4(); ip4 != nil {
<<<<<<< HEAD
		b := make([]byte, sizeofSockaddrInet4)
=======
>>>>>>> e49e318b
		switch runtime.GOOS {
		case "android", "illumos", "linux", "solaris", "windows":
			NativeEndian.PutUint16(b[:2], uint16(sysAF_INET))
		default:
			b[0] = sizeofSockaddrInet4
			b[1] = sysAF_INET
		}
		binary.BigEndian.PutUint16(b[2:4], uint16(port))
		copy(b[4:8], ip4)
		return sizeofSockaddrInet4
	}
	if ip6 := ip.To16(); ip6 != nil && ip.To4() == nil {
		switch runtime.GOOS {
		case "android", "illumos", "linux", "solaris", "windows":
			NativeEndian.PutUint16(b[:2], uint16(sysAF_INET6))
		default:
			b[0] = sizeofSockaddrInet6
			b[1] = sysAF_INET6
		}
		binary.BigEndian.PutUint16(b[2:4], uint16(port))
		copy(b[8:24], ip6)
		if zone != "" {
			NativeEndian.PutUint32(b[24:28], uint32(zoneCache.index(zone)))
		}
		return sizeofSockaddrInet6
	}
	return 0
}

func parseInetAddr(b []byte, network string) (net.Addr, error) {
	if len(b) < 2 {
		return nil, errors.New("invalid address")
	}
	var af int
	switch runtime.GOOS {
	case "android", "illumos", "linux", "solaris", "windows":
		af = int(NativeEndian.Uint16(b[:2]))
	default:
		af = int(b[1])
	}
	var ip net.IP
	var zone string
	if af == sysAF_INET {
		if len(b) < sizeofSockaddrInet4 {
			return nil, errors.New("short address")
		}
		ip = make(net.IP, net.IPv4len)
		copy(ip, b[4:8])
	}
	if af == sysAF_INET6 {
		if len(b) < sizeofSockaddrInet6 {
			return nil, errors.New("short address")
		}
		ip = make(net.IP, net.IPv6len)
		copy(ip, b[8:24])
		if id := int(NativeEndian.Uint32(b[24:28])); id > 0 {
			zone = zoneCache.name(id)
		}
	}
	switch network {
	case "tcp", "tcp4", "tcp6":
		return &net.TCPAddr{IP: ip, Port: int(binary.BigEndian.Uint16(b[2:4])), Zone: zone}, nil
	case "udp", "udp4", "udp6":
		return &net.UDPAddr{IP: ip, Port: int(binary.BigEndian.Uint16(b[2:4])), Zone: zone}, nil
	default:
		return &net.IPAddr{IP: ip, Zone: zone}, nil
	}
}

// An ipv6ZoneCache represents a cache holding partial network
// interface information. It is used for reducing the cost of IPv6
// addressing scope zone resolution.
//
// Multiple names sharing the index are managed by first-come
// first-served basis for consistency.
type ipv6ZoneCache struct {
	sync.RWMutex                // guard the following
	lastFetched  time.Time      // last time routing information was fetched
	toIndex      map[string]int // interface name to its index
	toName       map[int]string // interface index to its name
}

var zoneCache = ipv6ZoneCache{
	toIndex: make(map[string]int),
	toName:  make(map[int]string),
}

// update refreshes the network interface information if the cache was last
// updated more than 1 minute ago, or if force is set. It returns whether the
// cache was updated.
func (zc *ipv6ZoneCache) update(ift []net.Interface, force bool) (updated bool) {
	zc.Lock()
	defer zc.Unlock()
	now := time.Now()
	if !force && zc.lastFetched.After(now.Add(-60*time.Second)) {
		return false
	}
	zc.lastFetched = now
	if len(ift) == 0 {
		var err error
		if ift, err = net.Interfaces(); err != nil {
			return false
		}
	}
	zc.toIndex = make(map[string]int, len(ift))
	zc.toName = make(map[int]string, len(ift))
	for _, ifi := range ift {
		zc.toIndex[ifi.Name] = ifi.Index
		if _, ok := zc.toName[ifi.Index]; !ok {
			zc.toName[ifi.Index] = ifi.Name
		}
	}
	return true
}

func (zc *ipv6ZoneCache) name(zone int) string {
	updated := zoneCache.update(nil, false)
	zoneCache.RLock()
	name, ok := zoneCache.toName[zone]
	zoneCache.RUnlock()
	if !ok && !updated {
		zoneCache.update(nil, true)
		zoneCache.RLock()
		name, ok = zoneCache.toName[zone]
		zoneCache.RUnlock()
	}
	if !ok { // last resort
		name = strconv.Itoa(zone)
	}
	return name
}

func (zc *ipv6ZoneCache) index(zone string) int {
	updated := zoneCache.update(nil, false)
	zoneCache.RLock()
	index, ok := zoneCache.toIndex[zone]
	zoneCache.RUnlock()
	if !ok && !updated {
		zoneCache.update(nil, true)
		zoneCache.RLock()
		index, ok = zoneCache.toIndex[zone]
		zoneCache.RUnlock()
	}
	if !ok { // last resort
		index, _ = strconv.Atoi(zone)
	}
	return index
}<|MERGE_RESOLUTION|>--- conflicted
+++ resolved
@@ -35,10 +35,6 @@
 
 func marshalSockaddr(ip net.IP, port int, zone string, b []byte) int {
 	if ip4 := ip.To4(); ip4 != nil {
-<<<<<<< HEAD
-		b := make([]byte, sizeofSockaddrInet4)
-=======
->>>>>>> e49e318b
 		switch runtime.GOOS {
 		case "android", "illumos", "linux", "solaris", "windows":
 			NativeEndian.PutUint16(b[:2], uint16(sysAF_INET))
